#![forbid(unsafe_code)]

use json::JsonValue;
use orchard::tree::MerkleHashOrchard;
use shardtree::store::memory::MemoryShardStore;
use shardtree::ShardTree;
use std::{fs::File, path::Path, time::Duration};
use zcash_address::unified::Fvk;
use zcash_client_backend::encoding::encode_payment_address;
use zcash_primitives::zip339::Mnemonic;
use zcash_primitives::{
    consensus::{BlockHeight, Parameters},
    transaction::fees::zip317::MINIMUM_FEE,
};
use zingo_testutils::{
    self, build_fvk_client, check_transaction_equality, increase_height_and_wait_for_client,
    paths::get_cargo_manifest_dir, scenarios,
};

use zingoconfig::{ChainType, RegtestNetwork, ZingoConfig, MAX_REORG};
use zingolib::{
    check_client_balances, get_base_address,
    lightclient::{LightClient, PoolBalances},
    testvectors::{
        self, block_rewards,
        seeds::{CHIMNEY_BETTER_SEED, HOSPITAL_MUSEUM_SEED},
        BASE_HEIGHT,
    },
    utils,
    wallet::{
        data::{COMMITMENT_TREE_LEVELS, MAX_SHARD_LEVEL},
        keys::{
            extended_transparent::ExtendedPrivKey,
            unified::{Capability, WalletCapability},
        },
        LightWallet, Pool,
    },
};

fn extract_value_as_u64(input: &JsonValue) -> u64 {
    let note = &input["value"].as_fixed_point_u64(0).unwrap();
    *note
}
fn check_expected_balance_with_fvks(
    fvks: &Vec<&Fvk>,
    balance: PoolBalances,
    o_expect: u64,
    s_expect: u64,
    t_expect: u64,
) {
    for fvk in fvks {
        match fvk {
            Fvk::Sapling(_) => {
                assert_eq!(balance.sapling_balance.unwrap(), s_expect);
                assert_eq!(balance.verified_sapling_balance.unwrap(), s_expect);
                assert_eq!(balance.unverified_sapling_balance.unwrap(), s_expect);
            }
            Fvk::Orchard(_) => {
                assert_eq!(balance.orchard_balance.unwrap(), o_expect);
                assert_eq!(balance.verified_orchard_balance.unwrap(), o_expect);
                assert_eq!(balance.unverified_orchard_balance.unwrap(), o_expect);
            }
            Fvk::P2pkh(_) => {
                assert_eq!(balance.transparent_balance.unwrap(), t_expect);
            }
            _ => panic!(),
        }
    }
}

#[allow(clippy::too_many_arguments)]
fn check_view_capability_bounds(
    balance: &PoolBalances,
    watch_wc: &WalletCapability,
    fvks: &[&Fvk],
    ovk: &Fvk,
    svk: &Fvk,
    tvk: &Fvk,
    sent_o_value: Option<u64>,
    sent_s_value: Option<u64>,
    sent_t_value: Option<u64>,
    notes: &JsonValue,
) {
    //Orchard
    if !fvks.contains(&ovk) {
        assert!(!watch_wc.orchard.can_view());
        assert_eq!(balance.orchard_balance, None);
        assert_eq!(balance.verified_orchard_balance, None);
        assert_eq!(balance.unverified_orchard_balance, None);
        assert_eq!(notes["unspent_orchard_notes"].members().count(), 0);
    } else {
        assert!(watch_wc.orchard.can_view());
        assert_eq!(balance.orchard_balance, sent_o_value);
        assert_eq!(balance.verified_orchard_balance, sent_o_value);
        assert_eq!(balance.unverified_orchard_balance, Some(0));
        // assert 1 Orchard note, or 2 notes if a dummy output is included
        let orchard_notes_count = notes["unspent_orchard_notes"].members().count();
        assert!((1..=2).contains(&orchard_notes_count));
    }
    //Sapling
    if !fvks.contains(&svk) {
        assert!(!watch_wc.sapling.can_view());
        assert_eq!(balance.sapling_balance, None);
        assert_eq!(balance.verified_sapling_balance, None);
        assert_eq!(balance.unverified_sapling_balance, None);
        assert_eq!(notes["unspent_sapling_notes"].members().count(), 0);
    } else {
        assert!(watch_wc.sapling.can_view());
        assert_eq!(balance.sapling_balance, sent_s_value);
        assert_eq!(balance.verified_sapling_balance, sent_s_value);
        assert_eq!(balance.unverified_sapling_balance, Some(0));
        assert_eq!(notes["unspent_sapling_notes"].members().count(), 1);
    }
    if !fvks.contains(&tvk) {
        assert!(!watch_wc.transparent.can_view());
        assert_eq!(balance.transparent_balance, None);
        assert_eq!(notes["utxos"].members().count(), 0);
    } else {
        assert!(watch_wc.transparent.can_view());
        assert_eq!(balance.transparent_balance, sent_t_value);
        assert_eq!(notes["utxos"].members().count(), 1);
    }
}

mod fast {
    use zcash_address::unified::Encoding;
    use zcash_primitives::transaction::components::amount::NonNegativeAmount;
    use zingolib::wallet::WalletBase;

    use super::*;
    #[tokio::test]
    async fn utxos_are_not_prematurely_confirmed() {
        let (regtest_manager, _cph, faucet, recipient) =
            scenarios::faucet_recipient_default().await;
        faucet
<<<<<<< HEAD
            .quick_send_from_send_inputs(vec![(
=======
            .send_from_send_inputs(vec![(
>>>>>>> 2081ce06
                &get_base_address!(recipient, "transparent"),
                100_000,
                None,
            )])
            .await
            .unwrap();
        increase_height_and_wait_for_client(&regtest_manager, &recipient, 1)
            .await
            .unwrap();
        let preshield_utxos = dbg!(recipient.wallet.get_utxos().await);
        recipient
            .shield_from_shield_inputs(&[Pool::Transparent], None)
            .await
            .unwrap();
        let postshield_utxos = dbg!(recipient.wallet.get_utxos().await);
        assert_eq!(preshield_utxos[0].address, postshield_utxos[0].address);
        assert_eq!(
            preshield_utxos[0].output_index,
            postshield_utxos[0].output_index
        );
        assert_eq!(preshield_utxos[0].value, postshield_utxos[0].value);
        assert_eq!(preshield_utxos[0].script, postshield_utxos[0].script);
        assert!(preshield_utxos[0].unconfirmed_spent.is_none());
        assert!(postshield_utxos[0].unconfirmed_spent.is_some());
    }
    #[tokio::test]
    async fn send_without_reorg_buffer_blocks_gives_correct_error() {
        let (_regtest_manager, _cph, faucet, mut recipient) =
            scenarios::faucet_recipient_default().await;
        recipient
            .wallet
            .transaction_context
            .config
            .reorg_buffer_offset = 4;
        println!(
            "{}",
            serde_json::to_string_pretty(&recipient.do_balance().await).unwrap()
        );
        assert_eq!(
        recipient
            .send_from_send_inputs
            (vec![(&get_base_address!(faucet, "unified"), 100_000, None)])
            .await
            .unwrap_err(),
        "The reorg buffer offset has been set to 4 but there are only 1 blocks in the wallet. Please sync at least 4 more blocks before trying again"
    );
    }

    #[tokio::test]
    async fn load_and_parse_different_wallet_versions() {
        let regtest_network = RegtestNetwork::all_upgrades_active();
        let (_sap_wallet, _sap_path, sap_dir) =
            zingo_testutils::get_wallet_nym("sap_only").unwrap();
        let (_loaded_wallet, _) =
            zingo_testutils::load_wallet(sap_dir, ChainType::Regtest(regtest_network)).await;
    }

    #[tokio::test]
    async fn list_transactions_include_foreign() {
        let wallet_nym = format!(
            "{}/tests/data/wallets/missing_data_test/zingo-wallet.dat",
            get_cargo_manifest_dir().to_string_lossy()
        );
        let wallet_path = Path::new(&wallet_nym);
        let wallet_dir = wallet_path.parent().unwrap();
        let (wallet, config) =
            zingo_testutils::load_wallet(wallet_dir.to_path_buf(), ChainType::Mainnet).await;
        let client = LightClient::create_from_wallet_async(wallet, config)
            .await
            .unwrap();
        let transactions = client.do_list_transactions().await[0].clone();
        //env_logger::init();
        let expected_consumer_ui_note = r#"{
  "amount": 100000,
  "memo": "Enviado desde YWallet, Enviado desde YWallet",
  "block_height": 2060028,
  "unconfirmed": false,
  "datetime": 1682127442,
  "position": 0,
  "txid": "d93fbb42a101ac148b4e610eea1fe519c0131b17d49af53f29b5e35a778145cb",
  "zec_price": null,
  "address": "u1n5zgv8c9px4hfmq7cr9f9t0av6q9nj5dwca9w0z9jxegut65gxs2y4qnx7ppng6k2hyt0asyycqrywalzyasxu2302xt4spfqnkh25nevr3h9exc3clh9tfpr5hyhc9dwee50l0cxm7ajun5xs9ycqhlw8rd39jql8z5zlv9hw4q8azcgpv04dez5547geuvyh8pfzezpw52cg2qknm"
}"#;
        assert_eq!(
            expected_consumer_ui_note,
            json::stringify_pretty(transactions, 2)
        );
    }

    #[tokio::test]
    async fn zcashd_sapling_commitment_tree() {
        //  TODO:  Make this test assert something, what is this a test of?
        //  TODO:  Add doc-comment explaining what constraints this test
        //  enforces
        let (regtest_manager, _cph, _faucet) = scenarios::faucet_default().await;
        let trees = regtest_manager
            .get_cli_handle()
            .args(["z_gettreestate", "1"])
            .output()
            .expect("Couldn't get the trees.");
        let trees = json::parse(&String::from_utf8_lossy(&trees.stdout));
        let pretty_trees = json::stringify_pretty(trees.unwrap(), 4);
        println!("{}", pretty_trees);
    }

    #[tokio::test]
    async fn actual_empty_zcashd_sapling_commitment_tree() {
        // Expectations:
        let sprout_commitments_finalroot =
            "59d2cde5e65c1414c32ba54f0fe4bdb3d67618125286e6a191317917c812c6d7";
        let sapling_commitments_finalroot =
            "3e49b5f954aa9d3545bc6c37744661eea48d7c34e3000d82b7f0010c30f4c2fb";
        let orchard_commitments_finalroot =
            "ae2935f1dfd8a24aed7c70df7de3a668eb7a49b1319880dde2bbd9031ae5d82f";
        let finalstates = "000000";
        // Setup
        let (regtest_manager, _cph, _client) = scenarios::unfunded_client_default().await;
        // Execution:
        let trees = regtest_manager
            .get_cli_handle()
            .args(["z_gettreestate", "1"])
            .output()
            .expect("Couldn't get the trees.");
        let trees = json::parse(&String::from_utf8_lossy(&trees.stdout));
        // Assertions:
        assert_eq!(
            sprout_commitments_finalroot,
            trees.as_ref().unwrap()["sprout"]["commitments"]["finalRoot"]
        );
        assert_eq!(
            sapling_commitments_finalroot,
            trees.as_ref().unwrap()["sapling"]["commitments"]["finalRoot"]
        );
        assert_eq!(
            orchard_commitments_finalroot,
            trees.as_ref().unwrap()["orchard"]["commitments"]["finalRoot"]
        );
        assert_eq!(
            finalstates,
            trees.as_ref().unwrap()["sprout"]["commitments"]["finalState"]
        );
        assert_eq!(
            finalstates,
            trees.as_ref().unwrap()["sapling"]["commitments"]["finalState"]
        );
        assert_eq!(
            finalstates,
            trees.as_ref().unwrap()["orchard"]["commitments"]["finalState"]
        );
        //dbg!(std::process::Command::new("grpcurl").args(["-plaintext", "127.0.0.1:9067"]));
    }

    #[tokio::test]
    async fn unspent_notes_are_not_saved() {
        let regtest_network = RegtestNetwork::all_upgrades_active();
        let (regtest_manager, _cph, faucet, recipient) =
            scenarios::faucet_recipient(Pool::Sapling, regtest_network).await;
        zingo_testutils::increase_height_and_wait_for_client(&regtest_manager, &faucet, 1)
            .await
            .unwrap();

        check_client_balances!(faucet, o: 0 s: 2_500_000_000u64 t: 0u64);
        faucet
            .send_from_send_inputs(vec![(
                get_base_address!(recipient, "unified").as_str(),
                5_000,
                Some("this note never makes it to the wallet! or chain"),
            )])
            .await
            .unwrap();

        assert_eq!(
            faucet.do_list_notes(true).await["unspent_orchard_notes"].len(),
            1
        );
        // Create a new client using the faucet's wallet

        // Create zingo config
        let mut wallet_location = regtest_manager.zingo_datadir;
        wallet_location.pop();
        wallet_location.push("zingo_client_1");
        let zingo_config = ZingoConfig::build(zingoconfig::ChainType::Regtest(regtest_network))
            .set_wallet_dir(wallet_location.clone())
            .create();
        wallet_location.push("zingo-wallet.dat");
        let read_buffer = File::open(wallet_location.clone()).unwrap();

        // Create wallet from faucet zingo-wallet.dat
        let faucet_wallet =
            zingolib::wallet::LightWallet::read_internal(read_buffer, &zingo_config)
                .await
                .unwrap();

        // Create client based on config and wallet of faucet
        let faucet_copy =
            LightClient::create_from_wallet_async(faucet_wallet, zingo_config.clone())
                .await
                .unwrap();
        assert_eq!(
            &faucet_copy.do_seed_phrase().await.unwrap(),
            &faucet.do_seed_phrase().await.unwrap()
        ); // Sanity check identity
        assert_eq!(
            faucet.do_list_notes(true).await["unspent_orchard_notes"].len(),
            1
        );
        assert_eq!(
            faucet_copy.do_list_notes(true).await["unspent_orchard_notes"].len(),
            0
        );
        let mut faucet_transactions = faucet.do_list_transactions().await;
        faucet_transactions.pop();
        faucet_transactions.pop();
        let mut faucet_copy_transactions = faucet_copy.do_list_transactions().await;
        faucet_copy_transactions.pop();
        assert_eq!(faucet_transactions, faucet_copy_transactions);
    }

    #[tokio::test]
    async fn diversified_addresses_receive_funds_in_best_pool() {
        let (regtest_manager, _cph, faucet, recipient) =
            scenarios::faucet_recipient_default().await;
        for code in ["o", "zo", "z"] {
            recipient.do_new_address(code).await.unwrap();
        }
        let addresses = recipient.do_addresses().await;
        let address_5000_nonememo_tuples = addresses
            .members()
            .map(|ua| (ua["address"].as_str().unwrap(), 5_000, None))
            .collect::<Vec<(&str, u64, Option<&str>)>>();
        faucet
            .send_from_send_inputs(address_5000_nonememo_tuples)
            .await
            .unwrap();
        zingo_testutils::increase_height_and_wait_for_client(&regtest_manager, &recipient, 1)
            .await
            .unwrap();
        let balance_b = recipient.do_balance().await;
        assert_eq!(
            balance_b,
            PoolBalances {
                sapling_balance: Some(5000),
                verified_sapling_balance: Some(5000),
                spendable_sapling_balance: Some(5000),
                unverified_sapling_balance: Some(0),
                orchard_balance: Some(15000),
                verified_orchard_balance: Some(15000),
                spendable_orchard_balance: Some(15000),
                unverified_orchard_balance: Some(0),
                transparent_balance: Some(0)
            }
        );
        // Unneeded, but more explicit than having _cph be an
        // unused variable
    }

    #[tokio::test]
    async fn diversification_deterministic_and_coherent() {
        let (_regtest_manager, _cph, mut client_builder, regtest_network) =
            scenarios::custom_clients_default().await;
        let seed_phrase = zcash_primitives::zip339::Mnemonic::from_entropy([1; 32])
            .unwrap()
            .to_string();
        let recipient1 = client_builder
            .build_client(seed_phrase, 0, false, regtest_network)
            .await;
        let base_transparent_receiver = "tmS9nbexug7uT8x1cMTLP1ABEyKXpMjR5F1";
        assert_eq!(
            &get_base_address!(recipient1, "transparent"),
            &base_transparent_receiver
        );
        let base_sapling_receiver = "\
        zregtestsapling1lhjvuj4s3ghhccnjaefdzuwp3h3mfluz6tm8h0dsq2ym3f77zsv0wrrszpmaqlezm3kt6ajdvlw";
        assert_eq!(
            &get_base_address!(recipient1, "sapling"),
            &base_sapling_receiver
        );
        // Verify that the provided seed generates the expected uregtest1qtqr46..  unified address (UA)
        let base_unified_address = "\
        uregtest1qtqr46fwkhmdn336uuyvvxyrv0l7trgc0z9clpryx6vtladnpyt4wvq99p59f4rcyuvpmmd0hm4k5vv6j8\
        edj6n8ltk45sdkptlk7rtzlm4uup4laq8ka8vtxzqemj3yhk6hqhuypupzryhv66w65lah9ms03xa8nref7gux2zzhj\
        nfanxnnrnwscmz6szv2ghrurhu3jsqdx25y2yh";
        assert_eq!(
            &get_base_address!(recipient1, "unified"),
            &base_unified_address
        );

        //Verify that 1 increment of diversification with a tz receiver set produces uregtest1m8un60u... UA
        let new_address = recipient1.do_new_address("tzo").await.unwrap();
        let ua_index_1 = recipient1.do_addresses().await[1].clone();
        let ua_address_index_1 = ua_index_1["address"].clone().to_string();
        assert_eq!(&new_address[0].to_string(), &ua_address_index_1);
        let sapling_index_1 = ua_index_1["receivers"]["sapling"].clone().to_string();
        let transparent_index_1 = ua_index_1["receivers"]["transparent"].clone().to_string();
        let ua_address_index_1_match = ua_address_index_1
            == "\
            uregtest1yhu9ke9hung002w5vcez7y6fe7sgqe4rnc3l2tqyz3yqctmtays6peukkhj2lx45urq666h4dpduz0\
            rjzlmky7cuayj285d003futaljg355tz94l6xnklk5kgthe2x942s3qkxedypsadla56fjx4e5nca9672jmxekj\
            pp94ahz0ax963r2v9wwxfzadnzt3fgwa8pytdhcy4l6z0h";
        let sapling_index_1_match = sapling_index_1
        == "zregtestsapling14wl6gy5h2tg528znyrqayfh2sekntk3lvmwsw68wjz2g205t62sv5xeyzvfk4hlxdwd9gh4ws9n";
        let transparent_index_1_match =
            transparent_index_1 == "tmQuMoTTjU3GFfTjrhPiBYihbTVfYmPk5Gr";

        //  Show orchard diversification is working (regardless of other diversifiers, both previous and other-pool).
        let new_orchard_only_address = recipient1.do_new_address("o").await.unwrap();
        let ua_address_index_2 = new_orchard_only_address[0].to_string();
        let ua_2_orchard_match = ua_address_index_2 ==  "\
        uregtest1yyw480060mdzvnfpfayfhackhgh0jjsuq5lfjf9u68hulmn9efdalmz583xlq6pt8lmyylky6p2usx57lfv7tqu9j0tqqs8asq25p49n";
        assert!(
            ua_address_index_1_match && sapling_index_1_match && transparent_index_1_match,
            "\n\
            ua_1, match: {} Observed:\n\
            {}\n\n\
            sapling_1, match: {} Observed:\n\
            {}\n\n\
            transparent_1, match: {} Observed:\n\
            {}\n\n\
            ua_address_index_2, match: {} Observed:\n\
            {}\n
        ",
            ua_address_index_1_match,
            ua_address_index_1,
            sapling_index_1_match,
            sapling_index_1,
            transparent_index_1_match,
            transparent_index_1,
            ua_2_orchard_match,
            ua_address_index_2
        );
    }

    #[tokio::test]
    async fn ensure_taddrs_from_old_seeds_work() {
        let (_regtest_manager, _cph, mut client_builder, regtest_network) =
            scenarios::custom_clients_default().await;
        // The first taddr generated on commit 9e71a14eb424631372fd08503b1bd83ea763c7fb
        let transparent_address = "tmFLszfkjgim4zoUMAXpuohnFBAKy99rr2i";

        let client_b = client_builder
            .build_client(HOSPITAL_MUSEUM_SEED.to_string(), 0, false, regtest_network)
            .await;

        assert_eq!(
            get_base_address!(client_b, "transparent"),
            transparent_address
        );
    }

    #[tokio::test]
    async fn reload_wallet_from_buffer() {
        // We test that the LightWallet can be read from v28 .dat file
        // A testnet wallet initiated with
        // --seed "chimney better bulb horror rebuild whisper improve intact letter giraffe brave rib appear bulk aim burst snap salt hill sad merge tennis phrase raise"
        // --birthday 0
        // --nosync
        // with 3 addresses containing all receivers.
        let data = include_bytes!("zingo-wallet-v28.dat");

        let config = zingoconfig::ZingoConfig::build(ChainType::Testnet).create();
        let mid_wallet = LightWallet::read_internal(&data[..], &config)
            .await
            .map_err(|e| format!("Cannot deserialize LightWallet version 28 file: {}", e))
            .unwrap();

        let mid_client = LightClient::create_from_wallet_async(mid_wallet, config.clone())
            .await
            .unwrap();
        let mid_buffer = mid_client.export_save_buffer_async().await.unwrap();
        let wallet = LightWallet::read_internal(&mid_buffer[..], &config)
            .await
            .map_err(|e| format!("Cannot deserialize rebuffered LightWallet: {}", e))
            .unwrap();
        let expected_mnemonic = (
            Mnemonic::from_phrase(CHIMNEY_BETTER_SEED.to_string()).unwrap(),
            0,
        );
        assert_eq!(wallet.mnemonic(), Some(&expected_mnemonic));

        let expected_wc =
            WalletCapability::new_from_phrase(&config, &expected_mnemonic.0, expected_mnemonic.1)
                .unwrap();
        let wc = wallet.wallet_capability();

        let Capability::Spend(orchard_sk) = &wc.orchard else {
            panic!("Expected Orchard Spending Key");
        };
        assert_eq!(
            orchard_sk.to_bytes(),
            orchard::keys::SpendingKey::try_from(&expected_wc)
                .unwrap()
                .to_bytes()
        );

        let Capability::Spend(sapling_sk) = &wc.sapling else {
            panic!("Expected Sapling Spending Key");
        };
        assert_eq!(
            sapling_sk,
            &zcash_client_backend::keys::sapling::ExtendedSpendingKey::try_from(&expected_wc)
                .unwrap()
        );

        let Capability::Spend(transparent_sk) = &wc.transparent else {
            panic!("Expected transparent extended private key");
        };
        assert_eq!(
            transparent_sk,
            &ExtendedPrivKey::try_from(&expected_wc).unwrap()
        );

        assert_eq!(wc.addresses().len(), 3);
        for addr in wc.addresses().iter() {
            assert!(addr.orchard().is_some());
            assert!(addr.sapling().is_some());
            assert!(addr.transparent().is_some());
        }

        let ufvk = wc.ufvk().unwrap();
        let ufvk_string = ufvk.encode(&config.chain.network_type());
        let ufvk_base = WalletBase::Ufvk(ufvk_string.clone());
        let view_wallet =
            LightWallet::new(config.clone(), ufvk_base, wallet.get_birthday().await).unwrap();
        let v_wc = view_wallet.wallet_capability();
        let vv = v_wc.ufvk().unwrap();
        let vv_string = vv.encode(&config.chain.network_type());
        assert_eq!(ufvk_string, vv_string);

        let client = LightClient::create_from_wallet_async(wallet, config)
            .await
            .unwrap();
        let balance = client.do_balance().await;
        assert_eq!(balance.orchard_balance, Some(10342837));
    }

    #[tokio::test]
    async fn sync_all_epochs_from_sapling() {
        let regtest_network = RegtestNetwork::new(1, 1, 3, 5, 7, 9);
        let (regtest_manager, _cph, lightclient) =
            scenarios::unfunded_client(regtest_network).await;
        increase_height_and_wait_for_client(&regtest_manager, &lightclient, 12)
            .await
            .unwrap();
    }

    #[tokio::test]
    async fn mine_to_orchard() {
        let regtest_network = RegtestNetwork::all_upgrades_active();
        let (regtest_manager, _cph, faucet) =
            scenarios::faucet(Pool::Orchard, regtest_network).await;
        check_client_balances!(faucet, o: 1_875_000_000 s: 0 t: 0);
        increase_height_and_wait_for_client(&regtest_manager, &faucet, 1)
            .await
            .unwrap();
        check_client_balances!(faucet, o: 2_500_000_000u64 s: 0 t: 0);
    }

    #[tokio::test]
    async fn mine_to_sapling() {
        let regtest_network = RegtestNetwork::all_upgrades_active();
        let (regtest_manager, _cph, faucet) =
            scenarios::faucet(Pool::Sapling, regtest_network).await;
        check_client_balances!(faucet, o: 0 s: 1_875_000_000 t: 0);
        increase_height_and_wait_for_client(&regtest_manager, &faucet, 1)
            .await
            .unwrap();
        check_client_balances!(faucet, o: 0 s: 2_500_000_000u64 t: 0);
    }

    #[tokio::test]
    async fn mine_to_transparent() {
        let regtest_network = RegtestNetwork::all_upgrades_active();
        let (regtest_manager, _cph, faucet, _recipient) =
            scenarios::faucet_recipient(Pool::Transparent, regtest_network).await;
        check_client_balances!(faucet, o: 0 s: 0 t: 1_875_000_000);
        increase_height_and_wait_for_client(&regtest_manager, &faucet, 1)
            .await
            .unwrap();
        check_client_balances!(faucet, o: 0 s: 0 t: 2_500_000_000u64);
    }

    // test fails to exit when syncing pre-sapling
    // possible issue with dropping child process handler?
    #[ignore]
    #[tokio::test]
    async fn sync_all_epochs() {
        let regtest_network = RegtestNetwork::new(1, 3, 5, 7, 9, 11);
        let (regtest_manager, _cph, lightclient) =
            scenarios::unfunded_client(regtest_network).await;
        increase_height_and_wait_for_client(&regtest_manager, &lightclient, 12)
            .await
            .unwrap();
    }

    // test fails with error message: "66: tx unpaid action limit exceeded"
    #[ignore]
    #[tokio::test]
    async fn mine_to_transparent_and_shield() {
        let regtest_network = RegtestNetwork::all_upgrades_active();
        let (regtest_manager, _cph, faucet, _recipient) =
            scenarios::faucet_recipient(Pool::Transparent, regtest_network).await;
        increase_height_and_wait_for_client(&regtest_manager, &faucet, 100)
            .await
            .unwrap();
        faucet
            .shield_from_shield_inputs(&[Pool::Transparent], None)
            .await
            .unwrap();
    }
    #[tokio::test]
    async fn mine_to_transparent_and_propose_shielding() {
        let regtest_network = RegtestNetwork::all_upgrades_active();
        let (regtest_manager, _cph, faucet, _recipient) =
            scenarios::faucet_recipient(Pool::Transparent, regtest_network).await;
        increase_height_and_wait_for_client(&regtest_manager, &faucet, 1)
            .await
            .unwrap();
        let proposal = faucet.propose_shield().await.unwrap();
        let only_step = proposal.steps().first();

        // Orchard action and dummy, plus 4 transparent inputs
        let expected_fee = 30_000;

        assert_eq!(proposal.steps().len(), 1);
        assert_eq!(only_step.transparent_inputs().len(), 4);
        assert_eq!(
            only_step.balance().fee_required(),
            NonNegativeAmount::const_from_u64(expected_fee)
        );
        // Only one change item. I guess change could be split between pools?
        assert_eq!(only_step.balance().proposed_change().len(), 1);
        assert_eq!(
            only_step
                .balance()
                .proposed_change()
                .first()
                .unwrap()
                .value(),
            NonNegativeAmount::const_from_u64(
                (testvectors::block_rewards::CANOPY * 4) - expected_fee
            )
        )
    }
}
mod slow {
    use orchard::note_encryption::OrchardDomain;
    use zcash_primitives::consensus::NetworkConstants;

    use super::*;

    #[tokio::test]
    async fn zero_value_receipts() {
        let (regtest_manager, _cph, faucet, recipient, _txid) =
            scenarios::faucet_funded_recipient_default(100_000).await;

        let sent_value = 0;
        let _sent_transaction_id = faucet
            .send_from_send_inputs(vec![(
                &get_base_address!(recipient, "unified"),
                sent_value,
                None,
            )])
            .await
            .unwrap();

        zingo_testutils::increase_height_and_wait_for_client(&regtest_manager, &recipient, 5)
            .await
            .unwrap();
        let _sent_transaction_id = recipient
            .send_from_send_inputs(vec![(&get_base_address!(faucet, "unified"), 1000, None)])
            .await
            .unwrap();
        zingo_testutils::increase_height_and_wait_for_client(&regtest_manager, &recipient, 5)
            .await
            .unwrap();

        println!("{}", recipient.do_list_transactions().await.pretty(4));
        println!(
            "{}",
            serde_json::to_string_pretty(&recipient.do_balance().await).unwrap()
        );
        println!(
            "{}",
            JsonValue::from(recipient.do_list_txsummaries().await).pretty(4)
        );
    }
    #[tokio::test]
    async fn zero_value_change() {
        // 2. Send an incoming transaction to fill the wallet
        let value = 100_000;
        let (regtest_manager, _cph, faucet, recipient, _txid) =
            scenarios::faucet_funded_recipient_default(value).await;

        let sent_value = value - u64::from(MINIMUM_FEE);
        let sent_transaction_id = recipient
            .send_from_send_inputs(vec![(
                &get_base_address!(faucet, "unified"),
                sent_value,
                None,
            )])
            .await
            .unwrap();

        zingo_testutils::increase_height_and_wait_for_client(&regtest_manager, &recipient, 5)
            .await
            .unwrap();

        let notes = recipient.do_list_notes(true).await;
        assert_eq!(notes["unspent_sapling_notes"].len(), 0);
        assert_eq!(notes["pending_sapling_notes"].len(), 0);
        assert_eq!(notes["unspent_orchard_notes"].len(), 1);
        assert_eq!(notes["pending_orchard_notes"].len(), 0);
        assert_eq!(notes["utxos"].len(), 0);
        assert_eq!(notes["pending_utxos"].len(), 0);

        assert_eq!(notes["spent_sapling_notes"].len(), 0);
        assert_eq!(notes["spent_orchard_notes"].len(), 1);
        assert_eq!(notes["spent_utxos"].len(), 0);
        // We should still have a change note even of zero value, as we send
        // ourself a wallet-readable memo
        assert_eq!(notes["unspent_orchard_notes"][0]["value"], 0);
        assert_eq!(
            notes["spent_orchard_notes"][0]["spent"],
            sent_transaction_id
        );

        check_client_balances!(recipient, o: 0 s: 0 t: 0);
    }
    #[tokio::test]
    async fn witness_clearing() {
        let (regtest_manager, _cph, faucet, recipient, txid) =
            scenarios::faucet_funded_recipient_default(100_000).await;
        let txid = utils::conversion::txid_from_hex_encoded_str(&txid).unwrap();

        // 3. Send z-to-z transaction to external z address with a memo
        let sent_value = 2000;
        let outgoing_memo = "Outgoing Memo";

        let faucet_ua = get_base_address!(faucet, "unified");

        let _sent_transaction_id = recipient
            .send_from_send_inputs(vec![(&faucet_ua, sent_value, Some(outgoing_memo))])
            .await
            .unwrap();

        for txid_known in recipient
            .wallet
            .transactions()
            .read()
            .await
            .transaction_records_by_id
            .keys()
        {
            dbg!(txid_known);
        }

        // transaction is not yet mined, so witnesses should still be there
        let position = recipient
            .wallet
            .transactions()
            .read()
            .await
            .transaction_records_by_id
            .get(&txid)
            .unwrap()
            .orchard_notes
            .first()
            .unwrap()
            .witnessed_position
            .unwrap();
        assert!(recipient
            .wallet
            .transaction_context
            .transaction_metadata_set
            .read()
            .await
            .witness_trees()
            .unwrap()
            .witness_tree_orchard
            .marked_positions()
            .unwrap()
            .contains(&position));

        // 4. Mine the sent transaction
        zingo_testutils::increase_height_and_wait_for_client(&regtest_manager, &recipient, 1)
            .await
            .unwrap();

        // transaction is now mined, but witnesses should still be there because not 100 blocks yet (i.e., could get reorged)
        let position = recipient
            .wallet
            .transactions()
            .read()
            .await
            .transaction_records_by_id
            .get(&txid)
            .unwrap()
            .orchard_notes
            .first()
            .unwrap()
            .witnessed_position
            .unwrap();
        assert!(recipient
            .wallet
            .transaction_context
            .transaction_metadata_set
            .read()
            .await
            .witness_trees()
            .unwrap()
            .witness_tree_orchard
            .marked_positions()
            .unwrap()
            .contains(&position));
        dbg!(
            &recipient
                .wallet
                .transaction_context
                .transaction_metadata_set
                .read()
                .await
                .witness_trees()
                .unwrap()
                .witness_tree_orchard
        );

        // 5. Mine 50 blocks, witness should still be there
        zingo_testutils::increase_height_and_wait_for_client(&regtest_manager, &recipient, 50)
            .await
            .unwrap();
        let position = recipient
            .wallet
            .transactions()
            .read()
            .await
            .transaction_records_by_id
            .get(&txid)
            .unwrap()
            .orchard_notes
            .first()
            .unwrap()
            .witnessed_position
            .unwrap();
        assert!(recipient
            .wallet
            .transaction_context
            .transaction_metadata_set
            .read()
            .await
            .witness_trees()
            .unwrap()
            .witness_tree_orchard
            .marked_positions()
            .unwrap()
            .contains(&position));

        // 5. Mine 100 blocks, witness should now disappear
        zingo_testutils::increase_height_and_wait_for_client(&regtest_manager, &recipient, 50)
            .await
            .unwrap();
        let position = recipient
            .wallet
            .transactions()
            .read()
            .await
            .transaction_records_by_id
            .get(&txid)
            .unwrap()
            .orchard_notes
            .first()
            .unwrap()
            .witnessed_position
            .unwrap();
        //Note: This is a negative assertion. Notice the "!"
        dbg!(
            &recipient
                .wallet
                .transaction_context
                .transaction_metadata_set
                .read()
                .await
                .witness_trees()
                .unwrap()
                .witness_tree_orchard
        );
        assert!(!recipient
            .wallet
            .transaction_context
            .transaction_metadata_set
            .read()
            .await
            .witness_trees()
            .unwrap()
            .witness_tree_orchard
            .marked_positions()
            .unwrap()
            .contains(&position));
    }
    #[tokio::test]
    async fn verify_old_wallet_uses_server_height_in_send() {
        // An earlier version of zingolib used the _wallet's_ 'height' when
        // constructing transactions.  This worked well enough when the
        // client completed sync prior to sending, but when we introduced
        // interrupting send, it made it immediately obvious that this was
        // the wrong height to use!  The correct height is the
        // "mempool height" which is the server_height + 1
        let (regtest_manager, _cph, faucet, recipient) =
            scenarios::faucet_recipient_default().await;
        // Ensure that the client has confirmed spendable funds
        zingo_testutils::increase_height_and_wait_for_client(&regtest_manager, &faucet, 5)
            .await
            .unwrap();

        // Without sync push server forward 2 blocks
        zingo_testutils::increase_server_height(&regtest_manager, 2).await;
        let client_wallet_height = faucet.do_wallet_last_scanned_height().await;

        // Verify that wallet is still back at 6.
        assert_eq!(client_wallet_height.as_fixed_point_u64(0).unwrap(), 8);

        // Interrupt generating send
        faucet
            .send_from_send_inputs(vec![(
                &get_base_address!(recipient, "unified"),
                10_000,
                Some("Interrupting sync!!"),
            )])
            .await
            .unwrap();
    }
    #[tokio::test]
    async fn test_scanning_in_watch_only_mode() {
        // # Scenario:
        // 3. reset wallet
        // 4. for every combination of FVKs
        //     4.1. init a wallet with UFVK
        //     4.2. check that the wallet is empty
        //     4.3. rescan
        //     4.4. check that notes and utxos were detected by the wallet
        //
        // # Current watch-only mode limitations:
        // - wallet will not detect funds on all transparent addresses
        //   see: https://github.com/zingolabs/zingolib/issues/245
        // - wallet will not detect funds on internal addresses
        //   see: https://github.com/zingolabs/zingolib/issues/246

        let (regtest_manager, _cph, mut client_builder, regtest_network) =
            scenarios::custom_clients_default().await;
        let faucet = client_builder.build_faucet(false, regtest_network).await;
        let original_recipient = client_builder
            .build_client(HOSPITAL_MUSEUM_SEED.to_string(), 0, false, regtest_network)
            .await;
        let zingo_config = zingoconfig::load_clientconfig(
            client_builder.server_id,
            Some(client_builder.zingo_datadir),
            ChainType::Regtest(regtest_network),
            true,
        )
        .unwrap();

        let (recipient_taddr, recipient_sapling, recipient_unified) = (
            get_base_address!(original_recipient, "transparent"),
            get_base_address!(original_recipient, "sapling"),
            get_base_address!(original_recipient, "unified"),
        );
        let addr_amount_memos = vec![
            (recipient_taddr.as_str(), 1_000u64, None),
            (recipient_sapling.as_str(), 2_000u64, None),
            (recipient_unified.as_str(), 3_000u64, None),
        ];
        // 1. fill wallet with a coinbase transaction by syncing faucet with 1-block increase
        zingo_testutils::increase_height_and_wait_for_client(&regtest_manager, &faucet, 1)
            .await
            .unwrap();
        // 2. send a transaction containing all types of outputs
        faucet
            .send_from_send_inputs(addr_amount_memos)
            .await
            .unwrap();
        zingo_testutils::increase_height_and_wait_for_client(
            &regtest_manager,
            &original_recipient,
            1,
        )
        .await
        .unwrap();
        let original_recipient_balance = original_recipient.do_balance().await;
        let sent_t_value = original_recipient_balance.transparent_balance.unwrap();
        let sent_s_value = original_recipient_balance.sapling_balance.unwrap();
        let sent_o_value = original_recipient_balance.orchard_balance.unwrap();
        assert_eq!(sent_t_value, 1000u64);
        assert_eq!(sent_s_value, 2000u64);
        assert_eq!(sent_o_value, 3000u64);

        // check that do_rescan works
        original_recipient.do_rescan().await.unwrap();
        check_client_balances!(original_recipient, o: sent_o_value s: sent_s_value t: sent_t_value);

        // Extract viewing keys
        let wallet_capability = original_recipient.wallet.wallet_capability().clone();
        let [o_fvk, s_fvk, t_fvk] =
            zingo_testutils::build_fvks_from_wallet_capability(&wallet_capability);
        let fvks_sets = [
            vec![&o_fvk],
            vec![&s_fvk],
            vec![&o_fvk, &s_fvk],
            vec![&o_fvk, &t_fvk],
            vec![&s_fvk, &t_fvk],
            vec![&o_fvk, &s_fvk, &t_fvk],
        ];
        for fvks in fvks_sets.iter() {
            log::info!("testing UFVK containing:");
            log::info!("    orchard fvk: {}", fvks.contains(&&o_fvk));
            log::info!("    sapling fvk: {}", fvks.contains(&&s_fvk));
            log::info!("    transparent fvk: {}", fvks.contains(&&t_fvk));

            let watch_client = build_fvk_client(fvks, &zingo_config).await;
            let watch_wc = watch_client.wallet.wallet_capability();
            // assert empty wallet before rescan
            let balance = watch_client.do_balance().await;
            check_expected_balance_with_fvks(fvks, balance, 0, 0, 0);
            watch_client.do_rescan().await.unwrap();
            let balance = watch_client.do_balance().await;
            let notes = watch_client.do_list_notes(true).await;

            check_view_capability_bounds(
                &balance,
                &watch_wc,
                fvks,
                &o_fvk,
                &s_fvk,
                &t_fvk,
                Some(sent_o_value),
                Some(sent_s_value),
                Some(sent_t_value),
                &notes,
            );

            watch_client.do_rescan().await.unwrap();
            assert_eq!(
                watch_client
                    .send_from_send_inputs(vec![(testvectors::EXT_TADDR, 1000, None)])
                    .await,
                Err("Wallet is in watch-only mode and thus it cannot spend.".to_string())
            );
        }
    }
    #[tokio::test]
    async fn t_incoming_t_outgoing_disallowed() {
        let (regtest_manager, _cph, faucet, recipient) =
            scenarios::faucet_recipient_default().await;

        // 2. Get an incoming transaction to a t address
        let taddr = get_base_address!(recipient, "transparent");
        let value = 100_000;

        faucet
            .send_from_send_inputs(vec![(taddr.as_str(), value, None)])
            .await
            .unwrap();

        zingo_testutils::increase_height_and_wait_for_client(&regtest_manager, &recipient, 1)
            .await
            .unwrap();
        recipient.do_sync(true).await.unwrap();

        // 3. Test the list
        let list = recipient.do_list_transactions().await;
        assert_eq!(list[0]["block_height"].as_u64().unwrap(), 4);
        assert_eq!(list[0]["address"], taddr);
        assert_eq!(list[0]["amount"].as_u64().unwrap(), value);

        // 4. We can't spend the funds, as they're transparent. We need to shield first
        let sent_value = 20_000;
        let sent_transaction_error = recipient
            .send_from_send_inputs(vec![(testvectors::EXT_TADDR, sent_value, None)])
            .await
            .unwrap_err();
        assert_eq!(sent_transaction_error, "Insufficient verified shielded funds. Have 0 zats, need 30000 zats. NOTE: funds need at least 1 confirmations before they can be spent. Transparent funds must be shielded before they can be spent. If you are trying to spend transparent funds, please use the shield button and try again in a few minutes.");
    }
    #[tokio::test]
    async fn shield_sapling() {
        let (regtest_manager, _cph, faucet, recipient) =
            scenarios::faucet_recipient_default().await;

        let sapling_dust = 100;
        let _sent_transaction_id = faucet
            .send_from_send_inputs(vec![(
                &get_base_address!(recipient, "sapling"),
                sapling_dust,
                None,
            )])
            .await
            .unwrap();

        zingo_testutils::increase_height_and_wait_for_client(&regtest_manager, &recipient, 1)
            .await
            .unwrap();
        println!(
            "{}",
            serde_json::to_string_pretty(&recipient.do_balance().await).unwrap()
        );

        assert_eq!(
            recipient
                .shield_from_shield_inputs(&[Pool::Sapling], None)
                .await,
            Err(
                "Not enough transparent/sapling balance to shield. Have 100 zats, \
        need more than 10000 zats to cover tx fee"
                    .to_string()
            )
        );

        let sapling_enough_for_fee = 10_100;
        faucet.do_sync(false).await.unwrap();
        let _sent_transaction_id = faucet
            .send_from_send_inputs(vec![(
                &get_base_address!(recipient, "sapling"),
                sapling_enough_for_fee,
                None,
            )])
            .await
            .unwrap();

        zingo_testutils::increase_height_and_wait_for_client(&regtest_manager, &recipient, 1)
            .await
            .unwrap();
        recipient
            .shield_from_shield_inputs(&[Pool::Sapling, Pool::Transparent], None)
            .await
            .unwrap();

        // The exact same thing again, but with pre-existing orchard funds
        // already in the shielding wallet
        faucet.do_sync(false).await.unwrap();
        let _sent_transaction_id = faucet
            .send_from_send_inputs(vec![(
                &get_base_address!(recipient, "sapling"),
                sapling_enough_for_fee,
                None,
            )])
            .await
            .unwrap();

        zingo_testutils::increase_height_and_wait_for_client(&regtest_manager, &recipient, 1)
            .await
            .unwrap();
        recipient
            .shield_from_shield_inputs(&[Pool::Sapling, Pool::Transparent], None)
            .await
            .unwrap();

        println!(
            "{}",
            serde_json::to_string_pretty(&recipient.do_balance().await).unwrap()
        );
    }
    #[tokio::test]
    async fn shield_heartwood_sapling_funds() {
        let regtest_network = RegtestNetwork::new(1, 1, 1, 1, 3, 5);
        let (regtest_manager, _cph, faucet) =
            scenarios::faucet(Pool::Sapling, regtest_network).await;
        increase_height_and_wait_for_client(&regtest_manager, &faucet, 3)
            .await
            .unwrap();
        check_client_balances!(faucet, o: 0 s: 3_500_000_000u64 t: 0);
        faucet
            .shield_from_shield_inputs(&[Pool::Sapling], None)
            .await
            .unwrap();
        increase_height_and_wait_for_client(&regtest_manager, &faucet, 1)
            .await
            .unwrap();
        check_client_balances!(faucet, o: 3_499_990_000u64 s: 625_010_000 t: 0);
    }
    #[tokio::test]
    async fn sends_to_self_handle_balance_properly() {
        let transparent_funding = 100_000;
        let (ref regtest_manager, _cph, faucet, ref recipient) =
            scenarios::faucet_recipient_default().await;
        faucet
            .send_from_send_inputs(vec![(
                &get_base_address!(recipient, "sapling"),
                transparent_funding,
                None,
            )])
            .await
            .unwrap();
        zingo_testutils::increase_height_and_wait_for_client(regtest_manager, recipient, 1)
            .await
            .unwrap();
        recipient
            .shield_from_shield_inputs(&[Pool::Sapling, Pool::Transparent], None)
            .await
            .unwrap();
        zingo_testutils::increase_height_and_wait_for_client(regtest_manager, recipient, 1)
            .await
            .unwrap();
        println!(
            "{}",
            serde_json::to_string_pretty(&recipient.do_balance().await).unwrap()
        );
        println!("{}", recipient.do_list_transactions().await.pretty(2));
        println!(
            "{}",
            JsonValue::from(
                recipient
                    .do_list_txsummaries()
                    .await
                    .into_iter()
                    .map(JsonValue::from)
                    .collect::<Vec<_>>()
            )
            .pretty(2)
        );
        recipient.do_rescan().await.unwrap();
        println!(
            "{}",
            serde_json::to_string_pretty(&recipient.do_balance().await).unwrap()
        );
        println!("{}", recipient.do_list_transactions().await.pretty(2));
        println!(
            "{}",
            JsonValue::from(
                recipient
                    .do_list_txsummaries()
                    .await
                    .into_iter()
                    .map(JsonValue::from)
                    .collect::<Vec<_>>()
            )
            .pretty(2)
        );
    }
    #[tokio::test]
    async fn send_to_ua_saves_full_ua_in_wallet() {
        let (regtest_manager, _cph, faucet, recipient) =
            scenarios::faucet_recipient_default().await;
        //utils::increase_height_and_wait_for_client(&regtest_manager, &faucet, 5).await;
        let recipient_unified_address = get_base_address!(recipient, "unified");
        let sent_value = 50_000;
        faucet
            .send_from_send_inputs(vec![(recipient_unified_address.as_str(), sent_value, None)])
            .await
            .unwrap();
        zingo_testutils::increase_height_and_wait_for_client(&regtest_manager, &faucet, 1)
            .await
            .unwrap();
        let list = faucet.do_list_transactions().await;
        assert!(list.members().any(|transaction| {
            transaction.entries().any(|(key, value)| {
                if key == "outgoing_metadata" {
                    value[0]["address"] == recipient_unified_address
                } else {
                    false
                }
            })
        }));
        faucet.do_rescan().await.unwrap();
        let new_list = faucet.do_list_transactions().await;
        assert!(new_list.members().any(|transaction| {
            transaction.entries().any(|(key, value)| {
                if key == "outgoing_metadata" {
                    value[0]["address"] == recipient_unified_address
                } else {
                    false
                }
            })
        }));
        assert_eq!(
            list,
            new_list,
            "Pre-Rescan: {}\n\n\nPost-Rescan: {}\n\n\n",
            json::stringify_pretty(list.clone(), 4),
            json::stringify_pretty(new_list.clone(), 4)
        );
    }
    #[tokio::test]
    async fn send_to_transparent_and_sapling_maintain_balance() {
        let recipient_initial_funds = 100_000_000;
        let first_send_to_sapling = 20_000;
        let first_send_to_transparent = 20_000;
        let recipient_second_wave = 1_000_000;
        let second_send_to_transparent = 20_000;
        let second_send_to_sapling = 20_000;
        let third_send_to_transparent = 20_000;

        let (ref regtest_manager, _cph, faucet, recipient, _txid) =
            scenarios::faucet_funded_recipient_default(recipient_initial_funds).await;

        let expected_transactions = json::parse(
        r#"
        [
            {
                "block_height": 5,
                "unconfirmed": false,
                "datetime": 1694820763,
                "position": 0,
                "txid": "d5eaac5563f8bc1a0406588e05953977ad768d02f1cf8449e9d7d9cc8de3801c",
                "amount": 100000000,
                "zec_price": null,
                "address": "uregtest1wdukkmv5p5n824e8ytnc3m6m77v9vwwl7hcpj0wangf6z23f9x0fnaen625dxgn8cgp67vzw6swuar6uwp3nqywfvvkuqrhdjffxjfg644uthqazrtxhrgwac0a6ujzgwp8y9cwthjeayq8r0q6786yugzzyt9vevxn7peujlw8kp3vf6d8p4fvvpd8qd5p7xt2uagelmtf3vl6w3u8",
                "memo": null
            },
            {
                "block_height": 6,
                "unconfirmed": false,
                "datetime": 1694825595,
                "txid": "4ee5a583e6462eb4c39f9d8188e855bb1e37d989fcb8b417cff93c27b006e72d",
                "zec_price": null,
                "amount": -30000,
                "outgoing_metadata": [
                    {
                        "address": "zregtestsapling1fmq2ufux3gm0v8qf7x585wj56le4wjfsqsj27zprjghntrerntggg507hxh2ydcdkn7sx8kya7p",
                        "value": 20000,
                        "memo": null
                    }
                ]
            },
            {
                "block_height": 7,
                "unconfirmed": true,
                "datetime": 1694825735,
                "txid": "55de92ebf5effc3ed67a289788ede88514a9d2c407af6154b00969325e2fdf00",
                "zec_price": null,
                "amount": -30000,
                "outgoing_metadata": [
                    {
                        "address": "tmBsTi2xWTjUdEXnuTceL7fecEQKeWaPDJd",
                        "value": 20000,
                        "memo": null
                    }
                ]
            }
        ]"#,
    ).unwrap();

        recipient
            .send_from_send_inputs(vec![(
                &get_base_address!(faucet, "sapling"),
                first_send_to_sapling,
                None,
            )])
            .await
            .unwrap();
        zingo_testutils::increase_height_and_wait_for_client(regtest_manager, &recipient, 1)
            .await
            .unwrap();
        recipient
            .send_from_send_inputs(vec![(
                &get_base_address!(faucet, "transparent"),
                first_send_to_transparent,
                None,
            )])
            .await
            .unwrap();

        let expected_funds = recipient_initial_funds
            - first_send_to_sapling
            - first_send_to_transparent
            - (2 * u64::from(MINIMUM_FEE));
        assert_eq!(
            recipient.wallet.maybe_verified_orchard_balance(None).await,
            Some(expected_funds)
        );
        assert_eq!(
            recipient
                .wallet
                .verified_balance::<OrchardDomain>(None)
                .await,
            Some(0)
        );

        let transactions = recipient.do_list_transactions().await;
        assert_eq!(
            transactions.members().len(),
            expected_transactions.members().len()
        );
        for (t1, t2) in transactions.members().zip(expected_transactions.members()) {
            assert!(
                check_transaction_equality(t1, t2),
                "\n\n\nobserved: {}\n\n\nexpected: {}\n\n\n",
                t1.pretty(4),
                t2.pretty(4)
            );
        }

        faucet.do_sync(false).await.unwrap();
        faucet
            .send_from_send_inputs(vec![(
                &get_base_address!(recipient, "unified"),
                recipient_second_wave,
                Some("Second wave incoming"),
            )])
            .await
            .unwrap();
        zingo_testutils::increase_height_and_wait_for_client(regtest_manager, &recipient, 1)
            .await
            .unwrap();
        recipient
            .send_from_send_inputs(vec![(
                &get_base_address!(faucet, "transparent"),
                second_send_to_transparent,
                None,
            )])
            .await
            .unwrap();
        recipient
            .send_from_send_inputs(vec![(
                &get_base_address!(faucet, "sapling"),
                second_send_to_sapling,
                None,
            )])
            .await
            .unwrap();
        zingo_testutils::increase_height_and_wait_for_client(regtest_manager, &recipient, 1)
            .await
            .unwrap();

        recipient
            .send_from_send_inputs(vec![(
                &get_base_address!(faucet, "transparent"),
                third_send_to_transparent,
                None,
            )])
            .await
            .unwrap();
        zingo_testutils::increase_height_and_wait_for_client(regtest_manager, &recipient, 1)
            .await
            .unwrap();

        let second_wave_expected_funds = expected_funds + recipient_second_wave
            - second_send_to_sapling
            - second_send_to_transparent
            - third_send_to_transparent
            - (3 * u64::from(MINIMUM_FEE));
        assert_eq!(
            recipient.wallet.maybe_verified_orchard_balance(None).await,
            Some(second_wave_expected_funds),
        );

        let second_wave_expected_transactions = json::parse(r#"
        [
            {
                "block_height": 5,
                "unconfirmed": false,
                "datetime": 1686330002,
                "position": 0,
                "txid": "f040440eade0afc99800fee54753afb71fb09894483f1f1fa7462dedb63e7c02",
                "amount": 100000000,
                "zec_price": null,
                "address": "uregtest1wdukkmv5p5n824e8ytnc3m6m77v9vwwl7hcpj0wangf6z23f9x0fnaen625dxgn8cgp67vzw6swuar6uwp3nqywfvvkuqrhdjffxjfg644uthqazrtxhrgwac0a6ujzgwp8y9cwthjeayq8r0q6786yugzzyt9vevxn7peujlw8kp3vf6d8p4fvvpd8qd5p7xt2uagelmtf3vl6w3u8",
                "memo": null
            },
            {
                "block_height": 6,
                "unconfirmed": false,
                "datetime": 1686330013,
                "txid": "db532064c89c7d8266e107ffefc614f3c34050af922973199e398fcd18c43ea5",
                "zec_price": null,
                "amount": -30000,
                "outgoing_metadata": [
                    {
                        "address": "zregtestsapling1fmq2ufux3gm0v8qf7x585wj56le4wjfsqsj27zprjghntrerntggg507hxh2ydcdkn7sx8kya7p",
                        "value": 20000,
                        "memo": null
                    }
                ]
            },
            {
                "block_height": 7,
                "unconfirmed": false,
                "datetime": 1686330006,
                "txid": "be81f76bf37bb6d5d762c7bb48419f239787023b8344c30ce0771c8ce21e480f",
                "zec_price": null,
                "amount": -30000,
                "outgoing_metadata": [
                    {
                        "address": "tmBsTi2xWTjUdEXnuTceL7fecEQKeWaPDJd",
                        "value": 20000,
                        "memo": null
                    }
                ]
            },
            {
                "block_height": 7,
                "unconfirmed": false,
                "datetime": 1686330013,
                "position": 0,
                "txid": "caf9438c9c61923d24a9594651cc694edc660eabb0082122c4588ae381edc3b4",
                "amount": 1000000,
                "zec_price": null,
                "address": "uregtest1wdukkmv5p5n824e8ytnc3m6m77v9vwwl7hcpj0wangf6z23f9x0fnaen625dxgn8cgp67vzw6swuar6uwp3nqywfvvkuqrhdjffxjfg644uthqazrtxhrgwac0a6ujzgwp8y9cwthjeayq8r0q6786yugzzyt9vevxn7peujlw8kp3vf6d8p4fvvpd8qd5p7xt2uagelmtf3vl6w3u8",
                "memo": "Second wave incoming"
            },
            {
                "block_height": 8,
                "unconfirmed": false,
                "datetime": 1686330021,
                "txid": "95a41ba1c6e2b7edf63ddde7899567431a6b36b7583ba1e359560041e5f8ce2b",
                "zec_price": null,
                "amount": -30000,
                "outgoing_metadata": [
                    {
                        "address": "zregtestsapling1fmq2ufux3gm0v8qf7x585wj56le4wjfsqsj27zprjghntrerntggg507hxh2ydcdkn7sx8kya7p",
                        "value": 20000,
                        "memo": null
                    }
                ]
            },
            {
                "block_height": 8,
                "unconfirmed": false,
                "datetime": 1686330021,
                "txid": "c1004c32395ff45448fb943a7da4cc2819762066eea2628cd0a4aee65106207d",
                "zec_price": null,
                "amount": -30000,
                "outgoing_metadata": [
                    {
                        "address": "tmBsTi2xWTjUdEXnuTceL7fecEQKeWaPDJd",
                        "value": 20000,
                        "memo": null
                    }
                ]
            },
            {
                "block_height": 9,
                "unconfirmed": false,
                "datetime": 1686330024,
                "txid": "c5e94f462218634b37a2a3324f89bd288bc55ab877ea516a6203e48c207ba955",
                "zec_price": null,
                "amount": -30000,
                "outgoing_metadata": [
                    {
                        "address": "tmBsTi2xWTjUdEXnuTceL7fecEQKeWaPDJd",
                        "value": 20000,
                        "memo": null
                    }
                ]
            }
        ]"#)
    .unwrap();
        let second_wave_transactions = recipient.do_list_transactions().await;
        assert_eq!(
            second_wave_transactions.len(),
            second_wave_expected_transactions.len()
        );
        for transaction in second_wave_transactions.members() {
            assert!(
                second_wave_expected_transactions
                    .members()
                    .any(|t2| check_transaction_equality(transaction, t2)),
                "fail on: {:#?}",
                transaction
            );
        }
    }
    #[tokio::test]
    async fn send_orchard_back_and_forth() {
        // setup
        let (regtest_manager, _cph, faucet, recipient) =
            scenarios::faucet_recipient_default().await;
        let faucet_to_recipient_amount = 20_000u64;
        let recipient_to_faucet_amount = 5_000u64;
        // check start state
        faucet.do_sync(true).await.unwrap();
        let wallet_height = faucet.do_wallet_last_scanned_height().await;
        assert_eq!(
            wallet_height.as_fixed_point_u64(0).unwrap(),
            BASE_HEIGHT as u64
        );
        let three_blocks_reward = block_rewards::CANOPY
            .checked_mul(BASE_HEIGHT as u64)
            .unwrap();
        check_client_balances!(faucet, o: three_blocks_reward s: 0 t: 0);

        // post transfer to recipient, and verify
        faucet
            .send_from_send_inputs(vec![(
                &get_base_address!(recipient, "unified"),
                faucet_to_recipient_amount,
                Some("Orcharding"),
            )])
            .await
            .unwrap();
        let orch_change =
            block_rewards::CANOPY - (faucet_to_recipient_amount + u64::from(MINIMUM_FEE));
        zingo_testutils::increase_height_and_wait_for_client(&regtest_manager, &recipient, 1)
            .await
            .unwrap();
        faucet.do_sync(true).await.unwrap();
        let faucet_orch = three_blocks_reward + orch_change + u64::from(MINIMUM_FEE);

        println!(
            "{}",
            JsonValue::from(faucet.do_list_txsummaries().await).pretty(4)
        );
        println!(
            "{}",
            serde_json::to_string_pretty(&faucet.do_balance().await).unwrap()
        );

        check_client_balances!(faucet, o: faucet_orch s: 0 t: 0);
        check_client_balances!(recipient, o: faucet_to_recipient_amount s: 0 t: 0);

        // post half back to faucet, and verify
        recipient
            .send_from_send_inputs(vec![(
                &get_base_address!(faucet, "unified"),
                recipient_to_faucet_amount,
                Some("Sending back"),
            )])
            .await
            .unwrap();
        zingo_testutils::increase_height_and_wait_for_client(&regtest_manager, &faucet, 1)
            .await
            .unwrap();
        recipient.do_sync(true).await.unwrap();

        let faucet_final_orch = faucet_orch
            + recipient_to_faucet_amount
            + block_rewards::CANOPY
            + u64::from(MINIMUM_FEE);
        let recipient_final_orch =
            faucet_to_recipient_amount - (u64::from(MINIMUM_FEE) + recipient_to_faucet_amount);
        check_client_balances!(
            faucet,
            o: faucet_final_orch s: 0 t: 0
        );
        check_client_balances!(recipient, o: recipient_final_orch s: 0 t: 0);
    }
    #[tokio::test]
    async fn send_mined_sapling_to_orchard() {
        // This test shows a confirmation changing the state of balance by
        // debiting unverified_orchard_balance and crediting verified_orchard_balance.  The debit amount is
        // consistent with all the notes in the relevant block changing state.
        // NOTE that the balance doesn't give insight into the distribution across notes.
        let regtest_network = RegtestNetwork::all_upgrades_active();
        let (regtest_manager, _cph, faucet) =
            scenarios::faucet(Pool::Sapling, regtest_network).await;
        let amount_to_send = 5_000;
        faucet
            .send_from_send_inputs(vec![(
                get_base_address!(faucet, "unified").as_str(),
                amount_to_send,
                Some("Scenario test: engage!"),
            )])
            .await
            .unwrap();
        zingo_testutils::increase_height_and_wait_for_client(&regtest_manager, &faucet, 1)
            .await
            .unwrap();
        let balance = faucet.do_balance().await;
        // We send change to orchard now, so we should have the full value of the note
        // we spent, minus the transaction fee
        assert_eq!(balance.unverified_orchard_balance, Some(0));
        assert_eq!(
            balance.verified_orchard_balance.unwrap(),
            625_000_000 - u64::from(MINIMUM_FEE)
        );
    }
    #[tokio::test]
    async fn send_heartwood_sapling_funds() {
        let regtest_network = RegtestNetwork::new(1, 1, 1, 1, 3, 5);
        let (regtest_manager, _cph, faucet, recipient) =
            scenarios::faucet_recipient(Pool::Sapling, regtest_network).await;
        increase_height_and_wait_for_client(&regtest_manager, &faucet, 3)
            .await
            .unwrap();
        check_client_balances!(faucet, o: 0 s: 3_500_000_000u64 t: 0);
        faucet
            .send_from_send_inputs(vec![(
                &get_base_address!(recipient, "unified"),
                3_499_990_000u64,
                None,
            )])
            .await
            .unwrap();
        check_client_balances!(faucet, o: 0 s: 0 t: 0);
        increase_height_and_wait_for_client(&regtest_manager, &recipient, 1)
            .await
            .unwrap();
        check_client_balances!(recipient, o: 3_499_990_000u64 s: 0 t: 0);
    }
    #[tokio::test]
    async fn send_funds_to_all_pools() {
        let regtest_network = RegtestNetwork::all_upgrades_active();
        let (
            _regtest_manager,
            _cph,
            _faucet,
            recipient,
            _orchard_txid,
            _sapling_txid,
            _transparent_txid,
        ) = scenarios::faucet_funded_recipient(
            Some(100_000),
            Some(100_000),
            Some(100_000),
            Pool::Orchard,
            regtest_network,
        )
        .await;
        check_client_balances!(recipient, o: 100_000 s: 100_000 t: 100_000);
    }
    #[tokio::test]
    async fn self_send_to_t_displays_as_one_transaction() {
        let (regtest_manager, _cph, faucet, recipient) =
            scenarios::faucet_recipient_default().await;
        let recipient_unified_address = get_base_address!(recipient, "unified");
        let sent_value = 50_000;
        faucet
            .send_from_send_inputs(vec![(recipient_unified_address.as_str(), sent_value, None)])
            .await
            .unwrap();
        zingo_testutils::increase_height_and_wait_for_client(&regtest_manager, &recipient, 1)
            .await
            .unwrap();
        let recipient_taddr = get_base_address!(recipient, "transparent");
        let recipient_zaddr = get_base_address!(recipient, "sapling");
        let sent_to_taddr_value = 5_000;
        let sent_to_zaddr_value = 11_000;
        let sent_to_self_orchard_value = 1_000;
        recipient
            .send_from_send_inputs(vec![(recipient_taddr.as_str(), sent_to_taddr_value, None)])
            .await
            .unwrap();
        zingo_testutils::increase_height_and_wait_for_client(&regtest_manager, &recipient, 1)
            .await
            .unwrap();
        recipient
            .send_from_send_inputs(vec![
                (recipient_taddr.as_str(), sent_to_taddr_value, None),
                (recipient_zaddr.as_str(), sent_to_zaddr_value, Some("foo")),
                (
                    recipient_unified_address.as_str(),
                    sent_to_self_orchard_value,
                    Some("bar"),
                ),
            ])
            .await
            .unwrap();
        faucet.do_sync(false).await.unwrap();
        faucet
            .send_from_send_inputs(vec![
                (recipient_taddr.as_str(), sent_to_taddr_value, None),
                (recipient_zaddr.as_str(), sent_to_zaddr_value, Some("foo2")),
                (
                    recipient_unified_address.as_str(),
                    sent_to_self_orchard_value,
                    Some("bar2"),
                ),
            ])
            .await
            .unwrap();
        zingo_testutils::increase_height_and_wait_for_client(&regtest_manager, &recipient, 1)
            .await
            .unwrap();
        println!(
            "{}",
            json::stringify_pretty(recipient.do_list_transactions().await, 4)
        );
        let transactions = recipient.do_list_transactions().await;
        let mut txids = transactions
            .members()
            .map(|transaction| transaction["txid"].as_str());
        assert!(itertools::Itertools::all_unique(&mut txids));
    }
    #[tokio::test]
    async fn sapling_to_sapling_scan_together() {
        // Create an incoming transaction, and then send that transaction, and scan everything together, to make sure it works.
        // (For this test, the Sapling Domain is assumed in all cases.)
        // Sender Setup:
        // 1. create a spend key: SpendK_S
        // 2. derive a Shielded Payment Address from SpendK_S: SPA_KS
        // 3. construct a Block Reward Transaction where SPA_KS receives a block reward: BRT
        // 4. publish BRT
        // 5. optionally mine a block including BRT <-- There are two separate tests to run
        // 6. optionally mine sufficient subsequent blocks to "validate" BRT
        // Recipient Setup:
        // 1. create a spend key: "SpendK_R"
        // 2. from SpendK_R derive a Shielded Payment Address: SPA_R
        // Test Procedure:
        // 1. construct a transaction "spending" from a SpendK_S output to SPA_R
        // 2. publish the transaction to the mempool
        // 3. mine a block
        // Constraints:
        // 1. SpendK_S controls start - spend funds
        // 2. SpendK_R controls 0 + spend funds
        let (regtest_manager, _cph, faucet, recipient) =
            scenarios::faucet_recipient_default().await;

        // Give the faucet a block reward
        zingo_testutils::increase_height_and_wait_for_client(&regtest_manager, &faucet, 1)
            .await
            .unwrap();
        let value = 100_000;

        // Send some sapling value to the recipient
        let txid = zingo_testutils::send_value_between_clients_and_sync(
            &regtest_manager,
            &faucet,
            &recipient,
            value,
            "sapling",
        )
        .await
        .unwrap();

        let spent_value = 250;

        // Construct transaction to wallet-external recipient-address.
        let exit_zaddr = get_base_address!(faucet, "sapling");
        let spent_txid = recipient
            .send_from_send_inputs(vec![(&exit_zaddr, spent_value, None)])
            .await
            .unwrap();

        zingo_testutils::increase_height_and_wait_for_client(&regtest_manager, &recipient, 1)
            .await
            .unwrap();
        // 5. Check the transaction list to make sure we got all transactions
        let list = recipient.do_list_transactions().await;

        assert_eq!(list[0]["block_height"].as_u64().unwrap(), 5);
        assert_eq!(list[0]["txid"], txid.to_string());
        assert_eq!(list[0]["amount"].as_i64().unwrap(), (value as i64));

        assert_eq!(list[1]["block_height"].as_u64().unwrap(), 6);
        assert_eq!(list[1]["txid"], spent_txid.to_string());
        assert_eq!(
            list[1]["amount"].as_i64().unwrap(),
            -((spent_value + u64::from(MINIMUM_FEE)) as i64)
        );
        assert_eq!(list[1]["outgoing_metadata"][0]["address"], exit_zaddr);
        assert_eq!(
            list[1]["outgoing_metadata"][0]["value"].as_u64().unwrap(),
            spent_value
        );
    }
    #[tokio::test]
    async fn sapling_incoming_sapling_outgoing() {
        let (regtest_manager, _cph, faucet, recipient) =
            scenarios::faucet_recipient_default().await;
        let value = 100_000;

        // 2. Send an incoming transaction to fill the wallet
        let faucet_funding_txid = faucet
            .send_from_send_inputs(vec![(
                &get_base_address!(recipient, "sapling"),
                value,
                None,
            )])
            .await
            .unwrap();
        zingo_testutils::increase_height_and_wait_for_client(&regtest_manager, &recipient, 1)
            .await
            .unwrap();

        assert_eq!(recipient.wallet.last_synced_height().await, 4);

        // 3. Check the balance is correct, and we received the incoming transaction from ?outside?
        let b = recipient.do_balance().await;
        let addresses = recipient.do_addresses().await;
        assert_eq!(b.sapling_balance.unwrap(), value);
        assert_eq!(b.unverified_sapling_balance.unwrap(), 0);
        assert_eq!(b.spendable_sapling_balance.unwrap(), value);
        assert_eq!(
            addresses[0]["receivers"]["sapling"],
            encode_payment_address(
                recipient.config().chain.hrp_sapling_payment_address(),
                recipient.wallet.wallet_capability().addresses()[0]
                    .sapling()
                    .unwrap()
            ),
        );

        let list = recipient.do_list_transactions().await;
        if let JsonValue::Array(list) = list {
            assert_eq!(list.len(), 1);
            let faucet_sent_transaction = list[0].clone();

            assert_eq!(
                faucet_sent_transaction["txid"],
                faucet_funding_txid.to_string()
            );
            assert_eq!(faucet_sent_transaction["amount"].as_u64().unwrap(), value);
            assert_eq!(
                faucet_sent_transaction["address"],
                recipient.wallet.wallet_capability().addresses()[0]
                    .encode(&recipient.config().chain)
            );
            assert_eq!(faucet_sent_transaction["block_height"].as_u64().unwrap(), 4);
        } else {
            panic!("Expecting an array");
        }

        // 4. Send z-to-z transaction to external z address with a memo
        let sent_value = 2000;
        let outgoing_memo = "Outgoing Memo";

        let sent_transaction_id = recipient
            .send_from_send_inputs(vec![(
                &get_base_address!(faucet, "sapling"),
                sent_value,
                Some(outgoing_memo),
            )])
            .await
            .unwrap();

        // 5. Check the unconfirmed transaction is present
        // 5.1 Check notes

        let notes = recipient.do_list_notes(true).await;
        // Has a new (unconfirmed) unspent note (the change)
        assert_eq!(notes["unspent_orchard_notes"].len(), 1);
        assert_eq!(
            notes["unspent_orchard_notes"][0]["created_in_txid"],
            sent_transaction_id
        );
        assert!(notes["unspent_orchard_notes"][0]["unconfirmed"]
            .as_bool()
            .unwrap());

        assert_eq!(notes["spent_sapling_notes"].len(), 0);
        assert_eq!(notes["pending_sapling_notes"].len(), 1);
        assert_eq!(
            notes["pending_sapling_notes"][0]["created_in_txid"],
            faucet_funding_txid.to_string()
        );
        assert_eq!(
            notes["pending_sapling_notes"][0]["unconfirmed_spent"],
            sent_transaction_id
        );
        assert!(notes["pending_sapling_notes"][0]["spent"].is_null());
        assert!(notes["pending_sapling_notes"][0]["spent_at_height"].is_null());

        // Check transaction list
        let list = recipient.do_list_transactions().await;

        assert_eq!(list.len(), 2);
        let send_transaction = list
            .members()
            .find(|transaction| transaction["txid"] == sent_transaction_id)
            .unwrap();

        assert_eq!(send_transaction["txid"], sent_transaction_id);
        assert_eq!(
            send_transaction["amount"].as_i64().unwrap(),
            -(sent_value as i64 + u64::from(MINIMUM_FEE) as i64)
        );
        assert!(send_transaction["unconfirmed"].as_bool().unwrap());
        assert_eq!(send_transaction["block_height"].as_u64().unwrap(), 5);

        assert_eq!(
            send_transaction["outgoing_metadata"][0]["address"],
            get_base_address!(faucet, "sapling")
        );
        assert_eq!(
            send_transaction["outgoing_metadata"][0]["memo"],
            outgoing_memo
        );
        assert_eq!(
            send_transaction["outgoing_metadata"][0]["value"]
                .as_u64()
                .unwrap(),
            sent_value
        );

        // 6. Mine the sent transaction
        zingo_testutils::increase_height_and_wait_for_client(&regtest_manager, &recipient, 1)
            .await
            .unwrap();

        assert!(!send_transaction.contains("unconfirmed"));
        assert_eq!(send_transaction["block_height"].as_u64().unwrap(), 5);

        // 7. Check the notes to see that we have one spent sapling note and one unspent orchard note (change)
        // Which is immediately spendable.
        let notes = recipient.do_list_notes(true).await;
        println!("{}", json::stringify_pretty(notes.clone(), 4));
        assert_eq!(notes["unspent_orchard_notes"].len(), 1);
        assert_eq!(
            notes["unspent_orchard_notes"][0]["created_in_block"]
                .as_u64()
                .unwrap(),
            5
        );
        assert_eq!(
            notes["unspent_orchard_notes"][0]["created_in_txid"],
            sent_transaction_id
        );
        assert_eq!(
            notes["unspent_orchard_notes"][0]["value"].as_u64().unwrap(),
            value - sent_value - u64::from(MINIMUM_FEE)
        );
        assert!(notes["unspent_orchard_notes"][0]["is_change"]
            .as_bool()
            .unwrap());
        assert!(notes["unspent_orchard_notes"][0]["spendable"]
            .as_bool()
            .unwrap()); // Spendable

        assert_eq!(notes["spent_sapling_notes"].len(), 1);
        assert_eq!(
            notes["spent_sapling_notes"][0]["created_in_block"]
                .as_u64()
                .unwrap(),
            4
        );
        assert_eq!(
            notes["spent_sapling_notes"][0]["value"].as_u64().unwrap(),
            value
        );
        assert!(!notes["spent_sapling_notes"][0]["is_change"]
            .as_bool()
            .unwrap());
        assert!(!notes["spent_sapling_notes"][0]["spendable"]
            .as_bool()
            .unwrap()); // Already spent
        assert_eq!(
            notes["spent_sapling_notes"][0]["spent"],
            sent_transaction_id
        );
        assert_eq!(
            notes["spent_sapling_notes"][0]["spent_at_height"]
                .as_u64()
                .unwrap(),
            5
        );
    }
    #[tokio::test]
    async fn sapling_dust_fee_collection() {
        let (regtest_manager, __cph, faucet, recipient) =
            scenarios::faucet_recipient_default().await;
        let recipient_sapling = get_base_address!(recipient, "sapling");
        let recipient_unified = get_base_address!(recipient, "unified");
        check_client_balances!(recipient, o: 0 s: 0 t: 0);
        let fee = u64::from(MINIMUM_FEE);
        let for_orchard = dbg!(fee * 10);
        let for_sapling = dbg!(fee / 10);
        faucet
            .send_from_send_inputs(vec![
                (&recipient_unified, for_orchard, Some("Plenty for orchard.")),
                (&recipient_sapling, for_sapling, Some("Dust for sapling.")),
            ])
            .await
            .unwrap();
        zingo_testutils::increase_height_and_wait_for_client(&regtest_manager, &recipient, 1)
            .await
            .unwrap();
        check_client_balances!(recipient, o: for_orchard s: for_sapling t: 0 );

        recipient
            .send_from_send_inputs(vec![(
                &get_base_address!(faucet, "unified"),
                fee * 5,
                Some("Five times fee."),
            )])
            .await
            .unwrap();
        zingo_testutils::increase_height_and_wait_for_client(&regtest_manager, &recipient, 1)
            .await
            .unwrap();
        let remaining_orchard = for_orchard - (6 * fee);
        check_client_balances!(recipient, o: remaining_orchard s: for_sapling t: 0);
    }
    #[tokio::test]
    async fn sandblast_filter_preserves_trees() {
        let (ref regtest_manager, _cph, ref faucet, ref recipient, _txid) =
            scenarios::faucet_funded_recipient_default(100_000).await;
        recipient
            .wallet
            .wallet_options
            .write()
            .await
            .transaction_size_filter = Some(10);
        recipient.do_sync(false).await.unwrap();
        dbg!(
            recipient
                .wallet
                .wallet_options
                .read()
                .await
                .transaction_size_filter
        );

        println!("creating vec");
        faucet
            .send_from_send_inputs(vec![(&get_base_address!(faucet, "unified"), 10, None); 15])
            .await
            .unwrap();
        zingo_testutils::increase_height_and_wait_for_client(regtest_manager, recipient, 10)
            .await
            .unwrap();
        recipient
            .send_from_send_inputs(vec![(&get_base_address!(faucet, "unified"), 10, None)])
            .await
            .unwrap();
        zingo_testutils::increase_height_and_wait_for_client(regtest_manager, recipient, 10)
            .await
            .unwrap();
        faucet.do_sync(false).await.unwrap();
        assert_eq!(
            faucet
                .wallet
                .transaction_context
                .transaction_metadata_set
                .read()
                .await
                .witness_trees()
                .unwrap()
                .witness_tree_orchard
                .max_leaf_position(0),
            recipient
                .wallet
                .transaction_context
                .transaction_metadata_set
                .read()
                .await
                .witness_trees()
                .unwrap()
                .witness_tree_orchard
                .max_leaf_position(0)
        );
    }
    #[tokio::test]
    async fn rescan_still_have_outgoing_metadata_with_sends_to_self() {
        let (regtest_manager, _cph, faucet) = scenarios::faucet_default().await;
        zingo_testutils::increase_height_and_wait_for_client(&regtest_manager, &faucet, 1)
            .await
            .unwrap();
        let sapling_addr = get_base_address!(faucet, "sapling");
        for memo in [None, Some("foo")] {
            faucet
                .send_from_send_inputs(vec![(
                    sapling_addr.as_str(),
                    {
                        let balance = faucet.do_balance().await;
                        balance.spendable_sapling_balance.unwrap()
                            + balance.spendable_orchard_balance.unwrap()
                    } - u64::from(MINIMUM_FEE),
                    memo,
                )])
                .await
                .unwrap();
            zingo_testutils::increase_height_and_wait_for_client(&regtest_manager, &faucet, 1)
                .await
                .unwrap();
        }
        let transactions = faucet.do_list_transactions().await;
        let notes = faucet.do_list_notes(true).await;
        faucet.do_rescan().await.unwrap();
        let post_rescan_transactions = faucet.do_list_transactions().await;
        let post_rescan_notes = faucet.do_list_notes(true).await;
        assert_eq!(
            transactions,
            post_rescan_transactions,
            "Pre-Rescan: {}\n\n\nPost-Rescan: {}",
            json::stringify_pretty(transactions.clone(), 4),
            json::stringify_pretty(post_rescan_transactions.clone(), 4)
        );

        // Notes are not in deterministic order after rescan. Instead, iterate over all
        // the notes and check that they exist post-rescan
        for (field_name, field) in notes.entries() {
            for note in field.members() {
                assert!(post_rescan_notes[field_name]
                    .members()
                    .any(|post_rescan_note| post_rescan_note == note));
            }
            assert_eq!(field.len(), post_rescan_notes[field_name].len());
        }
    }
    #[tokio::test]
    async fn rescan_still_have_outgoing_metadata() {
        let (regtest_manager, _cph, faucet, recipient) =
            scenarios::faucet_recipient_default().await;
        faucet
            .send_from_send_inputs(vec![(
                get_base_address!(recipient, "sapling").as_str(),
                1_000,
                Some("foo"),
            )])
            .await
            .unwrap();
        zingo_testutils::increase_height_and_wait_for_client(&regtest_manager, &faucet, 1)
            .await
            .unwrap();
        let transactions = faucet.do_list_transactions().await;
        faucet.do_rescan().await.unwrap();
        let post_rescan_transactions = faucet.do_list_transactions().await;
        assert_eq!(transactions, post_rescan_transactions);
    }
    #[tokio::test]
    async fn note_selection_order() {
        // In order to fund a transaction multiple notes may be selected and consumed.
        // To minimize note selection operations notes are consumed from largest to smallest.
        // In addition to testing the order in which notes are selected this test:
        //   * sends to a sapling address
        //   * sends back to the original sender's UA
        let (regtest_manager, _cph, faucet, recipient) =
            scenarios::faucet_recipient_default().await;
        zingo_testutils::increase_height_and_wait_for_client(&regtest_manager, &faucet, 5)
            .await
            .unwrap();

        let client_2_saplingaddress = get_base_address!(recipient, "sapling");
        // Send three transfers in increasing 1000 zat increments
        // These are sent from the coinbase funded client which will
        // subsequently receive funding via it's orchard-packed UA.
        let memos = ["1", "2", "3"];
        faucet
            .send_from_send_inputs(
                (1..=3)
                    .map(|n| {
                        (
                            client_2_saplingaddress.as_str(),
                            n * 10000,
                            Some(memos[(n - 1) as usize]),
                        )
                    })
                    .collect(),
            )
            .await
            .unwrap();

        zingo_testutils::increase_height_and_wait_for_client(&regtest_manager, &recipient, 5)
            .await
            .unwrap();
        // We know that the largest single note that 2 received from 1 was 3000, for 2 to send
        // 3000 back to 1 it will have to collect funds from two notes to pay the full 3000
        // plus the transaction fee.
        recipient
            .send_from_send_inputs(vec![(
                &get_base_address!(faucet, "unified"),
                30000,
                Some("Sending back, should have 2 inputs"),
            )])
            .await
            .unwrap();
        let client_2_notes = recipient.do_list_notes(false).await;
        // The 3000 zat note to cover the value, plus another for the tx-fee.
        let first_value = client_2_notes["pending_sapling_notes"][0]["value"]
            .as_fixed_point_u64(0)
            .unwrap();
        let second_value = client_2_notes["pending_sapling_notes"][1]["value"]
            .as_fixed_point_u64(0)
            .unwrap();
        assert!(
            first_value == 30000u64 && second_value == 20000u64
                || first_value == 20000u64 && second_value == 30000u64
        );
        //);
        // Because the above tx fee won't consume a full note, change will be sent back to 2.
        // This implies that client_2 will have a total of 2 unspent notes:
        //  * one (sapling) from client_1 sent above (and never used) + 1 (orchard) as change to itself
        assert_eq!(client_2_notes["unspent_sapling_notes"].len(), 1);
        assert_eq!(client_2_notes["unspent_orchard_notes"].len(), 1);
        let change_note = client_2_notes["unspent_orchard_notes"]
            .members()
            .filter(|note| note["is_change"].as_bool().unwrap())
            .collect::<Vec<_>>()[0];
        // Because 2000 is the size of the second largest note.
        assert_eq!(change_note["value"], 20000 - u64::from(MINIMUM_FEE));
        let non_change_note_values = client_2_notes["unspent_sapling_notes"]
            .members()
            .filter(|note| !note["is_change"].as_bool().unwrap())
            .map(extract_value_as_u64)
            .collect::<Vec<_>>();
        // client_2 got a total of 3000+2000+1000
        // It sent 3000 to the client_1, and also
        // paid the default transaction fee.
        // In non change notes it has 1000.
        // There is an outstanding 2000 that is marked as change.
        // After sync the unspent_sapling_notes should go to 3000.
        assert_eq!(non_change_note_values.iter().sum::<u64>(), 10000u64);

        zingo_testutils::increase_height_and_wait_for_client(&regtest_manager, &recipient, 5)
            .await
            .unwrap();
        let client_2_post_transaction_notes = recipient.do_list_notes(false).await;
        assert_eq!(
            client_2_post_transaction_notes["pending_sapling_notes"].len(),
            0
        );
        assert_eq!(
            client_2_post_transaction_notes["unspent_sapling_notes"].len(),
            1
        );
        assert_eq!(
            client_2_post_transaction_notes["unspent_orchard_notes"].len(),
            1
        );
        assert_eq!(
            client_2_post_transaction_notes["unspent_sapling_notes"]
                .members()
                .chain(client_2_post_transaction_notes["unspent_orchard_notes"].members())
                .map(extract_value_as_u64)
                .sum::<u64>(),
            20000u64 // 10000 received and unused + (20000 - 10000 txfee)
        );

        // More explicit than ignoring the unused variable, we only care about this in order to drop it
    }
    #[tokio::test]
    async fn multiple_outgoing_metadatas_work_right_on_restore() {
        let inital_value = 100_000;
        let (ref regtest_manager, _cph, faucet, ref recipient, _txid) =
            scenarios::faucet_funded_recipient_default(inital_value).await;
        recipient
            .send_from_send_inputs(vec![
                (&get_base_address!(faucet, "unified"), 10_000, None);
                2
            ])
            .await
            .unwrap();
        zingo_testutils::increase_height_and_wait_for_client(regtest_manager, recipient, 1)
            .await
            .unwrap();
        let pre_rescan_transactions = recipient.do_list_transactions().await;
        let pre_rescan_summaries = recipient.do_list_txsummaries().await;
        recipient.do_rescan().await.unwrap();
        let post_rescan_transactions = recipient.do_list_transactions().await;
        let post_rescan_summaries = recipient.do_list_txsummaries().await;
        assert_eq!(pre_rescan_transactions, post_rescan_transactions);
        assert_eq!(pre_rescan_summaries, post_rescan_summaries);
        let mut outgoing_metadata = pre_rescan_transactions
            .members()
            .find_map(|tx| tx.entries().find(|(key, _val)| key == &"outgoing_metadata"))
            .unwrap()
            .1
            .members();
        // The two outgoing spends were identical. They should be represented as such
        assert_eq!(outgoing_metadata.next(), outgoing_metadata.next());
    }
    #[tokio::test]
    async fn mempool_clearing_and_full_batch_syncs_correct_trees() {
        async fn do_maybe_recent_txid(lc: &LightClient) -> JsonValue {
            json::object! {
                "last_txid" => lc.wallet.transactions().read().await.get_some_txid_from_highest_wallet_block().map(|t| t.to_string())
            }
        }
        let value = 100_000;
        let regtest_network = RegtestNetwork::all_upgrades_active();
        let (regtest_manager, _cph, faucet, recipient, orig_transaction_id, _, _) =
            scenarios::faucet_funded_recipient(
                Some(value),
                None,
                None,
                Pool::Sapling,
                regtest_network,
            )
            .await;
        let orig_transaction_id = orig_transaction_id.unwrap();
        assert_eq!(
            do_maybe_recent_txid(&recipient).await["last_txid"],
            orig_transaction_id
        );
        // Put some transactions unrelated to the recipient (faucet->faucet) on-chain, to get some clutter
        for _ in 0..5 {
            zingo_testutils::send_value_between_clients_and_sync(
                &regtest_manager,
                &faucet,
                &faucet,
                5_000,
                "unified",
            )
            .await
            .unwrap();
        }

        let sent_to_self = 10;
        // Send recipient->recipient, to make tree equality check at the end simpler
        zingo_testutils::send_value_between_clients_and_sync(
            &regtest_manager,
            &recipient,
            &recipient,
            sent_to_self,
            "unified",
        )
        .await
        .unwrap();

        // 3a. stash zcashd state
        log::debug!(
            "old zcashd chain info {}",
            std::str::from_utf8(
                &regtest_manager
                    .get_cli_handle()
                    .arg("getblockchaininfo")
                    .output()
                    .unwrap()
                    .stdout
            )
            .unwrap()
        );

        // Turn zcashd off and on again, to write down the blocks
        drop(_cph); // turn off zcashd and lightwalletd
        let _cph = regtest_manager.launch(false).unwrap();
        log::debug!(
            "new zcashd chain info {}",
            std::str::from_utf8(
                &regtest_manager
                    .get_cli_handle()
                    .arg("getblockchaininfo")
                    .output()
                    .unwrap()
                    .stdout
            )
            .unwrap()
        );

        let zcd_datadir = &regtest_manager.zcashd_data_dir;
        let zcashd_parent = Path::new(zcd_datadir).parent().unwrap();
        let original_zcashd_directory = zcashd_parent.join("original_zcashd");

        log::debug!(
            "The original zcashd directory is at: {}",
            &original_zcashd_directory.to_string_lossy().to_string()
        );

        let source = &zcd_datadir.to_string_lossy().to_string();
        let dest = &original_zcashd_directory.to_string_lossy().to_string();
        std::process::Command::new("cp")
            .arg("-rf")
            .arg(source)
            .arg(dest)
            .output()
            .expect("directory copy failed");

        // 3. Send z-to-z transaction to external z address with a memo
        let sent_value = 2000;
        let outgoing_memo = "Outgoing Memo";

        let sent_transaction_id = recipient
            .send_from_send_inputs(vec![(
                &get_base_address!(faucet, "sapling"),
                sent_value,
                Some(outgoing_memo),
            )])
            .await
            .unwrap();

        // Sync recipient
        recipient.do_sync(false).await.unwrap();
        dbg!(
            &recipient
                .wallet
                .transaction_context
                .transaction_metadata_set
                .read()
                .await
                .witness_trees()
                .unwrap()
                .witness_tree_orchard
        );

        // 4b write down state before clearing the mempool
        let notes_before = recipient.do_list_notes(true).await;
        let transactions_before = recipient.do_list_transactions().await;
        println!("Transactions before {}", transactions_before.pretty(2));

        // Sync recipient again. We assert this should be a no-op, as we just synced
        recipient.do_sync(false).await.unwrap();
        let post_sync_notes_before = recipient.do_list_notes(true).await;
        let post_sync_transactions_before = recipient.do_list_transactions().await;
        println!(
            "Transactions before, post_sync {}",
            post_sync_transactions_before.pretty(2)
        );
        assert_eq!(post_sync_notes_before, notes_before);
        assert_eq!(post_sync_transactions_before, transactions_before);

        drop(_cph); // Turn off zcashd and lightwalletd

        // 5. check that the sent transaction is correctly marked in the client
        let transactions = recipient.do_list_transactions().await;
        let mempool_only_tx = transactions
            .members()
            .find(|tx| tx["txid"] == sent_transaction_id)
            .unwrap()
            .clone();
        log::debug!("the transactions are: {}", &mempool_only_tx);
        assert_eq!(
            mempool_only_tx["outgoing_metadata"][0]["memo"],
            "Outgoing Memo"
        );
        assert_eq!(mempool_only_tx["txid"], sent_transaction_id);

        // 6. note that the client correctly considers the note unconfirmed
        assert_eq!(mempool_only_tx["unconfirmed"], true);

        std::process::Command::new("rm")
            .arg("-rf")
            .arg(source)
            .output()
            .expect("recursive rm failed");
        std::process::Command::new("cp")
            .arg("--recursive")
            .arg("--remove-destination")
            .arg(dest)
            .arg(source)
            .output()
            .expect("directory copy failed");
        assert_eq!(
            source,
            &regtest_manager
                .zcashd_data_dir
                .to_string_lossy()
                .to_string()
        );
        let _cph = regtest_manager.launch(false).unwrap();
        let notes_after = recipient.do_list_notes(true).await;
        let transactions_after = recipient.do_list_transactions().await;

        assert_eq!(notes_before.pretty(2), notes_after.pretty(2));
        assert_eq!(transactions_before.pretty(2), transactions_after.pretty(2));

        // 6. Mine 10 blocks, the unconfirmed transaction should still be there.
        zingo_testutils::increase_height_and_wait_for_client(&regtest_manager, &recipient, 10)
            .await
            .unwrap();
        assert_eq!(recipient.wallet.last_synced_height().await, 21);

        let notes = recipient.do_list_notes(true).await;

        let transactions = recipient.do_list_transactions().await;

        // There are 2 unspent notes, the unconfirmed transaction, and the final receipt
        println!("{}", json::stringify_pretty(notes.clone(), 4));
        println!("{}", json::stringify_pretty(transactions.clone(), 4));
        // Two unspent notes: one change, unconfirmed, one from faucet, confirmed
        assert_eq!(notes["unspent_orchard_notes"].len(), 2);
        assert_eq!(notes["unspent_sapling_notes"].len(), 0);
        let note = notes["unspent_orchard_notes"][1].clone();
        assert_eq!(note["created_in_txid"], sent_transaction_id);
        assert_eq!(
            note["value"].as_u64().unwrap(),
            value - sent_value - (2 * u64::from(MINIMUM_FEE)) - sent_to_self
        );
        assert!(note["unconfirmed"].as_bool().unwrap());
        assert_eq!(transactions.len(), 3);

        // 7. Mine 100 blocks, so the mempool expires
        zingo_testutils::increase_height_and_wait_for_client(&regtest_manager, &recipient, 100)
            .await
            .unwrap();
        assert_eq!(recipient.wallet.last_synced_height().await, 121);

        let notes = recipient.do_list_notes(true).await;
        let transactions = recipient.do_list_transactions().await;

        // There are now three notes, the original (confirmed and spent) note, the send to self note, and its change.
        assert_eq!(notes["unspent_orchard_notes"].len(), 2);
        assert_eq!(
            notes["spent_orchard_notes"][0]["created_in_txid"],
            orig_transaction_id
        );
        assert!(!notes["unspent_orchard_notes"][0]["unconfirmed"]
            .as_bool()
            .unwrap());
        assert_eq!(notes["pending_orchard_notes"].len(), 0);
        assert_eq!(transactions.len(), 2);
        let read_lock = recipient
            .wallet
            .transaction_context
            .transaction_metadata_set
            .read()
            .await;
        let wallet_trees = read_lock.witness_trees().unwrap();
        let last_leaf = wallet_trees
            .witness_tree_orchard
            .max_leaf_position(0)
            .unwrap();
        let server_trees = zingolib::grpc_connector::get_trees(
            recipient.get_server_uri(),
            recipient.wallet.last_synced_height().await,
        )
        .await
        .unwrap();
        let server_orchard_front = zcash_primitives::merkle_tree::read_commitment_tree::<
            MerkleHashOrchard,
            &[u8],
            { zingolib::wallet::data::COMMITMENT_TREE_LEVELS },
        >(&hex::decode(server_trees.orchard_tree).unwrap()[..])
        .unwrap()
        .to_frontier()
        .take();
        let mut server_orchard_shardtree: ShardTree<_, COMMITMENT_TREE_LEVELS, MAX_SHARD_LEVEL> =
            ShardTree::new(
                MemoryShardStore::<MerkleHashOrchard, BlockHeight>::empty(),
                MAX_REORG,
            );
        server_orchard_shardtree
            .insert_frontier_nodes(
                server_orchard_front.unwrap(),
                zingo_testutils::incrementalmerkletree::Retention::Marked,
            )
            .unwrap();
        assert_eq!(
            wallet_trees
                .witness_tree_orchard
                .witness_at_checkpoint_depth(last_leaf.unwrap(), 0)
                .unwrap_or_else(|_| panic!("{:#?}", wallet_trees.witness_tree_orchard)),
            server_orchard_shardtree
                .witness_at_checkpoint_depth(last_leaf.unwrap(), 0)
                .unwrap()
        )
    }
    #[tokio::test]
    async fn mempool_and_balance() {
        let value = 100_000;
        let (regtest_manager, _cph, faucet, recipient, _txid) =
            scenarios::faucet_funded_recipient_default(value).await;

        let bal = recipient.do_balance().await;
        println!("{}", serde_json::to_string_pretty(&bal).unwrap());
        assert_eq!(bal.orchard_balance.unwrap(), value);
        assert_eq!(bal.unverified_orchard_balance.unwrap(), 0);
        assert_eq!(bal.verified_orchard_balance.unwrap(), value);

        // 3. Mine 10 blocks
        zingo_testutils::increase_height_and_wait_for_client(&regtest_manager, &recipient, 10)
            .await
            .unwrap();
        let bal = recipient.do_balance().await;
        assert_eq!(bal.orchard_balance.unwrap(), value);
        assert_eq!(bal.verified_orchard_balance.unwrap(), value);
        assert_eq!(bal.unverified_orchard_balance.unwrap(), 0);

        // 4. Spend the funds
        let sent_value = 2000;
        let outgoing_memo = "Outgoing Memo";

        let _sent_transaction_id = recipient
            .send_from_send_inputs(vec![(
                &get_base_address!(faucet, "unified"),
                sent_value,
                Some(outgoing_memo),
            )])
            .await
            .unwrap();

        let bal = recipient.do_balance().await;

        // Even though the transaction is not mined (in the mempool) the balances should be updated to reflect the spent funds
        let new_bal = value - (sent_value + u64::from(MINIMUM_FEE));
        assert_eq!(bal.orchard_balance.unwrap(), new_bal);
        assert_eq!(bal.verified_orchard_balance.unwrap(), 0);
        assert_eq!(bal.unverified_orchard_balance.unwrap(), new_bal);

        // 5. Mine the pending block, making the funds verified and spendable.
        zingo_testutils::increase_height_and_wait_for_client(&regtest_manager, &recipient, 10)
            .await
            .unwrap();

        let bal = recipient.do_balance().await;

        assert_eq!(bal.orchard_balance.unwrap(), new_bal);
        assert_eq!(bal.verified_orchard_balance.unwrap(), new_bal);
        assert_eq!(bal.unverified_orchard_balance.unwrap(), 0);
    }
    #[tokio::test]
    async fn load_old_wallet_at_reorged_height() {
        let regtest_network = RegtestNetwork::all_upgrades_active();
        let (ref regtest_manager, cph, ref faucet) =
            scenarios::faucet(Pool::Orchard, regtest_network).await;
        println!("Shutting down initial zcd/lwd unneeded processes");
        drop(cph);

        let zcd_datadir = &regtest_manager.zcashd_data_dir;
        let zingo_datadir = &regtest_manager.zingo_datadir;
        // This test is the unique consumer of:
        // zingo-testutils/old_wallet_reorg_test_wallet
        let cached_data_dir = get_cargo_manifest_dir()
            .parent()
            .unwrap()
            .join("zingo-testvectors")
            .join("old_wallet_reorg_test_wallet");
        let zcd_source = cached_data_dir
            .join("zcashd")
            .join(".")
            .to_string_lossy()
            .to_string();
        let zcd_dest = zcd_datadir.to_string_lossy().to_string();
        std::process::Command::new("rm")
            .arg("-r")
            .arg(&zcd_dest)
            .output()
            .expect("directory rm failed");
        std::fs::DirBuilder::new()
            .create(&zcd_dest)
            .expect("Dir recreate failed");
        std::process::Command::new("cp")
            .arg("-r")
            .arg(zcd_source)
            .arg(zcd_dest)
            .output()
            .expect("directory copy failed");
        let zingo_source = cached_data_dir
            .join("zingo-wallet.dat")
            .to_string_lossy()
            .to_string();
        let zingo_dest = zingo_datadir.to_string_lossy().to_string();
        std::process::Command::new("cp")
            .arg("-f")
            .arg(zingo_source)
            .arg(&zingo_dest)
            .output()
            .expect("wallet copy failed");
        let _cph = regtest_manager.launch(false).unwrap();
        println!("loading wallet");
        let (wallet, conf) =
            zingo_testutils::load_wallet(zingo_dest.into(), ChainType::Regtest(regtest_network))
                .await;
        println!("setting uri");
        *conf.lightwalletd_uri.write().unwrap() = faucet.get_server_uri();
        println!("creating lightclient");
        let recipient = LightClient::create_from_wallet_async(wallet, conf)
            .await
            .unwrap();
        println!(
            "pre-sync transactions: {}",
            recipient.do_list_transactions().await.pretty(2)
        );
        let expected_pre_sync_transactions = r#"[
  {
    "block_height": 3,
    "unconfirmed": false,
    "datetime": 1692212261,
    "position": 0,
    "txid": "7a9d41caca143013ebd2f710e4dad04f0eb9f0ae98b42af0f58f25c61a9d439e",
    "amount": 100000,
    "zec_price": null,
    "address": "uregtest1wdukkmv5p5n824e8ytnc3m6m77v9vwwl7hcpj0wangf6z23f9x0fnaen625dxgn8cgp67vzw6swuar6uwp3nqywfvvkuqrhdjffxjfg644uthqazrtxhrgwac0a6ujzgwp8y9cwthjeayq8r0q6786yugzzyt9vevxn7peujlw8kp3vf6d8p4fvvpd8qd5p7xt2uagelmtf3vl6w3u8",
    "memo": null
  },
  {
    "block_height": 8,
    "unconfirmed": false,
    "datetime": 1692212266,
    "position": 0,
    "txid": "122f8ab8dc5483e36256a4fbd7ff8d60eb7196670716a6690f9215f1c2a4d841",
    "amount": 50000,
    "zec_price": null,
    "address": "uregtest1wdukkmv5p5n824e8ytnc3m6m77v9vwwl7hcpj0wangf6z23f9x0fnaen625dxgn8cgp67vzw6swuar6uwp3nqywfvvkuqrhdjffxjfg644uthqazrtxhrgwac0a6ujzgwp8y9cwthjeayq8r0q6786yugzzyt9vevxn7peujlw8kp3vf6d8p4fvvpd8qd5p7xt2uagelmtf3vl6w3u8",
    "memo": null
  },
  {
    "block_height": 9,
    "unconfirmed": false,
    "datetime": 1692212299,
    "position": 0,
    "txid": "0a014017add7dc9eb57ada3e70f905c9dce610ef055e135b03f4907dd5dc99a4",
    "amount": 30000,
    "zec_price": null,
    "address": "uregtest1wdukkmv5p5n824e8ytnc3m6m77v9vwwl7hcpj0wangf6z23f9x0fnaen625dxgn8cgp67vzw6swuar6uwp3nqywfvvkuqrhdjffxjfg644uthqazrtxhrgwac0a6ujzgwp8y9cwthjeayq8r0q6786yugzzyt9vevxn7peujlw8kp3vf6d8p4fvvpd8qd5p7xt2uagelmtf3vl6w3u8",
    "memo": null
  }
]"#;
        assert_eq!(
            expected_pre_sync_transactions,
            recipient.do_list_transactions().await.pretty(2)
        );
        recipient.do_sync(false).await.unwrap();
        let expected_post_sync_transactions = r#"[
  {
    "block_height": 3,
    "unconfirmed": false,
    "datetime": 1692212261,
    "position": 0,
    "txid": "7a9d41caca143013ebd2f710e4dad04f0eb9f0ae98b42af0f58f25c61a9d439e",
    "amount": 100000,
    "zec_price": null,
    "address": "uregtest1wdukkmv5p5n824e8ytnc3m6m77v9vwwl7hcpj0wangf6z23f9x0fnaen625dxgn8cgp67vzw6swuar6uwp3nqywfvvkuqrhdjffxjfg644uthqazrtxhrgwac0a6ujzgwp8y9cwthjeayq8r0q6786yugzzyt9vevxn7peujlw8kp3vf6d8p4fvvpd8qd5p7xt2uagelmtf3vl6w3u8",
    "memo": null
  },
  {
    "block_height": 8,
    "unconfirmed": false,
    "datetime": 1692212266,
    "position": 0,
    "txid": "122f8ab8dc5483e36256a4fbd7ff8d60eb7196670716a6690f9215f1c2a4d841",
    "amount": 50000,
    "zec_price": null,
    "address": "uregtest1wdukkmv5p5n824e8ytnc3m6m77v9vwwl7hcpj0wangf6z23f9x0fnaen625dxgn8cgp67vzw6swuar6uwp3nqywfvvkuqrhdjffxjfg644uthqazrtxhrgwac0a6ujzgwp8y9cwthjeayq8r0q6786yugzzyt9vevxn7peujlw8kp3vf6d8p4fvvpd8qd5p7xt2uagelmtf3vl6w3u8",
    "memo": null
  }
]"#;
        assert_eq!(
            expected_post_sync_transactions,
            recipient.do_list_transactions().await.pretty(2)
        );
        let expected_post_sync_balance = PoolBalances {
            sapling_balance: Some(0),
            verified_sapling_balance: Some(0),
            spendable_sapling_balance: Some(0),
            unverified_sapling_balance: Some(0),
            orchard_balance: Some(150000),
            verified_orchard_balance: Some(150000),
            spendable_orchard_balance: Some(150000),
            unverified_orchard_balance: Some(0),
            transparent_balance: Some(0),
        };
        assert_eq!(expected_post_sync_balance, recipient.do_balance().await);
        recipient
            .send_from_send_inputs(vec![(&get_base_address!(faucet, "unified"), 14000, None)])
            .await
            .unwrap();
    }
    /// An arbitrary number of diversified addresses may be generated
    /// from a seed.  If the wallet is subsequently lost-or-destroyed
    /// wallet-regeneration-from-seed (sprouting) doesn't regenerate
    /// the previous diversifier list. <-- But the spend capability
    /// is capable of recovering the diversified _receiver_.
    #[tokio::test]
    async fn handling_of_nonregenerated_diversified_addresses_after_seed_restore() {
        let (regtest_manager, _cph, mut client_builder, regtest_network) =
            scenarios::custom_clients_default().await;
        let faucet = client_builder.build_faucet(false, regtest_network).await;
        faucet.do_sync(false).await.unwrap();
        let seed_phrase_of_recipient1 = zcash_primitives::zip339::Mnemonic::from_entropy([1; 32])
            .unwrap()
            .to_string();
        let recipient1 = client_builder
            .build_client(seed_phrase_of_recipient1, 0, false, regtest_network)
            .await;
        let mut expected_unspent_sapling_notes = json::object! {
                "created_in_block" =>  4,
                "datetime" =>  0,
                "created_in_txid" => "",
                "value" =>  14_000,
                "unconfirmed" =>  false,
                "is_change" =>  false,
                "address" =>  "uregtest1m8un60udl5ac0928aghy4jx6wp59ty7ct4t8ks9udwn8y6fkdmhe6pq0x5huv8v0pprdlq07tclqgl5fzfvvzjf4fatk8cpyktaudmhvjcqufdsfmktgawvne3ksrhs97pf0u8s8f8h",
                "spendable" =>  true,
                "spent" =>  JsonValue::Null,
                "spent_at_height" =>  JsonValue::Null,
                "unconfirmed_spent" =>  JsonValue::Null,
        };
        let original_recipient_address = "\
        uregtest1qtqr46fwkhmdn336uuyvvxyrv0l7trgc0z9clpryx6vtladnpyt4wvq99p59f4rcyuvpmmd0hm4k5vv6j\
        8edj6n8ltk45sdkptlk7rtzlm4uup4laq8ka8vtxzqemj3yhk6hqhuypupzryhv66w65lah9ms03xa8nref7gux2zz\
        hjnfanxnnrnwscmz6szv2ghrurhu3jsqdx25y2yh";
        let seed_of_recipient = {
            assert_eq!(
                &get_base_address!(recipient1, "unified"),
                &original_recipient_address
            );
            let recipient1_diversified_addr = recipient1.do_new_address("tz").await.unwrap();
            faucet
                .send_from_send_inputs(vec![(
                    recipient1_diversified_addr[0].as_str().unwrap(),
                    14_000,
                    Some("foo"),
                )])
                .await
                .unwrap();
            zingo_testutils::increase_height_and_wait_for_client(&regtest_manager, &faucet, 1)
                .await
                .unwrap();
            recipient1.do_sync(true).await.unwrap();
            let notes = recipient1.do_list_notes(true).await;
            assert_eq!(notes["unspent_sapling_notes"].members().len(), 1);
            let note = notes["unspent_sapling_notes"].members().next().unwrap();
            //The following fields aren't known until runtime, and should be cryptographically nondeterministic
            //Testing that they're generated correctly is beyond the scope if this test
            expected_unspent_sapling_notes["datetime"] = note["datetime"].clone();
            expected_unspent_sapling_notes["created_in_txid"] = note["created_in_txid"].clone();

            assert_eq!(
                note,
                &expected_unspent_sapling_notes,
                "\nExpected:\n{}\n===\nActual:\n{}\n",
                json::stringify_pretty(expected_unspent_sapling_notes.clone(), 4),
                json::stringify_pretty(note.clone(), 4)
            );
            recipient1.do_seed_phrase().await.unwrap()
        };
        drop(recipient1); // Discard original to ensure subsequent data is fresh.
        let mut expected_unspent_sapling_notes_after_restore_from_seed =
            expected_unspent_sapling_notes.clone();
        expected_unspent_sapling_notes_after_restore_from_seed["address"] = JsonValue::String(
        "Diversifier not in wallet. Perhaps you restored from seed and didn't restore addresses"
            .to_string(),
    );
        let recipient_restored = client_builder
            .build_client(
                seed_of_recipient.seed_phrase.clone(),
                0,
                true,
                regtest_network,
            )
            .await;
        let seed_of_recipient_restored = {
            recipient_restored.do_sync(true).await.unwrap();
            let restored_addresses = recipient_restored.do_addresses().await;
            assert_eq!(
                &restored_addresses[0]["address"],
                &original_recipient_address
            );
            let notes = recipient_restored.do_list_notes(true).await;
            assert_eq!(notes["unspent_sapling_notes"].members().len(), 1);
            let note = notes["unspent_sapling_notes"].members().next().unwrap();
            assert_eq!(
                note,
                &expected_unspent_sapling_notes_after_restore_from_seed,
                "\nExpected:\n{}\n===\nActual:\n{}\n",
                json::stringify_pretty(
                    expected_unspent_sapling_notes_after_restore_from_seed.clone(),
                    4
                ),
                json::stringify_pretty(note.clone(), 4)
            );

            //The first address in a wallet should always contain all three currently extant
            //receiver types.
            recipient_restored
                .send_from_send_inputs(vec![(&get_base_address!(faucet, "sapling"), 4_000, None)])
                .await
                .unwrap();
            let sender_balance = faucet.do_balance().await;
            zingo_testutils::increase_height_and_wait_for_client(&regtest_manager, &faucet, 1)
                .await
                .unwrap();

            //Ensure that recipient_restored was still able to spend the note, despite not having the
            //diversified address associated with it
            assert_eq!(
                faucet.do_balance().await.spendable_sapling_balance.unwrap(),
                sender_balance.spendable_sapling_balance.unwrap() + 4_000
            );
            recipient_restored.do_seed_phrase().await.unwrap()
        };
        assert_eq!(seed_of_recipient, seed_of_recipient_restored);
    }
    #[tokio::test]
    async fn from_t_z_o_tz_to_zo_tzo_to_orchard() {
        // Test all possible promoting note source combinations
        let (regtest_manager, _cph, mut client_builder, regtest_network) =
            scenarios::custom_clients_default().await;
        let sapling_faucet = client_builder.build_faucet(false, regtest_network).await;
        let pool_migration_client = client_builder
            .build_client(HOSPITAL_MUSEUM_SEED.to_string(), 0, false, regtest_network)
            .await;
        let pmc_taddr = get_base_address!(pool_migration_client, "transparent");
        let pmc_sapling = get_base_address!(pool_migration_client, "sapling");
        let pmc_unified = get_base_address!(pool_migration_client, "unified");
        // Ensure that the client has confirmed spendable funds
        zingo_testutils::increase_height_and_wait_for_client(&regtest_manager, &sapling_faucet, 3)
            .await
            .unwrap();
        // 1 t Test of a send from a taddr only client to its own unified address
        macro_rules! bump_and_check {
        (o: $o:tt s: $s:tt t: $t:tt) => {
            zingo_testutils::increase_height_and_wait_for_client(&regtest_manager, &pool_migration_client, 1).await.unwrap();
            check_client_balances!(pool_migration_client, o:$o s:$s t:$t);
        };
    }

        sapling_faucet
            .send_from_send_inputs(vec![(&pmc_taddr, 50_000, None)])
            .await
            .unwrap();
        bump_and_check!(o: 0 s: 0 t: 50_000);

        pool_migration_client
            .shield_from_shield_inputs(&[Pool::Transparent], None)
            .await
            .unwrap();
        bump_and_check!(o: 40_000 s: 0 t: 0);

        // 2 Test of a send from a sapling only client to its own unified address
        sapling_faucet
            .send_from_send_inputs(vec![(&pmc_sapling, 50_000, None)])
            .await
            .unwrap();
        bump_and_check!(o: 40_000 s: 50_000 t: 0);

        pool_migration_client
            .shield_from_shield_inputs(&[Pool::Sapling], None)
            .await
            .unwrap();
        bump_and_check!(o: 80_000 s: 0 t: 0);

        // 3 Test of an orchard-only client to itself
        pool_migration_client
            .send_from_send_inputs(vec![(&pmc_unified, 70_000, None)])
            .await
            .unwrap();
        bump_and_check!(o: 70_000 s: 0 t: 0);

        // 4 tz transparent and sapling to orchard
        pool_migration_client
            .send_from_send_inputs(vec![
                (&pmc_taddr, 30_000, None),
                (&pmc_sapling, 30_000, None),
            ])
            .await
            .unwrap();
        bump_and_check!(o: 0 s: 30_000 t: 30_000);

        pool_migration_client
            .shield_from_shield_inputs(&[Pool::Transparent], None)
            .await
            .unwrap();
        pool_migration_client
            .send_from_send_inputs(vec![(&pmc_unified, 20_000, None)])
            .await
            .unwrap();
        bump_and_check!(o: 40_000 s: 0 t: 0);

        // 5 to transparent and orchard to orchard
        pool_migration_client
            .send_from_send_inputs(vec![(&pmc_taddr, 20_000, None)])
            .await
            .unwrap();
        bump_and_check!(o: 10_000 s: 0 t: 20_000);

        pool_migration_client
            .shield_from_shield_inputs(&[Pool::Transparent], None)
            .await
            .unwrap();
        bump_and_check!(o: 20_000 s: 0 t: 0);

        // 6 sapling and orchard to orchard
        sapling_faucet
            .send_from_send_inputs(vec![(&pmc_sapling, 20_000, None)])
            .await
            .unwrap();
        bump_and_check!(o: 20_000 s: 20_000 t: 0);

        pool_migration_client
            .send_from_send_inputs(vec![(&pmc_unified, 30_000, None)])
            .await
            .unwrap();
        bump_and_check!(o: 30_000 s: 0 t: 0);

        // 7 tzo --> o
        sapling_faucet
            .send_from_send_inputs(vec![
                (&pmc_taddr, 20_000, None),
                (&pmc_sapling, 20_000, None),
            ])
            .await
            .unwrap();
        bump_and_check!(o: 30_000 s: 20_000 t: 20_000);

        pool_migration_client
            .shield_from_shield_inputs(&[Pool::Transparent], None)
            .await
            .unwrap();
        pool_migration_client
            .send_from_send_inputs(vec![(&pmc_unified, 40_000, None)])
            .await
            .unwrap();
        bump_and_check!(o: 50_000 s: 0 t: 0);

        // Send from Sapling into empty Orchard pool
        pool_migration_client
            .send_from_send_inputs(vec![(&pmc_sapling, 40_000, None)])
            .await
            .unwrap();
        bump_and_check!(o: 0 s: 40_000 t: 0);

        pool_migration_client
            .send_from_send_inputs(vec![(&pmc_unified, 30_000, None)])
            .await
            .unwrap();
        bump_and_check!(o: 30_000 s: 0 t: 0);
        let mut total_value_to_addrs_iter = pool_migration_client
            .do_total_value_to_address()
            .await
            .0
            .into_iter();
        assert_eq!(
            total_value_to_addrs_iter.next(),
            Some((String::from("fee"), u64::from((MINIMUM_FEE * 13).unwrap())))
        );
        assert!(total_value_to_addrs_iter.next().is_none());
    }
    #[tokio::test]
    async fn factor_do_shield_to_call_do_send() {
        let (regtest_manager, __cph, faucet, recipient) =
            scenarios::faucet_recipient_default().await;
        zingo_testutils::increase_height_and_wait_for_client(&regtest_manager, &faucet, 2)
            .await
            .unwrap();
        faucet
            .send_from_send_inputs(vec![(
                &get_base_address!(recipient, "transparent"),
                1_000u64,
                None,
            )])
            .await
            .unwrap();
    }
    #[tokio::test]
    async fn dust_sends_change_correctly() {
        let (regtest_manager, _cph, faucet, recipient, _txid) =
            scenarios::faucet_funded_recipient_default(100_000).await;

        // Send of less that transaction fee
        let sent_value = 1000;
        let _sent_transaction_id = recipient
            .send_from_send_inputs(vec![(
                &get_base_address!(faucet, "unified"),
                sent_value,
                None,
            )])
            .await
            .unwrap();

        zingo_testutils::increase_height_and_wait_for_client(&regtest_manager, &recipient, 5)
            .await
            .unwrap();

        println!("{}", recipient.do_list_transactions().await.pretty(4));
        println!(
            "{}",
            serde_json::to_string_pretty(&recipient.do_balance().await).unwrap()
        );
    }
    #[tokio::test]
    async fn dont_write_unconfirmed() {
        let regtest_network = RegtestNetwork::all_upgrades_active();
        let (regtest_manager, _cph, faucet, recipient) =
            scenarios::faucet_recipient(Pool::Orchard, regtest_network).await;
        faucet
            .send_from_send_inputs(vec![(
                &get_base_address!(recipient, "unified"),
                100_000,
                Some("funding to be received by the recipient"),
            )])
            .await
            .unwrap();

        zingo_testutils::increase_height_and_wait_for_client(&regtest_manager, &recipient, 2)
            .await
            .unwrap();
        let recipient_balance = recipient.do_balance().await;
        assert_eq!(
            recipient_balance,
            PoolBalances {
                sapling_balance: Some(0),
                verified_sapling_balance: Some(0),
                spendable_sapling_balance: Some(0),
                unverified_sapling_balance: Some(0),
                orchard_balance: Some(100000),
                verified_orchard_balance: Some(100000),
                spendable_orchard_balance: Some(100000),
                unverified_orchard_balance: Some(0),
                transparent_balance: Some(0)
            }
        );
        recipient
            .send_from_send_inputs(vec![(
                &get_base_address!(faucet, "unified"),
                25_000,
                Some("an unconfirmed transaction, that shall not be synced"),
            )])
            .await
            .unwrap();
        let recipient_balance = recipient.do_balance().await;

        dbg!(&recipient_balance.unverified_orchard_balance);
        assert_eq!(
            recipient_balance.unverified_orchard_balance.unwrap(),
            65_000
        );

        let loaded_client = recipient.new_client_from_save_buffer().await.unwrap();
        let loaded_balance = loaded_client.do_balance().await;
        assert_eq!(loaded_balance.unverified_orchard_balance, Some(0),);
        check_client_balances!(loaded_client, o: 100_000 s: 0 t: 0 );
    }
    #[tokio::test]
    async fn by_address_finsight() {
        let (regtest_manager, _cph, faucet, recipient) =
            scenarios::faucet_recipient_default().await;
        let base_uaddress = get_base_address!(recipient, "unified");
        zingo_testutils::increase_height_and_wait_for_client(&regtest_manager, &faucet, 2)
            .await
            .unwrap();
        println!(
            "faucet notes: {}",
            faucet.do_list_notes(true).await.pretty(4)
        );
        faucet
            .send_from_send_inputs(vec![(&base_uaddress, 1_000u64, Some("1"))])
            .await
            .unwrap();
        faucet
            .send_from_send_inputs(vec![(&base_uaddress, 1_000u64, Some("1"))])
            .await
            .expect(
                "We only have sapling notes, plus a pending orchard note from the \
            previous send. If we're allowed to select pending notes, we'll attempt \
            to select that one, and this will fail",
            );
        assert_eq!(
            JsonValue::from(faucet.do_total_memobytes_to_address().await)[&base_uaddress].pretty(4),
            "2".to_string()
        );
        faucet
            .send_from_send_inputs(vec![(&base_uaddress, 1_000u64, Some("aaaa"))])
            .await
            .unwrap();
        assert_eq!(
            JsonValue::from(faucet.do_total_memobytes_to_address().await)[&base_uaddress].pretty(4),
            "6".to_string()
        );
    }
    #[tokio::test]
    async fn aborted_resync() {
        let (regtest_manager, _cph, faucet, recipient, _txid) =
            scenarios::faucet_funded_recipient_default(100_000).await;

        zingo_testutils::increase_height_and_wait_for_client(&regtest_manager, &recipient, 15)
            .await
            .unwrap();

        // 4. Send a transaction to both external t-addr and external z addr and mine it
        let sent_zvalue = 80_000;
        let sent_zmemo = "Ext z";
        let sent_transaction_id = recipient
            .send_from_send_inputs(vec![(
                &get_base_address!(faucet, "sapling"),
                sent_zvalue,
                Some(sent_zmemo),
            )])
            .await
            .unwrap();

        zingo_testutils::increase_height_and_wait_for_client(&regtest_manager, &recipient, 5)
            .await
            .unwrap();

        let notes_before = recipient.do_list_notes(true).await;
        let list_before = recipient.do_list_transactions().await;
        let requested_txid = &zingolib::wallet::utils::txid_from_slice(
            hex::decode(sent_transaction_id.clone())
                .unwrap()
                .into_iter()
                .rev()
                .collect::<Vec<_>>()
                .as_slice(),
        );
        let witness_before = recipient
            .wallet
            .transaction_context
            .transaction_metadata_set
            .read()
            .await
            .witness_trees()
            .unwrap()
            .witness_tree_orchard
            .witness_at_checkpoint_depth(
                recipient
                    .wallet
                    .transaction_context
                    .transaction_metadata_set
                    .read()
                    .await
                    .transaction_records_by_id
                    .get(requested_txid)
                    .unwrap()
                    .orchard_notes
                    .first()
                    .unwrap()
                    .witnessed_position
                    .unwrap(),
                0,
            );

        // 5. Now, we'll manually remove some of the blocks in the wallet, pretending that the sync was aborted in the middle.
        // We'll remove the top 20 blocks, so now the wallet only has the first 3 blocks
        recipient.wallet.blocks.write().await.drain(0..20);
        assert_eq!(recipient.wallet.last_synced_height().await, 5);

        // 6. Do a sync again
        recipient.do_sync(true).await.unwrap();
        assert_eq!(recipient.wallet.last_synced_height().await, 25);

        // 7. Should be exactly the same
        let notes_after = recipient.do_list_notes(true).await;
        let list_after = recipient.do_list_transactions().await;
        let witness_after = recipient
            .wallet
            .transaction_context
            .transaction_metadata_set
            .read()
            .await
            .witness_trees()
            .unwrap()
            .witness_tree_orchard
            .witness_at_checkpoint_depth(
                recipient
                    .wallet
                    .transaction_context
                    .transaction_metadata_set
                    .read()
                    .await
                    .transaction_records_by_id
                    .get(requested_txid)
                    .unwrap()
                    .orchard_notes
                    .first()
                    .unwrap()
                    .witnessed_position
                    .unwrap(),
                0,
            );

        assert_eq!(notes_before, notes_after);
        assert_eq!(list_before, list_after);
        assert_eq!(witness_before.unwrap(), witness_after.unwrap());
    }
    #[tokio::test]
    async fn mempool_spends_correctly_marked_unconfirmed_spent() {
        let (_regtest_manager, _cph, _faucet, recipient, _txid) =
            scenarios::faucet_funded_recipient_default(1_000_000).await;
        recipient
            .send_from_send_inputs(vec![(
                &get_base_address!(recipient, "sapling"),
                100_000,
                None,
            )])
            .await
            .unwrap();
        let recipient_saved = recipient.export_save_buffer_async().await.unwrap();
        let recipient_loaded = std::sync::Arc::new(
            LightClient::read_wallet_from_buffer_async(recipient.config(), &recipient_saved[..])
                .await
                .unwrap(),
        );
        LightClient::start_mempool_monitor(recipient_loaded.clone());
        // This seems to be long enough for the mempool monitor to kick in.
        // One second is insufficient. Even if this fails, this can only ever be
        // a false negative, giving us a balance of 100_000. Still, could be improved.
        tokio::time::sleep(Duration::from_secs(5)).await;
        assert_eq!(
            recipient_loaded.do_balance().await.orchard_balance,
            Some(890_000)
        );
    }
    #[ignore]
    #[tokio::test]
    async fn timed_sync_interrupt() {
        let (regtest_manager, _cph, faucet, recipient) =
            scenarios::faucet_recipient_default().await;
        for i in 1..4 {
            let _ = faucet.do_sync(false).await;
            faucet
                .send_from_send_inputs(vec![(
                    &get_base_address!(recipient, "sapling"),
                    10_100,
                    None,
                )])
                .await
                .unwrap();
            let chainwait: u32 = 6;
            let amount: u64 = u64::from(chainwait * i);
            zingo_testutils::increase_server_height(&regtest_manager, chainwait).await;
            let _ = recipient.do_sync(false).await;
            recipient
                .send_from_send_inputs(vec![(
                    &get_base_address!(recipient, "unified"),
                    amount,
                    None,
                )])
                .await
                .unwrap();
        }
        zingo_testutils::increase_server_height(&regtest_manager, 1).await;

        let _synciiyur = recipient.do_sync(false).await;
        // let summ_sim = recipient.do_list_txsummaries().await;
        let bala_sim = recipient.do_balance().await;

        recipient.clear_state().await;
        dbg!("finished basic sync. restarting for interrupted data");
        let timeout = 28;
        let race_condition =
            zingo_testutils::interrupts::sync_with_timeout_millis(&recipient, timeout).await;
        match race_condition {
            Ok(_) => {
                println!("synced in less than {} millis ", timeout);
                dbg!("syncedd");
            }
            Err(_) => {
                println!("interrupted after {} millis ", timeout);
                dbg!("interruptedidd!");
            }
        }

        // let summ_int = recipient.do_list_txsummaries().await;
        // let bala_int = recipient.do_balance().await;
        let _synciiyur = recipient.do_sync(false).await;
        // let summ_syn = recipient.do_list_txsummaries().await;
        let bala_syn = recipient.do_balance().await;

        dbg!(
            &recipient
                .wallet
                .transaction_context
                .transaction_metadata_set
                .read()
                .await
                .transaction_records_by_id
        );

        assert_eq!(bala_sim, bala_syn);
    }
    async fn load_wallet_from_data_and_assert(
        data: &[u8],
        expected_balance: u64,
        num_addresses: usize,
    ) {
        let config = zingoconfig::ZingoConfig::build(ChainType::Testnet)
            .set_lightwalletd_uri(
                ("https://zcash.mysideoftheweb.com:19067")
                    .parse::<http::Uri>()
                    .unwrap(),
            )
            .create();
        let wallet = LightWallet::read_internal(data, &config)
            .await
            .map_err(|e| format!("Cannot deserialize LightWallet file!: {}", e))
            .unwrap();

        let expected_mnemonic = (
            Mnemonic::from_phrase(CHIMNEY_BETTER_SEED.to_string()).unwrap(),
            0,
        );
        assert_eq!(wallet.mnemonic(), Some(&expected_mnemonic));

        let expected_wc =
            WalletCapability::new_from_phrase(&config, &expected_mnemonic.0, expected_mnemonic.1)
                .unwrap();
        let wc = wallet.wallet_capability();

        // We don't want the WalletCapability to impl. `Eq` (because it stores secret keys)
        // so we have to compare each component instead

        // Compare Orchard
        let Capability::Spend(orchard_sk) = &wc.orchard else {
            panic!("Expected Orchard Spending Key");
        };
        assert_eq!(
            orchard_sk.to_bytes(),
            orchard::keys::SpendingKey::try_from(&expected_wc)
                .unwrap()
                .to_bytes()
        );

        // Compare Sapling
        let Capability::Spend(sapling_sk) = &wc.sapling else {
            panic!("Expected Sapling Spending Key");
        };
        assert_eq!(
            sapling_sk,
            &zcash_client_backend::keys::sapling::ExtendedSpendingKey::try_from(&expected_wc)
                .unwrap()
        );

        // Compare transparent
        let Capability::Spend(transparent_sk) = &wc.transparent else {
            panic!("Expected transparent extended private key");
        };
        assert_eq!(
            transparent_sk,
            &ExtendedPrivKey::try_from(&expected_wc).unwrap()
        );

        assert_eq!(wc.addresses().len(), num_addresses);
        for addr in wc.addresses().iter() {
            assert!(addr.orchard().is_some());
            assert!(addr.sapling().is_some());
            assert!(addr.transparent().is_some());
        }

        let client = LightClient::create_from_wallet_async(wallet, config)
            .await
            .unwrap();
        let balance = client.do_balance().await;
        assert_eq!(balance.orchard_balance, Some(expected_balance));
        if expected_balance > 0 {
            let _ = client
                .send_from_send_inputs(vec![(&get_base_address!(client, "sapling"), 11011, None)])
                .await
                .unwrap();
            let _ = client.do_sync(true).await.unwrap();
            let _ = client
                .send_from_send_inputs(vec![(
                    &get_base_address!(client, "transparent"),
                    28000,
                    None,
                )])
                .await
                .unwrap();
        }
    }

    #[tokio::test]
    async fn load_wallet_from_v26_dat_file() {
        // We test that the LightWallet can be read from v26 .dat file
        // Changes in version 27:
        //   - The wallet does not have to have a mnemonic.
        //     Absence of mnemonic is represented by an empty byte vector in v27.
        //     v26 serialized wallet is always loaded with `Some(mnemonic)`.
        //   - The wallet capabilities can be restricted from spending to view-only or none.
        //     We introduce `Capability` type represent different capability types in v27.
        //     v26 serialized wallet is always loaded with `Capability::Spend(sk)`.

        // A testnet wallet initiated with
        // --seed "chimney better bulb horror rebuild whisper improve intact letter giraffe brave rib appear bulk aim burst snap salt hill sad merge tennis phrase raise"
        // with 3 addresses containing all receivers.
        // including orchard and sapling transactions
        let data = include_bytes!("zingo-wallet-v26.dat");

        load_wallet_from_data_and_assert(data, 0, 3).await;
    }

    #[ignore = "flakey test"]
    #[tokio::test]
    async fn load_wallet_from_v26_2_dat_file() {
        // We test that the LightWallet can be read from v26 .dat file
        // Changes in version 27:
        //   - The wallet does not have to have a mnemonic.
        //     Absence of mnemonic is represented by an empty byte vector in v27.
        //     v26 serialized wallet is always loaded with `Some(mnemonic)`.
        //   - The wallet capabilities can be restricted from spending to view-only or none.
        //     We introduce `Capability` type represent different capability types in v27.
        //     v26 serialized wallet is always loaded with `Capability::Spend(sk)`.

        // A testnet wallet initiated with
        // --seed "chimney better bulb horror rebuild whisper improve intact letter giraffe brave rib appear bulk aim burst snap salt hill sad merge tennis phrase raise"
        // with 3 addresses containing all receivers.
        // including orchard and sapling transactions
        let data = include_bytes!("zingo-wallet-v26-2.dat");

        load_wallet_from_data_and_assert(data, 10177826, 1).await;
    }

    #[ignore = "flakey test"]
    #[tokio::test]
    async fn load_wallet_from_v28_dat_file() {
        // We test that the LightWallet can be read from v28 .dat file
        // --seed "chimney better bulb horror rebuild whisper improve intact letter giraffe brave rib appear bulk aim burst snap salt hill sad merge tennis phrase raise"
        // with 3 addresses containing all receivers.
        let data = include_bytes!("zingo-wallet-v28.dat");

        load_wallet_from_data_and_assert(data, 10342837, 3).await;
    }
}

mod basic_transactions {
    use zingo_testutils::scenarios;
    use zingolib::{get_base_address, wallet::Pool};

    #[tokio::test]
    async fn send_and_sync_with_multiple_notes_no_panic() {
        let (regtest_manager, _cph, faucet, recipient) =
            scenarios::faucet_recipient_default().await;

        let recipient_addr_ua = get_base_address!(recipient, "unified");
        let faucet_addr_ua = get_base_address!(faucet, "unified");

        zingo_testutils::generate_n_blocks_return_new_height(&regtest_manager, 2)
            .await
            .unwrap();

        recipient.do_sync(true).await.unwrap();
        faucet.do_sync(true).await.unwrap();

        for _ in 0..2 {
            faucet
<<<<<<< HEAD
                .quick_send_from_send_inputs(vec![(recipient_addr_ua.as_str(), 40_000, None)])
=======
                .send_from_send_inputs(vec![(recipient_addr_ua.as_str(), 40_000, None)])
>>>>>>> 2081ce06
                .await
                .unwrap();
        }

        zingo_testutils::generate_n_blocks_return_new_height(&regtest_manager, 1)
            .await
            .unwrap();

        recipient.do_sync(true).await.unwrap();
        faucet.do_sync(true).await.unwrap();

        recipient
<<<<<<< HEAD
            .quick_send_from_send_inputs(vec![(faucet_addr_ua.as_str(), 50_000, None)])
=======
            .send_from_send_inputs(vec![(faucet_addr_ua.as_str(), 50_000, None)])
>>>>>>> 2081ce06
            .await
            .unwrap();

        zingo_testutils::generate_n_blocks_return_new_height(&regtest_manager, 1)
            .await
            .unwrap();

        recipient.do_sync(true).await.unwrap();
        faucet.do_sync(true).await.unwrap();
    }

    #[tokio::test]
    async fn standard_send_fees() {
        let (regtest_manager, _cph, faucet, recipient) =
            scenarios::faucet_recipient_default().await;

        let txid1 = faucet
<<<<<<< HEAD
            .quick_send_from_send_inputs(vec![(
=======
            .send_from_send_inputs(vec![(
>>>>>>> 2081ce06
                get_base_address!(recipient, "unified").as_str(),
                40_000,
                None,
            )])
            .await
            .unwrap();

        let txid2 = faucet
<<<<<<< HEAD
            .quick_send_from_send_inputs(vec![(
=======
            .send_from_send_inputs(vec![(
>>>>>>> 2081ce06
                get_base_address!(recipient, "sapling").as_str(),
                40_000,
                None,
            )])
            .await
            .unwrap();

        let txid3 = faucet
<<<<<<< HEAD
            .quick_send_from_send_inputs(vec![(
=======
            .send_from_send_inputs(vec![(
>>>>>>> 2081ce06
                get_base_address!(recipient, "transparent").as_str(),
                40_000,
                None,
            )])
            .await
            .unwrap();

        zingo_testutils::generate_n_blocks_return_new_height(&regtest_manager, 1)
            .await
            .unwrap();

        faucet.do_sync(true).await.unwrap();
        recipient.do_sync(true).await.unwrap();

        println!(
            "Transaction Inputs:\n{:?}",
            zingo_testutils::tx_inputs(&faucet, txid1.first().to_string().as_str()).await
        );
        println!(
            "Transaction Outputs:\n{:?}",
            zingo_testutils::tx_outputs(&recipient, txid1.first().to_string().as_str()).await
        );
        println!(
            "Transaction Change:\n{:?}",
            zingo_testutils::tx_outputs(&faucet, txid1.first().to_string().as_str()).await
        );

        let tx_actions_txid1 = zingo_testutils::tx_actions(
            &faucet,
            Some(&recipient),
            txid1.first().to_string().as_str(),
        )
        .await;
        println!("Transaction Actions:\n{:?}", tx_actions_txid1);

        let calculated_fee_txid1 =
            zingo_testutils::total_tx_value(&faucet, txid1.first().to_string().as_str()).await
                - 40_000;
        println!("Fee Paid: {}", calculated_fee_txid1);

        // currently expected fee is always 10000 but will change to the following in zip317
        let expected_fee_txid1 = 5000
            * (std::cmp::max(
                2,
                tx_actions_txid1.transparent_tx_actions
                    + tx_actions_txid1.sapling_tx_actions
                    + tx_actions_txid1.orchard_tx_actions,
            ));
        println!("Expected Fee: {}", expected_fee_txid1);

        assert_eq!(calculated_fee_txid1, expected_fee_txid1 as u64);

        println!(
            "Transaction Inputs:\n{:?}",
            zingo_testutils::tx_inputs(&faucet, txid2.first().to_string().as_str()).await
        );
        println!(
            "Transaction Outputs:\n{:?}",
            zingo_testutils::tx_outputs(&recipient, txid2.first().to_string().as_str()).await
        );
        println!(
            "Transaction Change:\n{:?}",
            zingo_testutils::tx_outputs(&faucet, txid2.first().to_string().as_str()).await
        );

        let tx_actions_txid2 = zingo_testutils::tx_actions(
            &faucet,
            Some(&recipient),
            txid2.first().to_string().as_str(),
        )
        .await;
        println!("Transaction Actions:\n{:?}", tx_actions_txid2);

        let calculated_fee_txid2 =
            zingo_testutils::total_tx_value(&faucet, txid2.first().to_string().as_str()).await
                - 40_000;
        println!("Fee Paid: {}", calculated_fee_txid2);

        // currently expected fee is always 10000 but will change to the following in zip317
        let expected_fee_txid2 = 5000
            * (std::cmp::max(
                2,
                tx_actions_txid2.transparent_tx_actions
                    + tx_actions_txid2.sapling_tx_actions
                    + tx_actions_txid2.orchard_tx_actions,
            ));
        println!("Expected Fee: {}", expected_fee_txid2);

        assert_eq!(calculated_fee_txid2, expected_fee_txid2 as u64);

        println!(
            "Transaction Inputs:\n{:?}",
            zingo_testutils::tx_inputs(&faucet, txid3.first().to_string().as_str()).await
        );
        println!(
            "Transaction Outputs:\n{:?}",
            zingo_testutils::tx_outputs(&recipient, txid3.first().to_string().as_str()).await
        );
        println!(
            "Transaction Change:\n{:?}",
            zingo_testutils::tx_outputs(&faucet, txid3.first().to_string().as_str()).await
        );

        let tx_actions_txid3 = zingo_testutils::tx_actions(
            &faucet,
            Some(&recipient),
            txid3.first().to_string().as_str(),
        )
        .await;
        println!("Transaction Actions:\n{:?}", tx_actions_txid3);

        let calculated_fee_txid3 =
            zingo_testutils::total_tx_value(&faucet, txid3.first().to_string().as_str()).await
                - 40_000;
        println!("Fee Paid: {}", calculated_fee_txid3);

        // currently expected fee is always 10000 but will change to the following in zip317
        let expected_fee_txid3 = 5000
            * (std::cmp::max(
                2,
                tx_actions_txid3.transparent_tx_actions
                    + tx_actions_txid3.sapling_tx_actions
                    + tx_actions_txid3.orchard_tx_actions,
            ));
        println!("Expected Fee: {}", expected_fee_txid3);

        assert_eq!(calculated_fee_txid3, expected_fee_txid3 as u64);

        let txid4 = recipient
<<<<<<< HEAD
            .quick_send_from_send_inputs(vec![(
=======
            .send_from_send_inputs(vec![(
>>>>>>> 2081ce06
                get_base_address!(faucet, "transparent").as_str(),
                60_000,
                None,
            )])
            .await
            .unwrap();

        zingo_testutils::generate_n_blocks_return_new_height(&regtest_manager, 1)
            .await
            .unwrap();

        faucet.do_sync(true).await.unwrap();
        recipient.do_sync(true).await.unwrap();

        println!(
            "Transaction Inputs:\n{:?}",
            zingo_testutils::tx_inputs(&recipient, txid4.first().to_string().as_str()).await
        );
        println!(
            "Transaction Outputs:\n{:?}",
            zingo_testutils::tx_outputs(&faucet, txid4.first().to_string().as_str()).await
        );
        println!(
            "Transaction Change:\n{:?}",
            zingo_testutils::tx_outputs(&recipient, txid4.first().to_string().as_str()).await
        );

        let tx_actions_txid4 = zingo_testutils::tx_actions(
            &recipient,
            Some(&faucet),
            txid4.first().to_string().as_str(),
        )
        .await;
        println!("Transaction Actions:\n{:?}", tx_actions_txid4);

        let calculated_fee_txid4 =
            zingo_testutils::total_tx_value(&recipient, txid4.first().to_string().as_str()).await
                - 60_000;
        println!("Fee Paid: {}", calculated_fee_txid4);

        // currently expected fee is always 10000 but will change to the following in zip317
        let expected_fee_txid4 = 5000
            * (std::cmp::max(
                2,
                tx_actions_txid4.transparent_tx_actions
                    + tx_actions_txid4.sapling_tx_actions
                    + tx_actions_txid4.orchard_tx_actions,
            ));
        println!("Expected Fee: {}", expected_fee_txid4);

        assert_eq!(calculated_fee_txid4, expected_fee_txid4 as u64);
    }

    #[tokio::test]
    async fn dust_send_fees() {
        let (regtest_manager, _cph, faucet, recipient) =
            scenarios::faucet_recipient_default().await;

        let txid1 = faucet
<<<<<<< HEAD
            .quick_send_from_send_inputs(vec![(
=======
            .send_from_send_inputs(vec![(
>>>>>>> 2081ce06
                get_base_address!(recipient, "unified").as_str(),
                0,
                None,
            )])
            .await
            .unwrap();

        zingo_testutils::generate_n_blocks_return_new_height(&regtest_manager, 1)
            .await
            .unwrap();

        faucet.do_sync(true).await.unwrap();
        recipient.do_sync(true).await.unwrap();

        println!(
            "Transaction Inputs:\n{:?}",
            zingo_testutils::tx_inputs(&faucet, txid1.as_str()).await
        );
        println!(
            "Transaction Outputs:\n{:?}",
            zingo_testutils::tx_outputs(&recipient, txid1.as_str()).await
        );
        println!(
            "Transaction Change:\n{:?}",
            zingo_testutils::tx_outputs(&faucet, txid1.as_str()).await
        );

        let tx_actions_txid1 =
            zingo_testutils::tx_actions(&faucet, Some(&recipient), txid1.as_str()).await;
        println!("Transaction Actions:\n{:?}", tx_actions_txid1);

        let calculated_fee_txid1 = zingo_testutils::total_tx_value(&faucet, txid1.as_str()).await;
        println!("Fee Paid: {}", calculated_fee_txid1);

        let expected_fee_txid1 = 10000;
        // currently expected fee is always 10000 but will change to the following in zip317
        // let expected_fee_txid1 = 5000
        //     * (cmp::max(
        //         2,
        //         tx_actions_txid1.transparent_tx_actions
        //             + tx_actions_txid1.sapling_tx_actions
        //             + tx_actions_txid1.orchard_tx_actions,
        //     ));
        println!("Expected Fee: {}", expected_fee_txid1);

        assert_eq!(calculated_fee_txid1, expected_fee_txid1 as u64);
    }

    #[tokio::test]
    async fn shield_send_fees() {
        let (regtest_manager, _cph, faucet, recipient) =
            scenarios::faucet_recipient_default().await;

        faucet
<<<<<<< HEAD
            .quick_send_from_send_inputs(vec![(
=======
            .send_from_send_inputs(vec![(
>>>>>>> 2081ce06
                get_base_address!(recipient, "transparent").as_str(),
                40_000,
                None,
            )])
            .await
            .unwrap();

        zingo_testutils::generate_n_blocks_return_new_height(&regtest_manager, 1)
            .await
            .unwrap();

        faucet.do_sync(true).await.unwrap();
        recipient.do_sync(true).await.unwrap();

        let txid1 = recipient
            .shield_from_shield_inputs(
                &[Pool::Transparent],
                Some(&get_base_address!(recipient, "unified")),
            )
            .await
            .unwrap();

        zingo_testutils::generate_n_blocks_return_new_height(&regtest_manager, 1)
            .await
            .unwrap();

        faucet.do_sync(true).await.unwrap();
        recipient.do_sync(true).await.unwrap();

        println!(
            "Transaction Inputs:\n{:?}",
            zingo_testutils::tx_inputs(&recipient, txid1.as_str()).await
        );
        println!(
            "Transaction Outputs:\n{:?}",
            zingo_testutils::tx_outputs(&recipient, txid1.as_str()).await
        );

        let tx_actions_txid1 = zingo_testutils::tx_actions(&recipient, None, txid1.as_str()).await;
        println!("Transaction Actions:\n{:?}", tx_actions_txid1);

        let calculated_fee_txid1 =
            zingo_testutils::total_tx_value(&recipient, txid1.as_str()).await;
        println!("Fee Paid: {}", calculated_fee_txid1);

        let expected_fee_txid1 = 10000;
        // currently expected fee is always 10000 but will change to the following in zip317
        // let expected_fee_txid1 = 5000
        //     * (cmp::max(
        //         2,
        //         tx_actions_txid1.transparent_tx_actions
        //             + tx_actions_txid1.sapling_tx_actions
        //             + tx_actions_txid1.orchard_tx_actions,
        //     ));
        println!("Expected Fee: {}", expected_fee_txid1);

        assert_eq!(calculated_fee_txid1, expected_fee_txid1 as u64);

        faucet
<<<<<<< HEAD
            .quick_send_from_send_inputs(vec![(
=======
            .send_from_send_inputs(vec![(
>>>>>>> 2081ce06
                get_base_address!(recipient, "transparent").as_str(),
                40_000,
                None,
            )])
            .await
            .unwrap();

        zingo_testutils::generate_n_blocks_return_new_height(&regtest_manager, 1)
            .await
            .unwrap();

        faucet.do_sync(true).await.unwrap();
        recipient.do_sync(true).await.unwrap();

        let txid2 = recipient
            .shield_from_shield_inputs(
                &[Pool::Transparent],
                Some(&get_base_address!(recipient, "sapling")),
            )
            .await
            .unwrap();

        zingo_testutils::generate_n_blocks_return_new_height(&regtest_manager, 1)
            .await
            .unwrap();

        faucet.do_sync(true).await.unwrap();
        recipient.do_sync(true).await.unwrap();

        println!(
            "Transaction Inputs:\n{:?}",
            zingo_testutils::tx_inputs(&recipient, txid2.as_str()).await
        );
        println!(
            "Transaction Outputs:\n{:?}",
            zingo_testutils::tx_outputs(&recipient, txid2.as_str()).await
        );

        let tx_actions_txid2 = zingo_testutils::tx_actions(&recipient, None, txid2.as_str()).await;
        println!("Transaction Actions:\n{:?}", tx_actions_txid2);

        let calculated_fee_txid2 =
            zingo_testutils::total_tx_value(&recipient, txid2.as_str()).await;
        println!("Fee Paid: {}", calculated_fee_txid2);

        let expected_fee_txid2 = 10000;
        // currently expected fee is always 10000 but will change to the following in zip317
        // let expected_fee_txid2 = 5000
        //     * (cmp::max(
        //         2,
        //         tx_actions_txid2.transparent_tx_actions
        //             + tx_actions_txid2.sapling_tx_actions
        //             + tx_actions_txid2.orchard_tx_actions,
        //     ));
        println!("Expected Fee: {}", expected_fee_txid2);

        assert_eq!(calculated_fee_txid2, expected_fee_txid2 as u64);
    }
}

#[tokio::test]
async fn proxy_server_worky() {
    zingo_testutils::check_proxy_server_works().await
}<|MERGE_RESOLUTION|>--- conflicted
+++ resolved
@@ -133,11 +133,7 @@
         let (regtest_manager, _cph, faucet, recipient) =
             scenarios::faucet_recipient_default().await;
         faucet
-<<<<<<< HEAD
-            .quick_send_from_send_inputs(vec![(
-=======
             .send_from_send_inputs(vec![(
->>>>>>> 2081ce06
                 &get_base_address!(recipient, "transparent"),
                 100_000,
                 None,
@@ -3619,11 +3615,7 @@
 
         for _ in 0..2 {
             faucet
-<<<<<<< HEAD
                 .quick_send_from_send_inputs(vec![(recipient_addr_ua.as_str(), 40_000, None)])
-=======
-                .send_from_send_inputs(vec![(recipient_addr_ua.as_str(), 40_000, None)])
->>>>>>> 2081ce06
                 .await
                 .unwrap();
         }
@@ -3636,11 +3628,7 @@
         faucet.do_sync(true).await.unwrap();
 
         recipient
-<<<<<<< HEAD
             .quick_send_from_send_inputs(vec![(faucet_addr_ua.as_str(), 50_000, None)])
-=======
-            .send_from_send_inputs(vec![(faucet_addr_ua.as_str(), 50_000, None)])
->>>>>>> 2081ce06
             .await
             .unwrap();
 
@@ -3658,11 +3646,7 @@
             scenarios::faucet_recipient_default().await;
 
         let txid1 = faucet
-<<<<<<< HEAD
             .quick_send_from_send_inputs(vec![(
-=======
-            .send_from_send_inputs(vec![(
->>>>>>> 2081ce06
                 get_base_address!(recipient, "unified").as_str(),
                 40_000,
                 None,
@@ -3671,11 +3655,7 @@
             .unwrap();
 
         let txid2 = faucet
-<<<<<<< HEAD
             .quick_send_from_send_inputs(vec![(
-=======
-            .send_from_send_inputs(vec![(
->>>>>>> 2081ce06
                 get_base_address!(recipient, "sapling").as_str(),
                 40_000,
                 None,
@@ -3684,11 +3664,7 @@
             .unwrap();
 
         let txid3 = faucet
-<<<<<<< HEAD
             .quick_send_from_send_inputs(vec![(
-=======
-            .send_from_send_inputs(vec![(
->>>>>>> 2081ce06
                 get_base_address!(recipient, "transparent").as_str(),
                 40_000,
                 None,
@@ -3729,7 +3705,6 @@
                 - 40_000;
         println!("Fee Paid: {}", calculated_fee_txid1);
 
-        // currently expected fee is always 10000 but will change to the following in zip317
         let expected_fee_txid1 = 5000
             * (std::cmp::max(
                 2,
@@ -3767,7 +3742,6 @@
                 - 40_000;
         println!("Fee Paid: {}", calculated_fee_txid2);
 
-        // currently expected fee is always 10000 but will change to the following in zip317
         let expected_fee_txid2 = 5000
             * (std::cmp::max(
                 2,
@@ -3805,7 +3779,6 @@
                 - 40_000;
         println!("Fee Paid: {}", calculated_fee_txid3);
 
-        // currently expected fee is always 10000 but will change to the following in zip317
         let expected_fee_txid3 = 5000
             * (std::cmp::max(
                 2,
@@ -3818,11 +3791,7 @@
         assert_eq!(calculated_fee_txid3, expected_fee_txid3 as u64);
 
         let txid4 = recipient
-<<<<<<< HEAD
             .quick_send_from_send_inputs(vec![(
-=======
-            .send_from_send_inputs(vec![(
->>>>>>> 2081ce06
                 get_base_address!(faucet, "transparent").as_str(),
                 60_000,
                 None,
@@ -3863,7 +3832,6 @@
                 - 60_000;
         println!("Fee Paid: {}", calculated_fee_txid4);
 
-        // currently expected fee is always 10000 but will change to the following in zip317
         let expected_fee_txid4 = 5000
             * (std::cmp::max(
                 2,
@@ -3882,11 +3850,7 @@
             scenarios::faucet_recipient_default().await;
 
         let txid1 = faucet
-<<<<<<< HEAD
             .quick_send_from_send_inputs(vec![(
-=======
-            .send_from_send_inputs(vec![(
->>>>>>> 2081ce06
                 get_base_address!(recipient, "unified").as_str(),
                 0,
                 None,
@@ -3903,22 +3867,27 @@
 
         println!(
             "Transaction Inputs:\n{:?}",
-            zingo_testutils::tx_inputs(&faucet, txid1.as_str()).await
+            zingo_testutils::tx_inputs(&faucet, txid1.first().to_string().as_str()).await
         );
         println!(
             "Transaction Outputs:\n{:?}",
-            zingo_testutils::tx_outputs(&recipient, txid1.as_str()).await
+            zingo_testutils::tx_outputs(&recipient, txid1.first().to_string().as_str()).await
         );
         println!(
             "Transaction Change:\n{:?}",
-            zingo_testutils::tx_outputs(&faucet, txid1.as_str()).await
-        );
-
-        let tx_actions_txid1 =
-            zingo_testutils::tx_actions(&faucet, Some(&recipient), txid1.as_str()).await;
+            zingo_testutils::tx_outputs(&faucet, txid1.first().to_string().as_str()).await
+        );
+
+        let tx_actions_txid1 = zingo_testutils::tx_actions(
+            &faucet,
+            Some(&recipient),
+            txid1.first().to_string().as_str(),
+        )
+        .await;
         println!("Transaction Actions:\n{:?}", tx_actions_txid1);
 
-        let calculated_fee_txid1 = zingo_testutils::total_tx_value(&faucet, txid1.as_str()).await;
+        let calculated_fee_txid1 =
+            zingo_testutils::total_tx_value(&faucet, txid1.first().to_string().as_str()).await;
         println!("Fee Paid: {}", calculated_fee_txid1);
 
         let expected_fee_txid1 = 10000;
@@ -3941,11 +3910,7 @@
             scenarios::faucet_recipient_default().await;
 
         faucet
-<<<<<<< HEAD
             .quick_send_from_send_inputs(vec![(
-=======
-            .send_from_send_inputs(vec![(
->>>>>>> 2081ce06
                 get_base_address!(recipient, "transparent").as_str(),
                 40_000,
                 None,
@@ -4005,11 +3970,7 @@
         assert_eq!(calculated_fee_txid1, expected_fee_txid1 as u64);
 
         faucet
-<<<<<<< HEAD
             .quick_send_from_send_inputs(vec![(
-=======
-            .send_from_send_inputs(vec![(
->>>>>>> 2081ce06
                 get_base_address!(recipient, "transparent").as_str(),
                 40_000,
                 None,
