#![forbid(unsafe_code)]

use json::JsonValue;
use orchard::tree::MerkleHashOrchard;
use shardtree::store::memory::MemoryShardStore;
use shardtree::ShardTree;
use std::{fs::File, path::Path, time::Duration};
use zcash_address::unified::Fvk;
use zcash_client_backend::encoding::encode_payment_address;
use zcash_primitives::zip339::Mnemonic;
use zcash_primitives::{
    consensus::{BlockHeight, Parameters},
    transaction::fees::zip317::MINIMUM_FEE,
};
use zingo_testutils::{
    self, build_fvk_client, check_client_balances, check_transaction_equality,
    get_base_address_macro, increase_height_and_wait_for_client, paths::get_cargo_manifest_dir,
    scenarios,
};

use zingo_testvectors::{
    block_rewards,
    seeds::{CHIMNEY_BETTER_SEED, HOSPITAL_MUSEUM_SEED},
    BASE_HEIGHT,
};
use zingoconfig::{ChainType, RegtestNetwork, ZingoConfig, MAX_REORG};
use zingolib::{
    lightclient::{LightClient, PoolBalances},
    utils,
    wallet::{
        data::{COMMITMENT_TREE_LEVELS, MAX_SHARD_LEVEL},
        keys::{
            extended_transparent::ExtendedPrivKey,
            unified::{Capability, WalletCapability},
        },
        LightWallet,
    },
};

fn extract_value_as_u64(input: &JsonValue) -> u64 {
    let note = &input["value"].as_fixed_point_u64(0).unwrap();
    *note
}
fn check_expected_balance_with_fvks(
    fvks: &Vec<&Fvk>,
    balance: PoolBalances,
    o_expect: u64,
    s_expect: u64,
    t_expect: u64,
) {
    for fvk in fvks {
        match fvk {
            Fvk::Sapling(_) => {
                assert_eq!(balance.sapling_balance.unwrap(), s_expect);
                assert_eq!(balance.verified_sapling_balance.unwrap(), s_expect);
                assert_eq!(balance.unverified_sapling_balance.unwrap(), s_expect);
            }
            Fvk::Orchard(_) => {
                assert_eq!(balance.orchard_balance.unwrap(), o_expect);
                assert_eq!(balance.verified_orchard_balance.unwrap(), o_expect);
                assert_eq!(balance.unverified_orchard_balance.unwrap(), o_expect);
            }
            Fvk::P2pkh(_) => {
                assert_eq!(balance.transparent_balance.unwrap(), t_expect);
            }
            _ => panic!(),
        }
    }
}

#[allow(clippy::too_many_arguments)]
fn check_view_capability_bounds(
    balance: &PoolBalances,
    watch_wc: &WalletCapability,
    fvks: &[&Fvk],
    ovk: &Fvk,
    svk: &Fvk,
    tvk: &Fvk,
    sent_o_value: Option<u64>,
    sent_s_value: Option<u64>,
    sent_t_value: Option<u64>,
    notes: &JsonValue,
) {
    //Orchard
    if !fvks.contains(&ovk) {
        assert!(!watch_wc.orchard.can_view());
        assert_eq!(balance.orchard_balance, None);
        assert_eq!(balance.verified_orchard_balance, None);
        assert_eq!(balance.unverified_orchard_balance, None);
        assert_eq!(notes["unspent_orchard_notes"].members().count(), 0);
    } else {
        assert!(watch_wc.orchard.can_view());
        assert_eq!(balance.orchard_balance, sent_o_value);
        assert_eq!(balance.verified_orchard_balance, sent_o_value);
        assert_eq!(balance.unverified_orchard_balance, Some(0));
        // assert 1 Orchard note, or 2 notes if a dummy output is included
        let orchard_notes_count = notes["unspent_orchard_notes"].members().count();
        assert!((1..=2).contains(&orchard_notes_count));
    }
    //Sapling
    if !fvks.contains(&svk) {
        assert!(!watch_wc.sapling.can_view());
        assert_eq!(balance.sapling_balance, None);
        assert_eq!(balance.verified_sapling_balance, None);
        assert_eq!(balance.unverified_sapling_balance, None);
        assert_eq!(notes["unspent_sapling_notes"].members().count(), 0);
    } else {
        assert!(watch_wc.sapling.can_view());
        assert_eq!(balance.sapling_balance, sent_s_value);
        assert_eq!(balance.verified_sapling_balance, sent_s_value);
        assert_eq!(balance.unverified_sapling_balance, Some(0));
        assert_eq!(notes["unspent_sapling_notes"].members().count(), 1);
    }
    if !fvks.contains(&tvk) {
        assert!(!watch_wc.transparent.can_view());
        assert_eq!(balance.transparent_balance, None);
        assert_eq!(notes["utxos"].members().count(), 0);
    } else {
        assert!(watch_wc.transparent.can_view());
        assert_eq!(balance.transparent_balance, sent_t_value);
        assert_eq!(notes["utxos"].members().count(), 1);
    }
}

mod fast {
    use zcash_address::unified::Encoding;
    use zcash_client_backend::{PoolType, ShieldedProtocol};
    use zcash_primitives::transaction::components::amount::NonNegativeAmount;
    use zingo_testutils::lightclient::from_inputs;
    use zingolib::wallet::WalletBase;

    use super::*;
    #[tokio::test]
    async fn utxos_are_not_prematurely_confirmed() {
        let (regtest_manager, _cph, faucet, recipient) =
            scenarios::faucet_recipient_default().await;
        //TODO: quicksend
        from_inputs::send(
            &faucet,
            vec![(
                &get_base_address_macro!(recipient, "transparent"),
                100_000,
                None,
            )],
        )
        .await
        .unwrap();
        increase_height_and_wait_for_client(&regtest_manager, &recipient, 1)
            .await
            .unwrap();
        let preshield_utxos = dbg!(recipient.wallet.get_utxos().await);
<<<<<<< HEAD
        recipient.quick_shield().await.unwrap();
=======
        from_inputs::shield(&recipient, &[PoolType::Transparent], None)
            .await
            .unwrap();
>>>>>>> 99806780
        let postshield_utxos = dbg!(recipient.wallet.get_utxos().await);
        assert_eq!(preshield_utxos[0].address, postshield_utxos[0].address);
        assert_eq!(
            preshield_utxos[0].output_index,
            postshield_utxos[0].output_index
        );
        assert_eq!(preshield_utxos[0].value, postshield_utxos[0].value);
        assert_eq!(preshield_utxos[0].script, postshield_utxos[0].script);
        assert!(preshield_utxos[0].pending_spent.is_none());
        assert!(postshield_utxos[0].pending_spent.is_some());
    }
    #[tokio::test]
    async fn send_without_reorg_buffer_blocks_gives_correct_error() {
        let (_regtest_manager, _cph, faucet, mut recipient) =
            scenarios::faucet_recipient_default().await;
        recipient
            .wallet
            .transaction_context
            .config
            .reorg_buffer_offset = 4;
        println!(
            "{}",
            serde_json::to_string_pretty(&recipient.do_balance().await).unwrap()
        );
        assert_eq!(
        // TODO:  quicksend
        from_inputs::send(&recipient, vec![(&get_base_address_macro!(faucet, "unified"), 100_000, None)])
            .await
            .unwrap_err(),
        "The reorg buffer offset has been set to 4 but there are only 1 blocks in the wallet. Please sync at least 4 more blocks before trying again"
    );
    }

    #[tokio::test]
    async fn load_and_parse_different_wallet_versions() {
        let regtest_network = RegtestNetwork::all_upgrades_active();
        let (_sap_wallet, _sap_path, sap_dir) =
            zingo_testutils::get_wallet_nym("sap_only").unwrap();
        let (_loaded_wallet, _) =
            zingo_testutils::load_wallet(sap_dir, ChainType::Regtest(regtest_network)).await;
    }

    #[tokio::test]
    async fn list_transactions_include_foreign() {
        let wallet_nym = format!(
            "{}/tests/data/wallets/missing_data_test/zingo-wallet.dat",
            get_cargo_manifest_dir().to_string_lossy()
        );
        let wallet_path = Path::new(&wallet_nym);
        let wallet_dir = wallet_path.parent().unwrap();
        let (wallet, config) =
            zingo_testutils::load_wallet(wallet_dir.to_path_buf(), ChainType::Mainnet).await;
        let client = LightClient::create_from_wallet_async(wallet, config)
            .await
            .unwrap();
        let transactions = client.do_list_transactions().await[0].clone();
        //env_logger::init();
        let expected_consumer_ui_note = r#"{
  "amount": 100000,
  "memo": "Enviado desde YWallet, Enviado desde YWallet",
  "block_height": 2060028,
  "pending": false,
  "datetime": 1682127442,
  "position": 0,
  "txid": "d93fbb42a101ac148b4e610eea1fe519c0131b17d49af53f29b5e35a778145cb",
  "zec_price": null,
  "address": "u1n5zgv8c9px4hfmq7cr9f9t0av6q9nj5dwca9w0z9jxegut65gxs2y4qnx7ppng6k2hyt0asyycqrywalzyasxu2302xt4spfqnkh25nevr3h9exc3clh9tfpr5hyhc9dwee50l0cxm7ajun5xs9ycqhlw8rd39jql8z5zlv9hw4q8azcgpv04dez5547geuvyh8pfzezpw52cg2qknm"
}"#;
        assert_eq!(
            expected_consumer_ui_note,
            json::stringify_pretty(transactions, 2)
        );
    }

    #[tokio::test]
    async fn zcashd_sapling_commitment_tree() {
        //  TODO:  Make this test assert something, what is this a test of?
        //  TODO:  Add doc-comment explaining what constraints this test
        //  enforces
        let (regtest_manager, _cph, _faucet) = scenarios::faucet_default().await;
        let trees = regtest_manager
            .get_cli_handle()
            .args(["z_gettreestate", "1"])
            .output()
            .expect("Couldn't get the trees.");
        let trees = json::parse(&String::from_utf8_lossy(&trees.stdout));
        let pretty_trees = json::stringify_pretty(trees.unwrap(), 4);
        println!("{}", pretty_trees);
    }

    #[tokio::test]
    async fn actual_empty_zcashd_sapling_commitment_tree() {
        // Expectations:
        let sprout_commitments_finalroot =
            "59d2cde5e65c1414c32ba54f0fe4bdb3d67618125286e6a191317917c812c6d7";
        let sapling_commitments_finalroot =
            "3e49b5f954aa9d3545bc6c37744661eea48d7c34e3000d82b7f0010c30f4c2fb";
        let orchard_commitments_finalroot =
            "ae2935f1dfd8a24aed7c70df7de3a668eb7a49b1319880dde2bbd9031ae5d82f";
        let finalstates = "000000";
        // Setup
        let (regtest_manager, _cph, _client) = scenarios::unfunded_client_default().await;
        // Execution:
        let trees = regtest_manager
            .get_cli_handle()
            .args(["z_gettreestate", "1"])
            .output()
            .expect("Couldn't get the trees.");
        let trees = json::parse(&String::from_utf8_lossy(&trees.stdout));
        // Assertions:
        assert_eq!(
            sprout_commitments_finalroot,
            trees.as_ref().unwrap()["sprout"]["commitments"]["finalRoot"]
        );
        assert_eq!(
            sapling_commitments_finalroot,
            trees.as_ref().unwrap()["sapling"]["commitments"]["finalRoot"]
        );
        assert_eq!(
            orchard_commitments_finalroot,
            trees.as_ref().unwrap()["orchard"]["commitments"]["finalRoot"]
        );
        assert_eq!(
            finalstates,
            trees.as_ref().unwrap()["sprout"]["commitments"]["finalState"]
        );
        assert_eq!(
            finalstates,
            trees.as_ref().unwrap()["sapling"]["commitments"]["finalState"]
        );
        assert_eq!(
            finalstates,
            trees.as_ref().unwrap()["orchard"]["commitments"]["finalState"]
        );
        //dbg!(std::process::Command::new("grpcurl").args(["-plaintext", "127.0.0.1:9067"]));
    }

    #[tokio::test]
    async fn unspent_notes_are_not_saved() {
        let regtest_network = RegtestNetwork::all_upgrades_active();
        let (regtest_manager, _cph, faucet, recipient) = scenarios::faucet_recipient(
            PoolType::Shielded(ShieldedProtocol::Sapling),
            regtest_network,
        )
        .await;
        zingo_testutils::increase_height_and_wait_for_client(&regtest_manager, &faucet, 1)
            .await
            .unwrap();

        check_client_balances!(faucet, o: 0 s: 2_500_000_000u64 t: 0u64);
        from_inputs::send(
            &faucet,
            vec![(
                get_base_address_macro!(recipient, "unified").as_str(),
                5_000,
                Some("this note never makes it to the wallet! or chain"),
            )],
        )
        .await
        .unwrap();

        assert_eq!(
            faucet.do_list_notes(true).await["unspent_orchard_notes"].len(),
            1
        );
        // Create a new client using the faucet's wallet

        // Create zingo config
        let mut wallet_location = regtest_manager.zingo_datadir;
        wallet_location.pop();
        wallet_location.push("zingo_client_1");
        let zingo_config = ZingoConfig::build(zingoconfig::ChainType::Regtest(regtest_network))
            .set_wallet_dir(wallet_location.clone())
            .create();
        wallet_location.push("zingo-wallet.dat");
        let read_buffer = File::open(wallet_location.clone()).unwrap();

        // Create wallet from faucet zingo-wallet.dat
        let faucet_wallet =
            zingolib::wallet::LightWallet::read_internal(read_buffer, &zingo_config)
                .await
                .unwrap();

        // Create client based on config and wallet of faucet
        let faucet_copy =
            LightClient::create_from_wallet_async(faucet_wallet, zingo_config.clone())
                .await
                .unwrap();
        assert_eq!(
            &faucet_copy.do_seed_phrase().await.unwrap(),
            &faucet.do_seed_phrase().await.unwrap()
        ); // Sanity check identity
        assert_eq!(
            faucet.do_list_notes(true).await["unspent_orchard_notes"].len(),
            1
        );
        assert_eq!(
            faucet_copy.do_list_notes(true).await["unspent_orchard_notes"].len(),
            0
        );
        let mut faucet_transactions = faucet.do_list_transactions().await;
        faucet_transactions.pop();
        faucet_transactions.pop();
        let mut faucet_copy_transactions = faucet_copy.do_list_transactions().await;
        faucet_copy_transactions.pop();
        assert_eq!(faucet_transactions, faucet_copy_transactions);
    }

    #[tokio::test]
    async fn diversified_addresses_receive_funds_in_best_pool() {
        let (regtest_manager, _cph, faucet, recipient) =
            scenarios::faucet_recipient_default().await;
        for code in ["o", "zo", "z"] {
            recipient.do_new_address(code).await.unwrap();
        }
        let addresses = recipient.do_addresses().await;
        let address_5000_nonememo_tuples = addresses
            .members()
            .map(|ua| (ua["address"].as_str().unwrap(), 5_000, None))
            .collect::<Vec<(&str, u64, Option<&str>)>>();
        from_inputs::send(&faucet, address_5000_nonememo_tuples)
            .await
            .unwrap();
        zingo_testutils::increase_height_and_wait_for_client(&regtest_manager, &recipient, 1)
            .await
            .unwrap();
        let balance_b = recipient.do_balance().await;
        assert_eq!(
            balance_b,
            PoolBalances {
                sapling_balance: Some(5000),
                verified_sapling_balance: Some(5000),
                spendable_sapling_balance: Some(5000),
                unverified_sapling_balance: Some(0),
                orchard_balance: Some(15000),
                verified_orchard_balance: Some(15000),
                spendable_orchard_balance: Some(15000),
                unverified_orchard_balance: Some(0),
                transparent_balance: Some(0)
            }
        );
        // Unneeded, but more explicit than having _cph be an
        // unused variable
    }

    #[tokio::test]
    async fn diversification_deterministic_and_coherent() {
        let (_regtest_manager, _cph, mut client_builder, regtest_network) =
            scenarios::custom_clients_default().await;
        let seed_phrase = zcash_primitives::zip339::Mnemonic::from_entropy([1; 32])
            .unwrap()
            .to_string();
        let recipient1 = client_builder
            .build_client(seed_phrase, 0, false, regtest_network)
            .await;
        let base_transparent_receiver = "tmS9nbexug7uT8x1cMTLP1ABEyKXpMjR5F1";
        assert_eq!(
            &get_base_address_macro!(recipient1, "transparent"),
            &base_transparent_receiver
        );
        let base_sapling_receiver = "\
        zregtestsapling1lhjvuj4s3ghhccnjaefdzuwp3h3mfluz6tm8h0dsq2ym3f77zsv0wrrszpmaqlezm3kt6ajdvlw";
        assert_eq!(
            &get_base_address_macro!(recipient1, "sapling"),
            &base_sapling_receiver
        );
        // Verify that the provided seed generates the expected uregtest1qtqr46..  unified address (UA)
        let base_unified_address = "\
        uregtest1qtqr46fwkhmdn336uuyvvxyrv0l7trgc0z9clpryx6vtladnpyt4wvq99p59f4rcyuvpmmd0hm4k5vv6j8\
        edj6n8ltk45sdkptlk7rtzlm4uup4laq8ka8vtxzqemj3yhk6hqhuypupzryhv66w65lah9ms03xa8nref7gux2zzhj\
        nfanxnnrnwscmz6szv2ghrurhu3jsqdx25y2yh";
        assert_eq!(
            &get_base_address_macro!(recipient1, "unified"),
            &base_unified_address
        );

        //Verify that 1 increment of diversification with a tz receiver set produces uregtest1m8un60u... UA
        let new_address = recipient1.do_new_address("tzo").await.unwrap();
        let ua_index_1 = recipient1.do_addresses().await[1].clone();
        let ua_address_index_1 = ua_index_1["address"].clone().to_string();
        assert_eq!(&new_address[0].to_string(), &ua_address_index_1);
        let sapling_index_1 = ua_index_1["receivers"]["sapling"].clone().to_string();
        let transparent_index_1 = ua_index_1["receivers"]["transparent"].clone().to_string();
        let ua_address_index_1_match = ua_address_index_1
            == "\
            uregtest1yhu9ke9hung002w5vcez7y6fe7sgqe4rnc3l2tqyz3yqctmtays6peukkhj2lx45urq666h4dpduz0\
            rjzlmky7cuayj285d003futaljg355tz94l6xnklk5kgthe2x942s3qkxedypsadla56fjx4e5nca9672jmxekj\
            pp94ahz0ax963r2v9wwxfzadnzt3fgwa8pytdhcy4l6z0h";
        let sapling_index_1_match = sapling_index_1
        == "zregtestsapling14wl6gy5h2tg528znyrqayfh2sekntk3lvmwsw68wjz2g205t62sv5xeyzvfk4hlxdwd9gh4ws9n";
        let transparent_index_1_match =
            transparent_index_1 == "tmQuMoTTjU3GFfTjrhPiBYihbTVfYmPk5Gr";

        //  Show orchard diversification is working (regardless of other diversifiers, both previous and other-pool).
        let new_orchard_only_address = recipient1.do_new_address("o").await.unwrap();
        let ua_address_index_2 = new_orchard_only_address[0].to_string();
        let ua_2_orchard_match = ua_address_index_2 ==  "\
        uregtest1yyw480060mdzvnfpfayfhackhgh0jjsuq5lfjf9u68hulmn9efdalmz583xlq6pt8lmyylky6p2usx57lfv7tqu9j0tqqs8asq25p49n";
        assert!(
            ua_address_index_1_match && sapling_index_1_match && transparent_index_1_match,
            "\n\
            ua_1, match: {} Observed:\n\
            {}\n\n\
            sapling_1, match: {} Observed:\n\
            {}\n\n\
            transparent_1, match: {} Observed:\n\
            {}\n\n\
            ua_address_index_2, match: {} Observed:\n\
            {}\n
        ",
            ua_address_index_1_match,
            ua_address_index_1,
            sapling_index_1_match,
            sapling_index_1,
            transparent_index_1_match,
            transparent_index_1,
            ua_2_orchard_match,
            ua_address_index_2
        );
    }

    #[tokio::test]
    async fn ensure_taddrs_from_old_seeds_work() {
        let (_regtest_manager, _cph, mut client_builder, regtest_network) =
            scenarios::custom_clients_default().await;
        // The first taddr generated on commit 9e71a14eb424631372fd08503b1bd83ea763c7fb
        let transparent_address = "tmFLszfkjgim4zoUMAXpuohnFBAKy99rr2i";

        let client_b = client_builder
            .build_client(HOSPITAL_MUSEUM_SEED.to_string(), 0, false, regtest_network)
            .await;

        assert_eq!(
            get_base_address_macro!(client_b, "transparent"),
            transparent_address
        );
    }

    #[tokio::test]
    async fn reload_wallet_from_buffer() {
        // We test that the LightWallet can be read from v28 .dat file
        // A testnet wallet initiated with
        // --seed "chimney better bulb horror rebuild whisper improve intact letter giraffe brave rib appear bulk aim burst snap salt hill sad merge tennis phrase raise"
        // --birthday 0
        // --nosync
        // with 3 addresses containing all receivers.
        let data = include_bytes!("zingo-wallet-v28.dat");

        let config = zingoconfig::ZingoConfig::build(ChainType::Testnet).create();
        let mid_wallet = LightWallet::read_internal(&data[..], &config)
            .await
            .map_err(|e| format!("Cannot deserialize LightWallet version 28 file: {}", e))
            .unwrap();

        let mid_client = LightClient::create_from_wallet_async(mid_wallet, config.clone())
            .await
            .unwrap();
        let mid_buffer = mid_client.export_save_buffer_async().await.unwrap();
        let wallet = LightWallet::read_internal(&mid_buffer[..], &config)
            .await
            .map_err(|e| format!("Cannot deserialize rebuffered LightWallet: {}", e))
            .unwrap();
        let expected_mnemonic = (
            Mnemonic::from_phrase(CHIMNEY_BETTER_SEED.to_string()).unwrap(),
            0,
        );
        assert_eq!(wallet.mnemonic(), Some(&expected_mnemonic));

        let expected_wc =
            WalletCapability::new_from_phrase(&config, &expected_mnemonic.0, expected_mnemonic.1)
                .unwrap();
        let wc = wallet.wallet_capability();

        let Capability::Spend(orchard_sk) = &wc.orchard else {
            panic!("Expected Orchard Spending Key");
        };
        assert_eq!(
            orchard_sk.to_bytes(),
            orchard::keys::SpendingKey::try_from(&expected_wc)
                .unwrap()
                .to_bytes()
        );

        let Capability::Spend(sapling_sk) = &wc.sapling else {
            panic!("Expected Sapling Spending Key");
        };
        assert_eq!(
            sapling_sk,
            &zcash_client_backend::keys::sapling::ExtendedSpendingKey::try_from(&expected_wc)
                .unwrap()
        );

        let Capability::Spend(transparent_sk) = &wc.transparent else {
            panic!("Expected transparent extended private key");
        };
        assert_eq!(
            transparent_sk,
            &ExtendedPrivKey::try_from(&expected_wc).unwrap()
        );

        assert_eq!(wc.addresses().len(), 3);
        for addr in wc.addresses().iter() {
            assert!(addr.orchard().is_some());
            assert!(addr.sapling().is_some());
            assert!(addr.transparent().is_some());
        }

        let ufvk = wc.ufvk().unwrap();
        let ufvk_string = ufvk.encode(&config.chain.network_type());
        let ufvk_base = WalletBase::Ufvk(ufvk_string.clone());
        let view_wallet =
            LightWallet::new(config.clone(), ufvk_base, wallet.get_birthday().await).unwrap();
        let v_wc = view_wallet.wallet_capability();
        let vv = v_wc.ufvk().unwrap();
        let vv_string = vv.encode(&config.chain.network_type());
        assert_eq!(ufvk_string, vv_string);

        let client = LightClient::create_from_wallet_async(wallet, config)
            .await
            .unwrap();
        let balance = client.do_balance().await;
        assert_eq!(balance.orchard_balance, Some(10342837));
    }

    #[tokio::test]
    async fn sync_all_epochs_from_sapling() {
        let regtest_network = RegtestNetwork::new(1, 1, 3, 5, 7, 9);
        let (regtest_manager, _cph, lightclient) =
            scenarios::unfunded_client(regtest_network).await;
        increase_height_and_wait_for_client(&regtest_manager, &lightclient, 12)
            .await
            .unwrap();
    }

    #[tokio::test]
    async fn mine_to_orchard() {
        let regtest_network = RegtestNetwork::all_upgrades_active();
        let (regtest_manager, _cph, faucet) = scenarios::faucet(
            PoolType::Shielded(ShieldedProtocol::Orchard),
            regtest_network,
        )
        .await;
        check_client_balances!(faucet, o: 1_875_000_000 s: 0 t: 0);
        increase_height_and_wait_for_client(&regtest_manager, &faucet, 1)
            .await
            .unwrap();
        check_client_balances!(faucet, o: 2_500_000_000u64 s: 0 t: 0);
    }

    #[tokio::test]
    async fn mine_to_sapling() {
        let regtest_network = RegtestNetwork::all_upgrades_active();
        let (regtest_manager, _cph, faucet) = scenarios::faucet(
            PoolType::Shielded(ShieldedProtocol::Sapling),
            regtest_network,
        )
        .await;
        check_client_balances!(faucet, o: 0 s: 1_875_000_000 t: 0);
        increase_height_and_wait_for_client(&regtest_manager, &faucet, 1)
            .await
            .unwrap();
        check_client_balances!(faucet, o: 0 s: 2_500_000_000u64 t: 0);
    }

    #[tokio::test]
    async fn mine_to_transparent() {
        let regtest_network = RegtestNetwork::all_upgrades_active();
        let (regtest_manager, _cph, faucet, _recipient) =
            scenarios::faucet_recipient(PoolType::Transparent, regtest_network).await;
        check_client_balances!(faucet, o: 0 s: 0 t: 1_875_000_000);
        increase_height_and_wait_for_client(&regtest_manager, &faucet, 1)
            .await
            .unwrap();
        check_client_balances!(faucet, o: 0 s: 0 t: 2_500_000_000u64);
    }

    // test fails to exit when syncing pre-sapling
    // possible issue with dropping child process handler?
    #[ignore]
    #[tokio::test]
    async fn sync_all_epochs() {
        let regtest_network = RegtestNetwork::new(1, 3, 5, 7, 9, 11);
        let (regtest_manager, _cph, lightclient) =
            scenarios::unfunded_client(regtest_network).await;
        increase_height_and_wait_for_client(&regtest_manager, &lightclient, 12)
            .await
            .unwrap();
    }

    // test fails with error message: "66: tx unpaid action limit exceeded"
    #[ignore]
    #[tokio::test]
    async fn mine_to_transparent_and_shield() {
        let regtest_network = RegtestNetwork::all_upgrades_active();
        let (regtest_manager, _cph, faucet, _recipient) =
            scenarios::faucet_recipient(PoolType::Transparent, regtest_network).await;
        increase_height_and_wait_for_client(&regtest_manager, &faucet, 100)
            .await
            .unwrap();
<<<<<<< HEAD
        faucet.quick_shield().await.unwrap();
=======
        from_inputs::shield(&faucet, &[PoolType::Transparent], None)
            .await
            .unwrap();
>>>>>>> 99806780
    }
    #[tokio::test]
    async fn mine_to_transparent_and_propose_shielding() {
        let regtest_network = RegtestNetwork::all_upgrades_active();
        let (regtest_manager, _cph, faucet, _recipient) =
            scenarios::faucet_recipient(PoolType::Transparent, regtest_network).await;
        increase_height_and_wait_for_client(&regtest_manager, &faucet, 1)
            .await
            .unwrap();
        let proposal = faucet.propose_shield().await.unwrap();
        let only_step = proposal.steps().first();

        // Orchard action and dummy, plus 4 transparent inputs
        let expected_fee = 30_000;

        assert_eq!(proposal.steps().len(), 1);
        assert_eq!(only_step.transparent_inputs().len(), 4);
        assert_eq!(
            only_step.balance().fee_required(),
            NonNegativeAmount::const_from_u64(expected_fee)
        );
        // Only one change item. I guess change could be split between pools?
        assert_eq!(only_step.balance().proposed_change().len(), 1);
        assert_eq!(
            only_step
                .balance()
                .proposed_change()
                .first()
                .unwrap()
                .value(),
            NonNegativeAmount::const_from_u64(
                (zingo_testvectors::block_rewards::CANOPY * 4) - expected_fee
            )
        )
    }
}
mod slow {
    use orchard::note_encryption::OrchardDomain;
    use zcash_client_backend::{PoolType, ShieldedProtocol};
    use zcash_primitives::consensus::NetworkConstants;
    use zingo_testutils::lightclient::from_inputs;
    use zingolib::lightclient::send::send_with_proposal::{QuickSendError, QuickShieldError};

    use super::*;

    #[tokio::test]
    async fn zero_value_receipts() {
        let (regtest_manager, _cph, faucet, recipient, _txid) =
            scenarios::faucet_funded_recipient_default(100_000).await;

        let sent_value = 0;
        let _sent_transaction_id = from_inputs::quick_send(
            &faucet,
            vec![(
                &get_base_address_macro!(recipient, "unified"),
                sent_value,
                None,
            )],
        )
        .await
        .unwrap();

        zingo_testutils::increase_height_and_wait_for_client(&regtest_manager, &recipient, 5)
            .await
            .unwrap();
        let _sent_transaction_id = from_inputs::quick_send(
            &recipient,
            vec![(&get_base_address_macro!(faucet, "unified"), 1000, None)],
        )
        .await
        .unwrap();
        zingo_testutils::increase_height_and_wait_for_client(&regtest_manager, &recipient, 5)
            .await
            .unwrap();

        println!("{}", recipient.do_list_transactions().await.pretty(4));
        println!(
            "{}",
            serde_json::to_string_pretty(&recipient.do_balance().await).unwrap()
        );
        println!(
            "{}",
            JsonValue::from(recipient.do_list_txsummaries().await).pretty(4)
        );
    }
    #[tokio::test]
    async fn zero_value_change() {
        // 2. Send an incoming transaction to fill the wallet
        let value = 100_000;
        let (regtest_manager, _cph, faucet, recipient, _txid) =
            scenarios::faucet_funded_recipient_default(value).await;

        let sent_value = value - u64::from(MINIMUM_FEE);
        let sent_transaction_id = from_inputs::quick_send(
            &recipient,
            vec![(
                &get_base_address_macro!(faucet, "unified"),
                sent_value,
                None,
            )],
        )
        .await
        .unwrap();

        zingo_testutils::increase_height_and_wait_for_client(&regtest_manager, &recipient, 5)
            .await
            .unwrap();

        let notes = recipient.do_list_notes(true).await;
        assert_eq!(notes["unspent_sapling_notes"].len(), 0);
        assert_eq!(notes["pending_sapling_notes"].len(), 0);
        assert_eq!(notes["unspent_orchard_notes"].len(), 1);
        assert_eq!(notes["pending_orchard_notes"].len(), 0);
        assert_eq!(notes["utxos"].len(), 0);
        assert_eq!(notes["pending_utxos"].len(), 0);

        assert_eq!(notes["spent_sapling_notes"].len(), 0);
        assert_eq!(notes["spent_orchard_notes"].len(), 1);
        assert_eq!(notes["spent_utxos"].len(), 0);
        // We should still have a change note even of zero value, as we send
        // ourself a wallet-readable memo
        assert_eq!(notes["unspent_orchard_notes"][0]["value"], 0);
        assert_eq!(
            notes["spent_orchard_notes"][0]["spent"],
            sent_transaction_id.first().to_string()
        );

        check_client_balances!(recipient, o: 0 s: 0 t: 0);
    }
    #[tokio::test]
    async fn witness_clearing() {
        let (regtest_manager, _cph, faucet, recipient, txid) =
            scenarios::faucet_funded_recipient_default(100_000).await;
        let txid = utils::conversion::txid_from_hex_encoded_str(&txid).unwrap();

        // 3. Send z-to-z transaction to external z address with a memo
        let sent_value = 2000;
        let outgoing_memo = "Outgoing Memo";

        let faucet_ua = get_base_address_macro!(faucet, "unified");

        let _sent_transaction_id = from_inputs::quick_send(
            &recipient,
            vec![(&faucet_ua, sent_value, Some(outgoing_memo))],
        )
        .await
        .unwrap();

        for txid_known in recipient
            .wallet
            .transactions()
            .read()
            .await
            .transaction_records_by_id
            .keys()
        {
            dbg!(txid_known);
        }

        // transaction is not yet mined, so witnesses should still be there
        let position = recipient
            .wallet
            .transactions()
            .read()
            .await
            .transaction_records_by_id
            .get(&txid)
            .unwrap()
            .orchard_notes
            .first()
            .unwrap()
            .witnessed_position
            .unwrap();
        assert!(recipient
            .wallet
            .transaction_context
            .transaction_metadata_set
            .read()
            .await
            .witness_trees()
            .unwrap()
            .witness_tree_orchard
            .marked_positions()
            .unwrap()
            .contains(&position));

        // 4. Mine the sent transaction
        zingo_testutils::increase_height_and_wait_for_client(&regtest_manager, &recipient, 1)
            .await
            .unwrap();

        // transaction is now mined, but witnesses should still be there because not 100 blocks yet (i.e., could get reorged)
        let position = recipient
            .wallet
            .transactions()
            .read()
            .await
            .transaction_records_by_id
            .get(&txid)
            .unwrap()
            .orchard_notes
            .first()
            .unwrap()
            .witnessed_position
            .unwrap();
        assert!(recipient
            .wallet
            .transaction_context
            .transaction_metadata_set
            .read()
            .await
            .witness_trees()
            .unwrap()
            .witness_tree_orchard
            .marked_positions()
            .unwrap()
            .contains(&position));
        dbg!(
            &recipient
                .wallet
                .transaction_context
                .transaction_metadata_set
                .read()
                .await
                .witness_trees()
                .unwrap()
                .witness_tree_orchard
        );

        // 5. Mine 50 blocks, witness should still be there
        zingo_testutils::increase_height_and_wait_for_client(&regtest_manager, &recipient, 50)
            .await
            .unwrap();
        let position = recipient
            .wallet
            .transactions()
            .read()
            .await
            .transaction_records_by_id
            .get(&txid)
            .unwrap()
            .orchard_notes
            .first()
            .unwrap()
            .witnessed_position
            .unwrap();
        assert!(recipient
            .wallet
            .transaction_context
            .transaction_metadata_set
            .read()
            .await
            .witness_trees()
            .unwrap()
            .witness_tree_orchard
            .marked_positions()
            .unwrap()
            .contains(&position));

        // 5. Mine 100 blocks, witness should now disappear
        zingo_testutils::increase_height_and_wait_for_client(&regtest_manager, &recipient, 50)
            .await
            .unwrap();
        let position = recipient
            .wallet
            .transactions()
            .read()
            .await
            .transaction_records_by_id
            .get(&txid)
            .unwrap()
            .orchard_notes
            .first()
            .unwrap()
            .witnessed_position
            .unwrap();
        //Note: This is a negative assertion. Notice the "!"
        dbg!(
            &recipient
                .wallet
                .transaction_context
                .transaction_metadata_set
                .read()
                .await
                .witness_trees()
                .unwrap()
                .witness_tree_orchard
        );
        assert!(!recipient
            .wallet
            .transaction_context
            .transaction_metadata_set
            .read()
            .await
            .witness_trees()
            .unwrap()
            .witness_tree_orchard
            .marked_positions()
            .unwrap()
            .contains(&position));
    }
    #[tokio::test]
    async fn verify_old_wallet_uses_server_height_in_send() {
        // An earlier version of zingolib used the _wallet's_ 'height' when
        // constructing transactions.  This worked well enough when the
        // client completed sync prior to sending, but when we introduced
        // interrupting send, it made it immediately obvious that this was
        // the wrong height to use!  The correct height is the
        // "mempool height" which is the server_height + 1
        let (regtest_manager, _cph, faucet, recipient) =
            scenarios::faucet_recipient_default().await;
        // Ensure that the client has confirmed spendable funds
        zingo_testutils::increase_height_and_wait_for_client(&regtest_manager, &faucet, 5)
            .await
            .unwrap();

        // Without sync push server forward 2 blocks
        zingo_testutils::increase_server_height(&regtest_manager, 2).await;
        let client_wallet_height = faucet.do_wallet_last_scanned_height().await;

        // Verify that wallet is still back at 6.
        assert_eq!(client_wallet_height.as_fixed_point_u64(0).unwrap(), 8);

        // Interrupt generating send
        from_inputs::send(
            &faucet,
            vec![(
                &get_base_address_macro!(recipient, "unified"),
                10_000,
                Some("Interrupting sync!!"),
            )],
        )
        .await
        .unwrap();
    }
    #[tokio::test]
    async fn test_scanning_in_watch_only_mode() {
        // # Scenario:
        // 3. reset wallet
        // 4. for every combination of FVKs
        //     4.1. init a wallet with UFVK
        //     4.2. check that the wallet is empty
        //     4.3. rescan
        //     4.4. check that notes and utxos were detected by the wallet
        //
        // # Current watch-only mode limitations:
        // - wallet will not detect funds on all transparent addresses
        //   see: https://github.com/zingolabs/zingolib/issues/245
        // - wallet will not detect funds on internal addresses
        //   see: https://github.com/zingolabs/zingolib/issues/246

        let (regtest_manager, _cph, mut client_builder, regtest_network) =
            scenarios::custom_clients_default().await;
        let faucet = client_builder.build_faucet(false, regtest_network).await;
        let original_recipient = client_builder
            .build_client(HOSPITAL_MUSEUM_SEED.to_string(), 0, false, regtest_network)
            .await;
        let zingo_config = zingoconfig::load_clientconfig(
            client_builder.server_id,
            Some(client_builder.zingo_datadir),
            ChainType::Regtest(regtest_network),
            true,
        )
        .unwrap();

        let (recipient_taddr, recipient_sapling, recipient_unified) = (
            get_base_address_macro!(original_recipient, "transparent"),
            get_base_address_macro!(original_recipient, "sapling"),
            get_base_address_macro!(original_recipient, "unified"),
        );
        let addr_amount_memos = vec![
            (recipient_taddr.as_str(), 1_000u64, None),
            (recipient_sapling.as_str(), 2_000u64, None),
            (recipient_unified.as_str(), 3_000u64, None),
        ];
        // 1. fill wallet with a coinbase transaction by syncing faucet with 1-block increase
        zingo_testutils::increase_height_and_wait_for_client(&regtest_manager, &faucet, 1)
            .await
            .unwrap();
        // 2. send a transaction containing all types of outputs
        from_inputs::send(&faucet, addr_amount_memos).await.unwrap();
        zingo_testutils::increase_height_and_wait_for_client(
            &regtest_manager,
            &original_recipient,
            1,
        )
        .await
        .unwrap();
        let original_recipient_balance = original_recipient.do_balance().await;
        let sent_t_value = original_recipient_balance.transparent_balance.unwrap();
        let sent_s_value = original_recipient_balance.sapling_balance.unwrap();
        let sent_o_value = original_recipient_balance.orchard_balance.unwrap();
        assert_eq!(sent_t_value, 1000u64);
        assert_eq!(sent_s_value, 2000u64);
        assert_eq!(sent_o_value, 3000u64);

        // check that do_rescan works
        original_recipient.do_rescan().await.unwrap();
        check_client_balances!(original_recipient, o: sent_o_value s: sent_s_value t: sent_t_value);

        // Extract viewing keys
        let wallet_capability = original_recipient.wallet.wallet_capability().clone();
        let [o_fvk, s_fvk, t_fvk] =
            zingo_testutils::build_fvks_from_wallet_capability(&wallet_capability);
        let fvks_sets = [
            vec![&o_fvk],
            vec![&s_fvk],
            vec![&o_fvk, &s_fvk],
            vec![&o_fvk, &t_fvk],
            vec![&s_fvk, &t_fvk],
            vec![&o_fvk, &s_fvk, &t_fvk],
        ];
        for fvks in fvks_sets.iter() {
            log::info!("testing UFVK containing:");
            log::info!("    orchard fvk: {}", fvks.contains(&&o_fvk));
            log::info!("    sapling fvk: {}", fvks.contains(&&s_fvk));
            log::info!("    transparent fvk: {}", fvks.contains(&&t_fvk));

            let watch_client = build_fvk_client(fvks, &zingo_config).await;
            let watch_wc = watch_client.wallet.wallet_capability();
            // assert empty wallet before rescan
            let balance = watch_client.do_balance().await;
            check_expected_balance_with_fvks(fvks, balance, 0, 0, 0);
            watch_client.do_rescan().await.unwrap();
            let balance = watch_client.do_balance().await;
            let notes = watch_client.do_list_notes(true).await;

            check_view_capability_bounds(
                &balance,
                &watch_wc,
                fvks,
                &o_fvk,
                &s_fvk,
                &t_fvk,
                Some(sent_o_value),
                Some(sent_s_value),
                Some(sent_t_value),
                &notes,
            );

            watch_client.do_rescan().await.unwrap();
            assert_eq!(
                from_inputs::send(
                    &watch_client,
                    vec![(zingo_testvectors::EXT_TADDR, 1000, None)]
                )
                .await,
                Err("Wallet is in watch-only mode and thus it cannot spend.".to_string())
            );
        }
    }
    #[tokio::test]
    async fn t_incoming_t_outgoing_disallowed() {
        let (regtest_manager, _cph, faucet, recipient) =
            scenarios::faucet_recipient_default().await;

        // 2. Get an incoming transaction to a t address
        let taddr = get_base_address_macro!(recipient, "transparent");
        let value = 100_000;

        from_inputs::send(&faucet, vec![(taddr.as_str(), value, None)])
            .await
            .unwrap();

        zingo_testutils::increase_height_and_wait_for_client(&regtest_manager, &recipient, 1)
            .await
            .unwrap();
        recipient.do_sync(true).await.unwrap();

        // 3. Test the list
        let list = recipient.do_list_transactions().await;
        assert_eq!(list[0]["block_height"].as_u64().unwrap(), 4);
        assert_eq!(list[0]["address"], taddr);
        assert_eq!(list[0]["amount"].as_u64().unwrap(), value);

        // 4. We can't spend the funds, as they're transparent. We need to shield first
        let sent_value = 20_000;
        let sent_transaction_error = from_inputs::quick_send(
            &recipient,
            vec![(zingo_testvectors::EXT_TADDR, sent_value, None)],
        )
        .await
        .unwrap_err();
        assert!(matches!(
            sent_transaction_error,
            QuickSendError::CompleteAndBroadcast(_)
        ));
    }
    #[tokio::test]
    async fn shield_sapling() {
        let (regtest_manager, _cph, faucet, recipient) =
            scenarios::faucet_recipient_default().await;

        let sapling_dust = 100;
        let _sent_transaction_id = from_inputs::quick_send(
            &faucet,
            vec![(
                &get_base_address_macro!(recipient, "sapling"),
                sapling_dust,
                None,
            )],
        )
        .await
        .unwrap();

        zingo_testutils::increase_height_and_wait_for_client(&regtest_manager, &recipient, 1)
            .await
            .unwrap();
        println!(
            "{}",
            serde_json::to_string_pretty(&recipient.do_balance().await).unwrap()
        );

<<<<<<< HEAD
        assert!(matches!(
            recipient.quick_shield().await,
            Err(QuickShieldError::Propose(_))
        ));
=======
        assert_eq!(
            from_inputs::shield(
                &recipient,
                &[PoolType::Shielded(ShieldedProtocol::Sapling)],
                None
            )
            .await,
            Err(
                "Not enough transparent/sapling balance to shield. Have 100 zats, \
        need more than 10000 zats to cover tx fee"
                    .to_string()
            )
        );
>>>>>>> 99806780

        let sapling_enough_for_fee = 10_100;
        faucet.do_sync(false).await.unwrap();
        let _sent_transaction_id = from_inputs::quick_send(
            &faucet,
            vec![(
                &get_base_address_macro!(recipient, "sapling"),
                sapling_enough_for_fee,
                None,
            )],
        )
        .await
        .unwrap();

        zingo_testutils::increase_height_and_wait_for_client(&regtest_manager, &recipient, 1)
            .await
            .unwrap();
<<<<<<< HEAD
        recipient.quick_shield().await.unwrap();
=======
        from_inputs::shield(
            &recipient,
            &[
                PoolType::Shielded(ShieldedProtocol::Sapling),
                PoolType::Transparent,
            ],
            None,
        )
        .await
        .unwrap();
>>>>>>> 99806780

        // The exact same thing again, but with pre-existing orchard funds
        // already in the shielding wallet
        faucet.do_sync(false).await.unwrap();
        let _sent_transaction_id = from_inputs::quick_send(
            &faucet,
            vec![(
                &get_base_address_macro!(recipient, "sapling"),
                sapling_enough_for_fee,
                None,
            )],
        )
        .await
        .unwrap();

        zingo_testutils::increase_height_and_wait_for_client(&regtest_manager, &recipient, 1)
            .await
            .unwrap();
<<<<<<< HEAD
        recipient.quick_shield().await.unwrap();
=======
        from_inputs::shield(
            &recipient,
            &[
                PoolType::Shielded(ShieldedProtocol::Sapling),
                PoolType::Transparent,
            ],
            None,
        )
        .await
        .unwrap();
>>>>>>> 99806780

        println!(
            "{}",
            serde_json::to_string_pretty(&recipient.do_balance().await).unwrap()
        );
    }
    #[tokio::test]
    async fn shield_heartwood_sapling_funds() {
        let regtest_network = RegtestNetwork::new(1, 1, 1, 1, 3, 5);
        let (regtest_manager, _cph, faucet) = scenarios::faucet(
            PoolType::Shielded(ShieldedProtocol::Sapling),
            regtest_network,
        )
        .await;
        increase_height_and_wait_for_client(&regtest_manager, &faucet, 3)
            .await
            .unwrap();
        check_client_balances!(faucet, o: 0 s: 3_500_000_000u64 t: 0);
<<<<<<< HEAD
        faucet.quick_shield().await.unwrap();
=======
        from_inputs::shield(
            &faucet,
            &[PoolType::Shielded(ShieldedProtocol::Sapling)],
            None,
        )
        .await
        .unwrap();
>>>>>>> 99806780
        increase_height_and_wait_for_client(&regtest_manager, &faucet, 1)
            .await
            .unwrap();
        check_client_balances!(faucet, o: 3_499_990_000u64 s: 625_010_000 t: 0);
    }
    #[tokio::test]
    async fn sends_to_self_handle_balance_properly() {
        let transparent_funding = 100_000;
        let (ref regtest_manager, _cph, faucet, ref recipient) =
            scenarios::faucet_recipient_default().await;
        from_inputs::send(
            &faucet,
            vec![(
                &get_base_address_macro!(recipient, "sapling"),
                transparent_funding,
                None,
            )],
        )
        .await
        .unwrap();
        zingo_testutils::increase_height_and_wait_for_client(regtest_manager, recipient, 1)
            .await
            .unwrap();
<<<<<<< HEAD
        recipient.quick_shield().await.unwrap();
=======
        from_inputs::shield(
            &recipient,
            &[
                PoolType::Shielded(ShieldedProtocol::Sapling),
                PoolType::Transparent,
            ],
            None,
        )
        .await
        .unwrap();
>>>>>>> 99806780
        zingo_testutils::increase_height_and_wait_for_client(regtest_manager, recipient, 1)
            .await
            .unwrap();
        println!(
            "{}",
            serde_json::to_string_pretty(&recipient.do_balance().await).unwrap()
        );
        println!("{}", recipient.do_list_transactions().await.pretty(2));
        println!(
            "{}",
            JsonValue::from(
                recipient
                    .do_list_txsummaries()
                    .await
                    .into_iter()
                    .map(JsonValue::from)
                    .collect::<Vec<_>>()
            )
            .pretty(2)
        );
        recipient.do_rescan().await.unwrap();
        println!(
            "{}",
            serde_json::to_string_pretty(&recipient.do_balance().await).unwrap()
        );
        println!("{}", recipient.do_list_transactions().await.pretty(2));
        println!(
            "{}",
            JsonValue::from(
                recipient
                    .do_list_txsummaries()
                    .await
                    .into_iter()
                    .map(JsonValue::from)
                    .collect::<Vec<_>>()
            )
            .pretty(2)
        );
    }
    #[tokio::test]
    async fn send_to_ua_saves_full_ua_in_wallet() {
        let (regtest_manager, _cph, faucet, recipient) =
            scenarios::faucet_recipient_default().await;
        //utils::increase_height_and_wait_for_client(&regtest_manager, &faucet, 5).await;
        let recipient_unified_address = get_base_address_macro!(recipient, "unified");
        let sent_value = 50_000;
        from_inputs::send(
            &faucet,
            vec![(recipient_unified_address.as_str(), sent_value, None)],
        )
        .await
        .unwrap();
        zingo_testutils::increase_height_and_wait_for_client(&regtest_manager, &faucet, 1)
            .await
            .unwrap();
        let list = faucet.do_list_transactions().await;
        assert!(list.members().any(|transaction| {
            transaction.entries().any(|(key, value)| {
                if key == "outgoing_metadata" {
                    value[0]["address"] == recipient_unified_address
                } else {
                    false
                }
            })
        }));
        faucet.do_rescan().await.unwrap();
        let new_list = faucet.do_list_transactions().await;
        assert!(new_list.members().any(|transaction| {
            transaction.entries().any(|(key, value)| {
                if key == "outgoing_metadata" {
                    value[0]["address"] == recipient_unified_address
                } else {
                    false
                }
            })
        }));
        assert_eq!(
            list,
            new_list,
            "Pre-Rescan: {}\n\n\nPost-Rescan: {}\n\n\n",
            json::stringify_pretty(list.clone(), 4),
            json::stringify_pretty(new_list.clone(), 4)
        );
    }
    #[tokio::test]
    async fn send_to_transparent_and_sapling_maintain_balance() {
        let recipient_initial_funds = 100_000_000;
        let first_send_to_sapling = 20_000;
        let first_send_to_transparent = 20_000;
        let recipient_second_wave = 1_000_000;
        let second_send_to_transparent = 20_000;
        let second_send_to_sapling = 20_000;
        let third_send_to_transparent = 20_000;

        let (ref regtest_manager, _cph, faucet, recipient, _txid) =
            scenarios::faucet_funded_recipient_default(recipient_initial_funds).await;

        let expected_transactions = json::parse(
        r#"
        [
            {
                "block_height": 5,
                "pending": false,
                "datetime": 1694820763,
                "position": 0,
                "txid": "d5eaac5563f8bc1a0406588e05953977ad768d02f1cf8449e9d7d9cc8de3801c",
                "amount": 100000000,
                "zec_price": null,
                "address": "uregtest1wdukkmv5p5n824e8ytnc3m6m77v9vwwl7hcpj0wangf6z23f9x0fnaen625dxgn8cgp67vzw6swuar6uwp3nqywfvvkuqrhdjffxjfg644uthqazrtxhrgwac0a6ujzgwp8y9cwthjeayq8r0q6786yugzzyt9vevxn7peujlw8kp3vf6d8p4fvvpd8qd5p7xt2uagelmtf3vl6w3u8",
                "memo": null
            },
            {
                "block_height": 6,
                "pending": false,
                "datetime": 1694825595,
                "txid": "4ee5a583e6462eb4c39f9d8188e855bb1e37d989fcb8b417cff93c27b006e72d",
                "zec_price": null,
                "amount": -30000,
                "outgoing_metadata": [
                    {
                        "address": "zregtestsapling1fmq2ufux3gm0v8qf7x585wj56le4wjfsqsj27zprjghntrerntggg507hxh2ydcdkn7sx8kya7p",
                        "value": 20000,
                        "memo": null
                    }
                ]
            },
            {
                "block_height": 7,
                "pending": true,
                "datetime": 1694825735,
                "txid": "55de92ebf5effc3ed67a289788ede88514a9d2c407af6154b00969325e2fdf00",
                "zec_price": null,
                "amount": -30000,
                "outgoing_metadata": [
                    {
                        "address": "tmBsTi2xWTjUdEXnuTceL7fecEQKeWaPDJd",
                        "value": 20000,
                        "memo": null
                    }
                ]
            }
        ]"#,
    ).unwrap();

        from_inputs::send(
            &recipient,
            vec![(
                &get_base_address_macro!(faucet, "sapling"),
                first_send_to_sapling,
                None,
            )],
        )
        .await
        .unwrap();
        zingo_testutils::increase_height_and_wait_for_client(regtest_manager, &recipient, 1)
            .await
            .unwrap();
        from_inputs::send(
            &recipient,
            vec![(
                &get_base_address_macro!(faucet, "transparent"),
                first_send_to_transparent,
                None,
            )],
        )
        .await
        .unwrap();

        let expected_funds = recipient_initial_funds
            - first_send_to_sapling
            - first_send_to_transparent
            - (2 * u64::from(MINIMUM_FEE));
        assert_eq!(
            recipient.wallet.maybe_verified_orchard_balance(None).await,
            Some(expected_funds)
        );
        assert_eq!(
            recipient
                .wallet
                .verified_balance::<OrchardDomain>(None)
                .await,
            Some(0)
        );

        let transactions = recipient.do_list_transactions().await;
        assert_eq!(
            transactions.members().len(),
            expected_transactions.members().len()
        );
        for (t1, t2) in transactions.members().zip(expected_transactions.members()) {
            assert!(
                check_transaction_equality(t1, t2),
                "\n\n\nobserved: {}\n\n\nexpected: {}\n\n\n",
                t1.pretty(4),
                t2.pretty(4)
            );
        }

        faucet.do_sync(false).await.unwrap();
        from_inputs::send(
            &faucet,
            vec![(
                &get_base_address_macro!(recipient, "unified"),
                recipient_second_wave,
                Some("Second wave incoming"),
            )],
        )
        .await
        .unwrap();
        zingo_testutils::increase_height_and_wait_for_client(regtest_manager, &recipient, 1)
            .await
            .unwrap();
        from_inputs::send(
            &recipient,
            vec![(
                &get_base_address_macro!(faucet, "transparent"),
                second_send_to_transparent,
                None,
            )],
        )
        .await
        .unwrap();
        from_inputs::send(
            &recipient,
            vec![(
                &get_base_address_macro!(faucet, "sapling"),
                second_send_to_sapling,
                None,
            )],
        )
        .await
        .unwrap();
        zingo_testutils::increase_height_and_wait_for_client(regtest_manager, &recipient, 1)
            .await
            .unwrap();

        from_inputs::send(
            &recipient,
            vec![(
                &get_base_address_macro!(faucet, "transparent"),
                third_send_to_transparent,
                None,
            )],
        )
        .await
        .unwrap();
        zingo_testutils::increase_height_and_wait_for_client(regtest_manager, &recipient, 1)
            .await
            .unwrap();

        let second_wave_expected_funds = expected_funds + recipient_second_wave
            - second_send_to_sapling
            - second_send_to_transparent
            - third_send_to_transparent
            - (3 * u64::from(MINIMUM_FEE));
        assert_eq!(
            recipient.wallet.maybe_verified_orchard_balance(None).await,
            Some(second_wave_expected_funds),
        );

        let second_wave_expected_transactions = json::parse(r#"
        [
            {
                "block_height": 5,
                "pending": false,
                "datetime": 1686330002,
                "position": 0,
                "txid": "f040440eade0afc99800fee54753afb71fb09894483f1f1fa7462dedb63e7c02",
                "amount": 100000000,
                "zec_price": null,
                "address": "uregtest1wdukkmv5p5n824e8ytnc3m6m77v9vwwl7hcpj0wangf6z23f9x0fnaen625dxgn8cgp67vzw6swuar6uwp3nqywfvvkuqrhdjffxjfg644uthqazrtxhrgwac0a6ujzgwp8y9cwthjeayq8r0q6786yugzzyt9vevxn7peujlw8kp3vf6d8p4fvvpd8qd5p7xt2uagelmtf3vl6w3u8",
                "memo": null
            },
            {
                "block_height": 6,
                "pending": false,
                "datetime": 1686330013,
                "txid": "db532064c89c7d8266e107ffefc614f3c34050af922973199e398fcd18c43ea5",
                "zec_price": null,
                "amount": -30000,
                "outgoing_metadata": [
                    {
                        "address": "zregtestsapling1fmq2ufux3gm0v8qf7x585wj56le4wjfsqsj27zprjghntrerntggg507hxh2ydcdkn7sx8kya7p",
                        "value": 20000,
                        "memo": null
                    }
                ]
            },
            {
                "block_height": 7,
                "pending": false,
                "datetime": 1686330006,
                "txid": "be81f76bf37bb6d5d762c7bb48419f239787023b8344c30ce0771c8ce21e480f",
                "zec_price": null,
                "amount": -30000,
                "outgoing_metadata": [
                    {
                        "address": "tmBsTi2xWTjUdEXnuTceL7fecEQKeWaPDJd",
                        "value": 20000,
                        "memo": null
                    }
                ]
            },
            {
                "block_height": 7,
                "pending": false,
                "datetime": 1686330013,
                "position": 0,
                "txid": "caf9438c9c61923d24a9594651cc694edc660eabb0082122c4588ae381edc3b4",
                "amount": 1000000,
                "zec_price": null,
                "address": "uregtest1wdukkmv5p5n824e8ytnc3m6m77v9vwwl7hcpj0wangf6z23f9x0fnaen625dxgn8cgp67vzw6swuar6uwp3nqywfvvkuqrhdjffxjfg644uthqazrtxhrgwac0a6ujzgwp8y9cwthjeayq8r0q6786yugzzyt9vevxn7peujlw8kp3vf6d8p4fvvpd8qd5p7xt2uagelmtf3vl6w3u8",
                "memo": "Second wave incoming"
            },
            {
                "block_height": 8,
                "pending": false,
                "datetime": 1686330021,
                "txid": "95a41ba1c6e2b7edf63ddde7899567431a6b36b7583ba1e359560041e5f8ce2b",
                "zec_price": null,
                "amount": -30000,
                "outgoing_metadata": [
                    {
                        "address": "zregtestsapling1fmq2ufux3gm0v8qf7x585wj56le4wjfsqsj27zprjghntrerntggg507hxh2ydcdkn7sx8kya7p",
                        "value": 20000,
                        "memo": null
                    }
                ]
            },
            {
                "block_height": 8,
                "pending": false,
                "datetime": 1686330021,
                "txid": "c1004c32395ff45448fb943a7da4cc2819762066eea2628cd0a4aee65106207d",
                "zec_price": null,
                "amount": -30000,
                "outgoing_metadata": [
                    {
                        "address": "tmBsTi2xWTjUdEXnuTceL7fecEQKeWaPDJd",
                        "value": 20000,
                        "memo": null
                    }
                ]
            },
            {
                "block_height": 9,
                "pending": false,
                "datetime": 1686330024,
                "txid": "c5e94f462218634b37a2a3324f89bd288bc55ab877ea516a6203e48c207ba955",
                "zec_price": null,
                "amount": -30000,
                "outgoing_metadata": [
                    {
                        "address": "tmBsTi2xWTjUdEXnuTceL7fecEQKeWaPDJd",
                        "value": 20000,
                        "memo": null
                    }
                ]
            }
        ]"#)
    .unwrap();
        let second_wave_transactions = recipient.do_list_transactions().await;
        assert_eq!(
            second_wave_transactions.len(),
            second_wave_expected_transactions.len()
        );
        for transaction in second_wave_transactions.members() {
            assert!(
                second_wave_expected_transactions
                    .members()
                    .any(|t2| check_transaction_equality(transaction, t2)),
                "fail on: {:#?}",
                transaction
            );
        }
    }
    #[tokio::test]
    async fn send_orchard_back_and_forth() {
        // setup
        let (regtest_manager, _cph, faucet, recipient) =
            scenarios::faucet_recipient_default().await;
        let faucet_to_recipient_amount = 20_000u64;
        let recipient_to_faucet_amount = 5_000u64;
        // check start state
        faucet.do_sync(true).await.unwrap();
        let wallet_height = faucet.do_wallet_last_scanned_height().await;
        assert_eq!(
            wallet_height.as_fixed_point_u64(0).unwrap(),
            BASE_HEIGHT as u64
        );
        let three_blocks_reward = block_rewards::CANOPY
            .checked_mul(BASE_HEIGHT as u64)
            .unwrap();
        check_client_balances!(faucet, o: three_blocks_reward s: 0 t: 0);

        // post transfer to recipient, and verify
        from_inputs::send(
            &faucet,
            vec![(
                &get_base_address_macro!(recipient, "unified"),
                faucet_to_recipient_amount,
                Some("Orcharding"),
            )],
        )
        .await
        .unwrap();
        let orch_change =
            block_rewards::CANOPY - (faucet_to_recipient_amount + u64::from(MINIMUM_FEE));
        zingo_testutils::increase_height_and_wait_for_client(&regtest_manager, &recipient, 1)
            .await
            .unwrap();
        faucet.do_sync(true).await.unwrap();
        let faucet_orch = three_blocks_reward + orch_change + u64::from(MINIMUM_FEE);

        println!(
            "{}",
            JsonValue::from(faucet.do_list_txsummaries().await).pretty(4)
        );
        println!(
            "{}",
            serde_json::to_string_pretty(&faucet.do_balance().await).unwrap()
        );

        check_client_balances!(faucet, o: faucet_orch s: 0 t: 0);
        check_client_balances!(recipient, o: faucet_to_recipient_amount s: 0 t: 0);

        // post half back to faucet, and verify
        from_inputs::send(
            &recipient,
            vec![(
                &get_base_address_macro!(faucet, "unified"),
                recipient_to_faucet_amount,
                Some("Sending back"),
            )],
        )
        .await
        .unwrap();
        zingo_testutils::increase_height_and_wait_for_client(&regtest_manager, &faucet, 1)
            .await
            .unwrap();
        recipient.do_sync(true).await.unwrap();

        let faucet_final_orch = faucet_orch
            + recipient_to_faucet_amount
            + block_rewards::CANOPY
            + u64::from(MINIMUM_FEE);
        let recipient_final_orch =
            faucet_to_recipient_amount - (u64::from(MINIMUM_FEE) + recipient_to_faucet_amount);
        check_client_balances!(
            faucet,
            o: faucet_final_orch s: 0 t: 0
        );
        check_client_balances!(recipient, o: recipient_final_orch s: 0 t: 0);
    }
    #[tokio::test]
    async fn send_mined_sapling_to_orchard() {
        // This test shows a confirmation changing the state of balance by
        // debiting unverified_orchard_balance and crediting verified_orchard_balance.  The debit amount is
        // consistent with all the notes in the relevant block changing state.
        // NOTE that the balance doesn't give insight into the distribution across notes.
        let regtest_network = RegtestNetwork::all_upgrades_active();
        let (regtest_manager, _cph, faucet) = scenarios::faucet(
            PoolType::Shielded(ShieldedProtocol::Sapling),
            regtest_network,
        )
        .await;
        let amount_to_send = 5_000;
        from_inputs::send(
            &faucet,
            vec![(
                get_base_address_macro!(faucet, "unified").as_str(),
                amount_to_send,
                Some("Scenario test: engage!"),
            )],
        )
        .await
        .unwrap();
        zingo_testutils::increase_height_and_wait_for_client(&regtest_manager, &faucet, 1)
            .await
            .unwrap();
        let balance = faucet.do_balance().await;
        // We send change to orchard now, so we should have the full value of the note
        // we spent, minus the transaction fee
        assert_eq!(balance.unverified_orchard_balance, Some(0));
        assert_eq!(
            balance.verified_orchard_balance.unwrap(),
            625_000_000 - u64::from(MINIMUM_FEE)
        );
    }
    #[tokio::test]
    async fn send_heartwood_sapling_funds() {
        let regtest_network = RegtestNetwork::new(1, 1, 1, 1, 3, 5);
        let (regtest_manager, _cph, faucet, recipient) = scenarios::faucet_recipient(
            PoolType::Shielded(ShieldedProtocol::Sapling),
            regtest_network,
        )
        .await;
        increase_height_and_wait_for_client(&regtest_manager, &faucet, 3)
            .await
            .unwrap();
        check_client_balances!(faucet, o: 0 s: 3_500_000_000u64 t: 0);
        from_inputs::send(
            &faucet,
            vec![(
                &get_base_address_macro!(recipient, "unified"),
                3_499_990_000u64,
                None,
            )],
        )
        .await
        .unwrap();
        check_client_balances!(faucet, o: 0 s: 0 t: 0);
        increase_height_and_wait_for_client(&regtest_manager, &recipient, 1)
            .await
            .unwrap();
        check_client_balances!(recipient, o: 3_499_990_000u64 s: 0 t: 0);
    }
    #[tokio::test]
    async fn send_funds_to_all_pools() {
        let regtest_network = RegtestNetwork::all_upgrades_active();
        let (
            _regtest_manager,
            _cph,
            _faucet,
            recipient,
            _orchard_txid,
            _sapling_txid,
            _transparent_txid,
        ) = scenarios::faucet_funded_recipient(
            Some(100_000),
            Some(100_000),
            Some(100_000),
            PoolType::Shielded(ShieldedProtocol::Orchard),
            regtest_network,
        )
        .await;
        check_client_balances!(recipient, o: 100_000 s: 100_000 t: 100_000);
    }
    #[tokio::test]
    async fn self_send_to_t_displays_as_one_transaction() {
        let (regtest_manager, _cph, faucet, recipient) =
            scenarios::faucet_recipient_default().await;
        let recipient_unified_address = get_base_address_macro!(recipient, "unified");
        let sent_value = 50_000;
        from_inputs::send(
            &faucet,
            vec![(recipient_unified_address.as_str(), sent_value, None)],
        )
        .await
        .unwrap();
        zingo_testutils::increase_height_and_wait_for_client(&regtest_manager, &recipient, 1)
            .await
            .unwrap();
        let recipient_taddr = get_base_address_macro!(recipient, "transparent");
        let recipient_zaddr = get_base_address_macro!(recipient, "sapling");
        let sent_to_taddr_value = 5_000;
        let sent_to_zaddr_value = 11_000;
        let sent_to_self_orchard_value = 1_000;
        from_inputs::send(
            &recipient,
            vec![(recipient_taddr.as_str(), sent_to_taddr_value, None)],
        )
        .await
        .unwrap();
        zingo_testutils::increase_height_and_wait_for_client(&regtest_manager, &recipient, 1)
            .await
            .unwrap();
        from_inputs::send(
            &recipient,
            vec![
                (recipient_taddr.as_str(), sent_to_taddr_value, None),
                (recipient_zaddr.as_str(), sent_to_zaddr_value, Some("foo")),
                (
                    recipient_unified_address.as_str(),
                    sent_to_self_orchard_value,
                    Some("bar"),
                ),
            ],
        )
        .await
        .unwrap();
        faucet.do_sync(false).await.unwrap();
        from_inputs::send(
            &faucet,
            vec![
                (recipient_taddr.as_str(), sent_to_taddr_value, None),
                (recipient_zaddr.as_str(), sent_to_zaddr_value, Some("foo2")),
                (
                    recipient_unified_address.as_str(),
                    sent_to_self_orchard_value,
                    Some("bar2"),
                ),
            ],
        )
        .await
        .unwrap();
        zingo_testutils::increase_height_and_wait_for_client(&regtest_manager, &recipient, 1)
            .await
            .unwrap();
        println!(
            "{}",
            json::stringify_pretty(recipient.do_list_transactions().await, 4)
        );
        let transactions = recipient.do_list_transactions().await;
        let mut txids = transactions
            .members()
            .map(|transaction| transaction["txid"].as_str());
        assert!(itertools::Itertools::all_unique(&mut txids));
    }
    #[tokio::test]
    async fn sapling_to_sapling_scan_together() {
        // Create an incoming transaction, and then send that transaction, and scan everything together, to make sure it works.
        // (For this test, the Sapling Domain is assumed in all cases.)
        // Sender Setup:
        // 1. create a spend key: SpendK_S
        // 2. derive a Shielded Payment Address from SpendK_S: SPA_KS
        // 3. construct a Block Reward Transaction where SPA_KS receives a block reward: BRT
        // 4. publish BRT
        // 5. optionally mine a block including BRT <-- There are two separate tests to run
        // 6. optionally mine sufficient subsequent blocks to "validate" BRT
        // Recipient Setup:
        // 1. create a spend key: "SpendK_R"
        // 2. from SpendK_R derive a Shielded Payment Address: SPA_R
        // Test Procedure:
        // 1. construct a transaction "spending" from a SpendK_S output to SPA_R
        // 2. publish the transaction to the mempool
        // 3. mine a block
        // Constraints:
        // 1. SpendK_S controls start - spend funds
        // 2. SpendK_R controls 0 + spend funds
        let (regtest_manager, _cph, faucet, recipient) =
            scenarios::faucet_recipient_default().await;

        // Give the faucet a block reward
        zingo_testutils::increase_height_and_wait_for_client(&regtest_manager, &faucet, 1)
            .await
            .unwrap();
        let value = 100_000;

        // Send some sapling value to the recipient
        let txid = zingo_testutils::send_value_between_clients_and_sync(
            &regtest_manager,
            &faucet,
            &recipient,
            value,
            "sapling",
        )
        .await
        .unwrap();

        let spent_value = 250;

        // Construct transaction to wallet-external recipient-address.
        let exit_zaddr = get_base_address_macro!(faucet, "sapling");
        let spent_txid =
            from_inputs::quick_send(&recipient, vec![(&exit_zaddr, spent_value, None)])
                .await
                .unwrap();

        zingo_testutils::increase_height_and_wait_for_client(&regtest_manager, &recipient, 1)
            .await
            .unwrap();
        // 5. Check the transaction list to make sure we got all transactions
        let list = recipient.do_list_transactions().await;

        assert_eq!(list[0]["block_height"].as_u64().unwrap(), 5);
        assert_eq!(list[0]["txid"], txid.to_string());
        assert_eq!(list[0]["amount"].as_i64().unwrap(), (value as i64));

        assert_eq!(list[1]["block_height"].as_u64().unwrap(), 6);
        assert_eq!(list[1]["txid"], spent_txid.first().to_string());
        assert_eq!(
            list[1]["amount"].as_i64().unwrap(),
            -((spent_value + u64::from(MINIMUM_FEE)) as i64)
        );
        assert_eq!(list[1]["outgoing_metadata"][0]["address"], exit_zaddr);
        assert_eq!(
            list[1]["outgoing_metadata"][0]["value"].as_u64().unwrap(),
            spent_value
        );
    }
    #[tokio::test]
    async fn sapling_incoming_sapling_outgoing() {
        let (regtest_manager, _cph, faucet, recipient) =
            scenarios::faucet_recipient_default().await;
        let value = 100_000;

        // 2. Send an incoming transaction to fill the wallet
        let faucet_funding_txid = from_inputs::quick_send(
            &faucet,
            vec![(&get_base_address_macro!(recipient, "sapling"), value, None)],
        )
        .await
        .unwrap();
        zingo_testutils::increase_height_and_wait_for_client(&regtest_manager, &recipient, 1)
            .await
            .unwrap();

        assert_eq!(recipient.wallet.last_synced_height().await, 4);

        // 3. Check the balance is correct, and we received the incoming transaction from ?outside?
        let b = recipient.do_balance().await;
        let addresses = recipient.do_addresses().await;
        assert_eq!(b.sapling_balance.unwrap(), value);
        assert_eq!(b.unverified_sapling_balance.unwrap(), 0);
        assert_eq!(b.spendable_sapling_balance.unwrap(), value);
        assert_eq!(
            addresses[0]["receivers"]["sapling"],
            encode_payment_address(
                recipient.config().chain.hrp_sapling_payment_address(),
                recipient.wallet.wallet_capability().addresses()[0]
                    .sapling()
                    .unwrap()
            ),
        );

        let list = recipient.do_list_transactions().await;
        if let JsonValue::Array(list) = list {
            assert_eq!(list.len(), 1);
            let faucet_sent_transaction = list[0].clone();

            assert_eq!(
                faucet_sent_transaction["txid"],
                faucet_funding_txid.first().to_string()
            );
            assert_eq!(faucet_sent_transaction["amount"].as_u64().unwrap(), value);
            assert_eq!(
                faucet_sent_transaction["address"],
                recipient.wallet.wallet_capability().addresses()[0]
                    .encode(&recipient.config().chain)
            );
            assert_eq!(faucet_sent_transaction["block_height"].as_u64().unwrap(), 4);
        } else {
            panic!("Expecting an array");
        }

        // 4. Send z-to-z transaction to external z address with a memo
        let sent_value = 2000;
        let outgoing_memo = "Outgoing Memo";

        let sent_transaction_id = from_inputs::quick_send(
            &recipient,
            vec![(
                &get_base_address_macro!(faucet, "sapling"),
                sent_value,
                Some(outgoing_memo),
            )],
        )
        .await
        .unwrap();

        // 5. Check the pending transaction is present
        // 5.1 Check notes

        let notes = recipient.do_list_notes(true).await;
        // Has a new (pending) unspent note (the change)
        assert_eq!(notes["unspent_orchard_notes"].len(), 1);
        assert_eq!(
            notes["unspent_orchard_notes"][0]["created_in_txid"],
            sent_transaction_id.first().to_string()
        );
        assert!(notes["unspent_orchard_notes"][0]["pending"]
            .as_bool()
            .unwrap());

        assert_eq!(notes["spent_sapling_notes"].len(), 0);
        assert_eq!(notes["pending_sapling_notes"].len(), 1);
        assert_eq!(
            notes["pending_sapling_notes"][0]["created_in_txid"],
            faucet_funding_txid.first().to_string()
        );
        assert_eq!(
<<<<<<< HEAD
            notes["pending_sapling_notes"][0]["unconfirmed_spent"],
            sent_transaction_id.first().to_string()
=======
            notes["pending_sapling_notes"][0]["pending_spent"],
            sent_transaction_id
>>>>>>> 99806780
        );
        assert!(notes["pending_sapling_notes"][0]["spent"].is_null());
        assert!(notes["pending_sapling_notes"][0]["spent_at_height"].is_null());

        // Check transaction list
        let list = recipient.do_list_transactions().await;

        assert_eq!(list.len(), 2);
        let send_transaction = list
            .members()
            .find(|transaction| transaction["txid"] == sent_transaction_id.first().to_string())
            .unwrap();

        assert_eq!(
            send_transaction["txid"],
            sent_transaction_id.first().to_string()
        );
        assert_eq!(
            send_transaction["amount"].as_i64().unwrap(),
            -(sent_value as i64 + u64::from(MINIMUM_FEE) as i64)
        );
        assert!(send_transaction["pending"].as_bool().unwrap());
        assert_eq!(send_transaction["block_height"].as_u64().unwrap(), 5);

        assert_eq!(
            send_transaction["outgoing_metadata"][0]["address"],
            get_base_address_macro!(faucet, "sapling")
        );
        assert_eq!(
            send_transaction["outgoing_metadata"][0]["memo"],
            outgoing_memo
        );
        assert_eq!(
            send_transaction["outgoing_metadata"][0]["value"]
                .as_u64()
                .unwrap(),
            sent_value
        );

        // 6. Mine the sent transaction
        zingo_testutils::increase_height_and_wait_for_client(&regtest_manager, &recipient, 1)
            .await
            .unwrap();

        assert!(!send_transaction.contains("pending"));
        assert_eq!(send_transaction["block_height"].as_u64().unwrap(), 5);

        // 7. Check the notes to see that we have one spent sapling note and one unspent orchard note (change)
        // Which is immediately spendable.
        let notes = recipient.do_list_notes(true).await;
        println!("{}", json::stringify_pretty(notes.clone(), 4));
        assert_eq!(notes["unspent_orchard_notes"].len(), 1);
        assert_eq!(
            notes["unspent_orchard_notes"][0]["created_in_block"]
                .as_u64()
                .unwrap(),
            5
        );
        assert_eq!(
            notes["unspent_orchard_notes"][0]["created_in_txid"],
            sent_transaction_id.first().to_string()
        );
        assert_eq!(
            notes["unspent_orchard_notes"][0]["value"].as_u64().unwrap(),
            value - sent_value - u64::from(MINIMUM_FEE)
        );
        assert!(notes["unspent_orchard_notes"][0]["is_change"]
            .as_bool()
            .unwrap());
        assert!(notes["unspent_orchard_notes"][0]["spendable"]
            .as_bool()
            .unwrap()); // Spendable

        assert_eq!(notes["spent_sapling_notes"].len(), 1);
        assert_eq!(
            notes["spent_sapling_notes"][0]["created_in_block"]
                .as_u64()
                .unwrap(),
            4
        );
        assert_eq!(
            notes["spent_sapling_notes"][0]["value"].as_u64().unwrap(),
            value
        );
        assert!(!notes["spent_sapling_notes"][0]["is_change"]
            .as_bool()
            .unwrap());
        assert!(!notes["spent_sapling_notes"][0]["spendable"]
            .as_bool()
            .unwrap()); // Already spent
        assert_eq!(
            notes["spent_sapling_notes"][0]["spent"],
            sent_transaction_id.first().to_string()
        );
        assert_eq!(
            notes["spent_sapling_notes"][0]["spent_at_height"]
                .as_u64()
                .unwrap(),
            5
        );
    }
    #[tokio::test]
    async fn sapling_dust_fee_collection() {
        let (regtest_manager, __cph, faucet, recipient) =
            scenarios::faucet_recipient_default().await;
        let recipient_sapling = get_base_address_macro!(recipient, "sapling");
        let recipient_unified = get_base_address_macro!(recipient, "unified");
        check_client_balances!(recipient, o: 0 s: 0 t: 0);
        let fee = u64::from(MINIMUM_FEE);
        let for_orchard = dbg!(fee * 10);
        let for_sapling = dbg!(fee / 10);
        from_inputs::send(
            &faucet,
            vec![
                (&recipient_unified, for_orchard, Some("Plenty for orchard.")),
                (&recipient_sapling, for_sapling, Some("Dust for sapling.")),
            ],
        )
        .await
        .unwrap();
        zingo_testutils::increase_height_and_wait_for_client(&regtest_manager, &recipient, 1)
            .await
            .unwrap();
        check_client_balances!(recipient, o: for_orchard s: for_sapling t: 0 );

        from_inputs::send(
            &recipient,
            vec![(
                &get_base_address_macro!(faucet, "unified"),
                fee * 5,
                Some("Five times fee."),
            )],
        )
        .await
        .unwrap();
        zingo_testutils::increase_height_and_wait_for_client(&regtest_manager, &recipient, 1)
            .await
            .unwrap();
        let remaining_orchard = for_orchard - (6 * fee);
        check_client_balances!(recipient, o: remaining_orchard s: for_sapling t: 0);
    }
    #[tokio::test]
    async fn sandblast_filter_preserves_trees() {
        let (ref regtest_manager, _cph, ref faucet, ref recipient, _txid) =
            scenarios::faucet_funded_recipient_default(100_000).await;
        recipient
            .wallet
            .wallet_options
            .write()
            .await
            .transaction_size_filter = Some(10);
        recipient.do_sync(false).await.unwrap();
        dbg!(
            recipient
                .wallet
                .wallet_options
                .read()
                .await
                .transaction_size_filter
        );

        println!("creating vec");
        from_inputs::send(
            &faucet,
            vec![(&get_base_address_macro!(faucet, "unified"), 10, None); 15],
        )
        .await
        .unwrap();
        zingo_testutils::increase_height_and_wait_for_client(regtest_manager, recipient, 10)
            .await
            .unwrap();
        from_inputs::send(
            &recipient,
            vec![(&get_base_address_macro!(faucet, "unified"), 10, None)],
        )
        .await
        .unwrap();
        zingo_testutils::increase_height_and_wait_for_client(regtest_manager, recipient, 10)
            .await
            .unwrap();
        faucet.do_sync(false).await.unwrap();
        assert_eq!(
            faucet
                .wallet
                .transaction_context
                .transaction_metadata_set
                .read()
                .await
                .witness_trees()
                .unwrap()
                .witness_tree_orchard
                .max_leaf_position(0),
            recipient
                .wallet
                .transaction_context
                .transaction_metadata_set
                .read()
                .await
                .witness_trees()
                .unwrap()
                .witness_tree_orchard
                .max_leaf_position(0)
        );
    }
    #[tokio::test]
    async fn rescan_still_have_outgoing_metadata_with_sends_to_self() {
        let (regtest_manager, _cph, faucet) = scenarios::faucet_default().await;
        zingo_testutils::increase_height_and_wait_for_client(&regtest_manager, &faucet, 1)
            .await
            .unwrap();
        let sapling_addr = get_base_address_macro!(faucet, "sapling");
        for memo in [None, Some("foo")] {
            from_inputs::send(
                &faucet,
                vec![(
                    sapling_addr.as_str(),
                    {
                        let balance = faucet.do_balance().await;
                        balance.spendable_sapling_balance.unwrap()
                            + balance.spendable_orchard_balance.unwrap()
                    } - u64::from(MINIMUM_FEE),
                    memo,
                )],
            )
            .await
            .unwrap();
            zingo_testutils::increase_height_and_wait_for_client(&regtest_manager, &faucet, 1)
                .await
                .unwrap();
        }
        let transactions = faucet.do_list_transactions().await;
        let notes = faucet.do_list_notes(true).await;
        faucet.do_rescan().await.unwrap();
        let post_rescan_transactions = faucet.do_list_transactions().await;
        let post_rescan_notes = faucet.do_list_notes(true).await;
        assert_eq!(
            transactions,
            post_rescan_transactions,
            "Pre-Rescan: {}\n\n\nPost-Rescan: {}",
            json::stringify_pretty(transactions.clone(), 4),
            json::stringify_pretty(post_rescan_transactions.clone(), 4)
        );

        // Notes are not in deterministic order after rescan. Instead, iterate over all
        // the notes and check that they exist post-rescan
        for (field_name, field) in notes.entries() {
            for note in field.members() {
                assert!(post_rescan_notes[field_name]
                    .members()
                    .any(|post_rescan_note| post_rescan_note == note));
            }
            assert_eq!(field.len(), post_rescan_notes[field_name].len());
        }
    }
    #[tokio::test]
    async fn rescan_still_have_outgoing_metadata() {
        let (regtest_manager, _cph, faucet, recipient) =
            scenarios::faucet_recipient_default().await;
        from_inputs::send(
            &faucet,
            vec![(
                get_base_address_macro!(recipient, "sapling").as_str(),
                1_000,
                Some("foo"),
            )],
        )
        .await
        .unwrap();
        zingo_testutils::increase_height_and_wait_for_client(&regtest_manager, &faucet, 1)
            .await
            .unwrap();
        let transactions = faucet.do_list_transactions().await;
        faucet.do_rescan().await.unwrap();
        let post_rescan_transactions = faucet.do_list_transactions().await;
        assert_eq!(transactions, post_rescan_transactions);
    }
    #[tokio::test]
    async fn note_selection_order() {
        // In order to fund a transaction multiple notes may be selected and consumed.
        // To minimize note selection operations notes are consumed from largest to smallest.
        // In addition to testing the order in which notes are selected this test:
        //   * sends to a sapling address
        //   * sends back to the original sender's UA
        let (regtest_manager, _cph, faucet, recipient) =
            scenarios::faucet_recipient_default().await;
        zingo_testutils::increase_height_and_wait_for_client(&regtest_manager, &faucet, 5)
            .await
            .unwrap();

        let client_2_saplingaddress = get_base_address_macro!(recipient, "sapling");
        // Send three transfers in increasing 1000 zat increments
        // These are sent from the coinbase funded client which will
        // subsequently receive funding via it's orchard-packed UA.
        let memos = ["1", "2", "3"];
        from_inputs::send(
            &faucet,
            (1..=3)
                .map(|n| {
                    (
                        client_2_saplingaddress.as_str(),
                        n * 10000,
                        Some(memos[(n - 1) as usize]),
                    )
                })
                .collect(),
        )
        .await
        .unwrap();

        zingo_testutils::increase_height_and_wait_for_client(&regtest_manager, &recipient, 5)
            .await
            .unwrap();
        // We know that the largest single note that 2 received from 1 was 3000, for 2 to send
        // 3000 back to 1 it will have to collect funds from two notes to pay the full 3000
        // plus the transaction fee.
        from_inputs::send(
            &recipient,
            vec![(
                &get_base_address_macro!(faucet, "unified"),
                30000,
                Some("Sending back, should have 2 inputs"),
            )],
        )
        .await
        .unwrap();
        let client_2_notes = recipient.do_list_notes(false).await;
        // The 3000 zat note to cover the value, plus another for the tx-fee.
        let first_value = client_2_notes["pending_sapling_notes"][0]["value"]
            .as_fixed_point_u64(0)
            .unwrap();
        let second_value = client_2_notes["pending_sapling_notes"][1]["value"]
            .as_fixed_point_u64(0)
            .unwrap();
        assert!(
            first_value == 30000u64 && second_value == 20000u64
                || first_value == 20000u64 && second_value == 30000u64
        );
        //);
        // Because the above tx fee won't consume a full note, change will be sent back to 2.
        // This implies that client_2 will have a total of 2 unspent notes:
        //  * one (sapling) from client_1 sent above (and never used) + 1 (orchard) as change to itself
        assert_eq!(client_2_notes["unspent_sapling_notes"].len(), 1);
        assert_eq!(client_2_notes["unspent_orchard_notes"].len(), 1);
        let change_note = client_2_notes["unspent_orchard_notes"]
            .members()
            .filter(|note| note["is_change"].as_bool().unwrap())
            .collect::<Vec<_>>()[0];
        // Because 2000 is the size of the second largest note.
        assert_eq!(change_note["value"], 20000 - u64::from(MINIMUM_FEE));
        let non_change_note_values = client_2_notes["unspent_sapling_notes"]
            .members()
            .filter(|note| !note["is_change"].as_bool().unwrap())
            .map(extract_value_as_u64)
            .collect::<Vec<_>>();
        // client_2 got a total of 3000+2000+1000
        // It sent 3000 to the client_1, and also
        // paid the default transaction fee.
        // In non change notes it has 1000.
        // There is an outstanding 2000 that is marked as change.
        // After sync the unspent_sapling_notes should go to 3000.
        assert_eq!(non_change_note_values.iter().sum::<u64>(), 10000u64);

        zingo_testutils::increase_height_and_wait_for_client(&regtest_manager, &recipient, 5)
            .await
            .unwrap();
        let client_2_post_transaction_notes = recipient.do_list_notes(false).await;
        assert_eq!(
            client_2_post_transaction_notes["pending_sapling_notes"].len(),
            0
        );
        assert_eq!(
            client_2_post_transaction_notes["unspent_sapling_notes"].len(),
            1
        );
        assert_eq!(
            client_2_post_transaction_notes["unspent_orchard_notes"].len(),
            1
        );
        assert_eq!(
            client_2_post_transaction_notes["unspent_sapling_notes"]
                .members()
                .chain(client_2_post_transaction_notes["unspent_orchard_notes"].members())
                .map(extract_value_as_u64)
                .sum::<u64>(),
            20000u64 // 10000 received and unused + (20000 - 10000 txfee)
        );

        // More explicit than ignoring the unused variable, we only care about this in order to drop it
    }
    #[tokio::test]
    async fn multiple_outgoing_metadatas_work_right_on_restore() {
        let inital_value = 100_000;
        let (ref regtest_manager, _cph, faucet, ref recipient, _txid) =
            scenarios::faucet_funded_recipient_default(inital_value).await;
        from_inputs::send(
            &recipient,
            vec![(&get_base_address_macro!(faucet, "unified"), 10_000, None); 2],
        )
        .await
        .unwrap();
        zingo_testutils::increase_height_and_wait_for_client(regtest_manager, recipient, 1)
            .await
            .unwrap();
        let pre_rescan_transactions = recipient.do_list_transactions().await;
        let pre_rescan_summaries = recipient.do_list_txsummaries().await;
        recipient.do_rescan().await.unwrap();
        let post_rescan_transactions = recipient.do_list_transactions().await;
        let post_rescan_summaries = recipient.do_list_txsummaries().await;
        assert_eq!(pre_rescan_transactions, post_rescan_transactions);
        assert_eq!(pre_rescan_summaries, post_rescan_summaries);
        let mut outgoing_metadata = pre_rescan_transactions
            .members()
            .find_map(|tx| tx.entries().find(|(key, _val)| key == &"outgoing_metadata"))
            .unwrap()
            .1
            .members();
        // The two outgoing spends were identical. They should be represented as such
        assert_eq!(outgoing_metadata.next(), outgoing_metadata.next());
    }
    #[tokio::test]
    async fn mempool_clearing_and_full_batch_syncs_correct_trees() {
        async fn do_maybe_recent_txid(lc: &LightClient) -> JsonValue {
            json::object! {
                "last_txid" => lc.wallet.transactions().read().await.get_some_txid_from_highest_wallet_block().map(|t| t.to_string())
            }
        }
        let value = 100_000;
        let regtest_network = RegtestNetwork::all_upgrades_active();
        let (regtest_manager, _cph, faucet, recipient, orig_transaction_id, _, _) =
            scenarios::faucet_funded_recipient(
                Some(value),
                None,
                None,
                PoolType::Shielded(ShieldedProtocol::Sapling),
                regtest_network,
            )
            .await;
        let orig_transaction_id = orig_transaction_id.unwrap();
        assert_eq!(
            do_maybe_recent_txid(&recipient).await["last_txid"],
            orig_transaction_id
        );
        // Put some transactions unrelated to the recipient (faucet->faucet) on-chain, to get some clutter
        for _ in 0..5 {
            zingo_testutils::send_value_between_clients_and_sync(
                &regtest_manager,
                &faucet,
                &faucet,
                5_000,
                "unified",
            )
            .await
            .unwrap();
        }

        let sent_to_self = 10;
        // Send recipient->recipient, to make tree equality check at the end simpler
        zingo_testutils::send_value_between_clients_and_sync(
            &regtest_manager,
            &recipient,
            &recipient,
            sent_to_self,
            "unified",
        )
        .await
        .unwrap();

        // 3a. stash zcashd state
        log::debug!(
            "old zcashd chain info {}",
            std::str::from_utf8(
                &regtest_manager
                    .get_cli_handle()
                    .arg("getblockchaininfo")
                    .output()
                    .unwrap()
                    .stdout
            )
            .unwrap()
        );

        // Turn zcashd off and on again, to write down the blocks
        drop(_cph); // turn off zcashd and lightwalletd
        let _cph = regtest_manager.launch(false).unwrap();
        log::debug!(
            "new zcashd chain info {}",
            std::str::from_utf8(
                &regtest_manager
                    .get_cli_handle()
                    .arg("getblockchaininfo")
                    .output()
                    .unwrap()
                    .stdout
            )
            .unwrap()
        );

        let zcd_datadir = &regtest_manager.zcashd_data_dir;
        let zcashd_parent = Path::new(zcd_datadir).parent().unwrap();
        let original_zcashd_directory = zcashd_parent.join("original_zcashd");

        log::debug!(
            "The original zcashd directory is at: {}",
            &original_zcashd_directory.to_string_lossy().to_string()
        );

        let source = &zcd_datadir.to_string_lossy().to_string();
        let dest = &original_zcashd_directory.to_string_lossy().to_string();
        std::process::Command::new("cp")
            .arg("-rf")
            .arg(source)
            .arg(dest)
            .output()
            .expect("directory copy failed");

        // 3. Send z-to-z transaction to external z address with a memo
        let sent_value = 2000;
        let outgoing_memo = "Outgoing Memo";

        let sent_transaction_id = from_inputs::quick_send(
            &recipient,
            vec![(
                &get_base_address_macro!(faucet, "sapling"),
                sent_value,
                Some(outgoing_memo),
            )],
        )
        .await
        .unwrap();

        // Sync recipient
        recipient.do_sync(false).await.unwrap();
        dbg!(
            &recipient
                .wallet
                .transaction_context
                .transaction_metadata_set
                .read()
                .await
                .witness_trees()
                .unwrap()
                .witness_tree_orchard
        );

        // 4b write down state before clearing the mempool
        let notes_before = recipient.do_list_notes(true).await;
        let transactions_before = recipient.do_list_transactions().await;
        println!("Transactions before {}", transactions_before.pretty(2));

        // Sync recipient again. We assert this should be a no-op, as we just synced
        recipient.do_sync(false).await.unwrap();
        let post_sync_notes_before = recipient.do_list_notes(true).await;
        let post_sync_transactions_before = recipient.do_list_transactions().await;
        println!(
            "Transactions before, post_sync {}",
            post_sync_transactions_before.pretty(2)
        );
        assert_eq!(post_sync_notes_before, notes_before);
        assert_eq!(post_sync_transactions_before, transactions_before);

        drop(_cph); // Turn off zcashd and lightwalletd

        // 5. check that the sent transaction is correctly marked in the client
        let transactions = recipient.do_list_transactions().await;
        let mempool_only_tx = transactions
            .members()
            .find(|tx| tx["txid"] == sent_transaction_id.first().to_string())
            .unwrap()
            .clone();
        log::debug!("the transactions are: {}", &mempool_only_tx);
        assert_eq!(
            mempool_only_tx["outgoing_metadata"][0]["memo"],
            "Outgoing Memo"
        );
        assert_eq!(
            mempool_only_tx["txid"],
            sent_transaction_id.first().to_string()
        );

        // 6. note that the client correctly considers the note pending
        assert_eq!(mempool_only_tx["pending"], true);

        std::process::Command::new("rm")
            .arg("-rf")
            .arg(source)
            .output()
            .expect("recursive rm failed");
        std::process::Command::new("cp")
            .arg("--recursive")
            .arg("--remove-destination")
            .arg(dest)
            .arg(source)
            .output()
            .expect("directory copy failed");
        assert_eq!(
            source,
            &regtest_manager
                .zcashd_data_dir
                .to_string_lossy()
                .to_string()
        );
        let _cph = regtest_manager.launch(false).unwrap();
        let notes_after = recipient.do_list_notes(true).await;
        let transactions_after = recipient.do_list_transactions().await;

        assert_eq!(notes_before.pretty(2), notes_after.pretty(2));
        assert_eq!(transactions_before.pretty(2), transactions_after.pretty(2));

        // 6. Mine 10 blocks, the pending transaction should still be there.
        zingo_testutils::increase_height_and_wait_for_client(&regtest_manager, &recipient, 10)
            .await
            .unwrap();
        assert_eq!(recipient.wallet.last_synced_height().await, 21);

        let notes = recipient.do_list_notes(true).await;

        let transactions = recipient.do_list_transactions().await;

        // There are 2 unspent notes, the pending transaction, and the final receipt
        println!("{}", json::stringify_pretty(notes.clone(), 4));
        println!("{}", json::stringify_pretty(transactions.clone(), 4));
        // Two unspent notes: one change, pending, one from faucet, confirmed
        assert_eq!(notes["unspent_orchard_notes"].len(), 2);
        assert_eq!(notes["unspent_sapling_notes"].len(), 0);
        let note = notes["unspent_orchard_notes"][1].clone();
        assert_eq!(
            note["created_in_txid"],
            sent_transaction_id.first().to_string()
        );
        assert_eq!(
            note["value"].as_u64().unwrap(),
            value - sent_value - (2 * u64::from(MINIMUM_FEE)) - sent_to_self
        );
        assert!(note["pending"].as_bool().unwrap());
        assert_eq!(transactions.len(), 3);

        // 7. Mine 100 blocks, so the mempool expires
        zingo_testutils::increase_height_and_wait_for_client(&regtest_manager, &recipient, 100)
            .await
            .unwrap();
        assert_eq!(recipient.wallet.last_synced_height().await, 121);

        let notes = recipient.do_list_notes(true).await;
        let transactions = recipient.do_list_transactions().await;

        // There are now three notes, the original (confirmed and spent) note, the send to self note, and its change.
        assert_eq!(notes["unspent_orchard_notes"].len(), 2);
        assert_eq!(
            notes["spent_orchard_notes"][0]["created_in_txid"],
            orig_transaction_id
        );
        assert!(!notes["unspent_orchard_notes"][0]["pending"]
            .as_bool()
            .unwrap());
        assert_eq!(notes["pending_orchard_notes"].len(), 0);
        assert_eq!(transactions.len(), 2);
        let read_lock = recipient
            .wallet
            .transaction_context
            .transaction_metadata_set
            .read()
            .await;
        let wallet_trees = read_lock.witness_trees().unwrap();
        let last_leaf = wallet_trees
            .witness_tree_orchard
            .max_leaf_position(0)
            .unwrap();
        let server_trees = zingolib::grpc_connector::get_trees(
            recipient.get_server_uri(),
            recipient.wallet.last_synced_height().await,
        )
        .await
        .unwrap();
        let server_orchard_front = zcash_primitives::merkle_tree::read_commitment_tree::<
            MerkleHashOrchard,
            &[u8],
            { zingolib::wallet::data::COMMITMENT_TREE_LEVELS },
        >(&hex::decode(server_trees.orchard_tree).unwrap()[..])
        .unwrap()
        .to_frontier()
        .take();
        let mut server_orchard_shardtree: ShardTree<_, COMMITMENT_TREE_LEVELS, MAX_SHARD_LEVEL> =
            ShardTree::new(
                MemoryShardStore::<MerkleHashOrchard, BlockHeight>::empty(),
                MAX_REORG,
            );
        server_orchard_shardtree
            .insert_frontier_nodes(
                server_orchard_front.unwrap(),
                zingo_testutils::incrementalmerkletree::Retention::Marked,
            )
            .unwrap();
        assert_eq!(
            wallet_trees
                .witness_tree_orchard
                .witness_at_checkpoint_depth(last_leaf.unwrap(), 0)
                .unwrap_or_else(|_| panic!("{:#?}", wallet_trees.witness_tree_orchard)),
            server_orchard_shardtree
                .witness_at_checkpoint_depth(last_leaf.unwrap(), 0)
                .unwrap()
        )
    }
    #[tokio::test]
    async fn mempool_and_balance() {
        let value = 100_000;
        let (regtest_manager, _cph, faucet, recipient, _txid) =
            scenarios::faucet_funded_recipient_default(value).await;

        let bal = recipient.do_balance().await;
        println!("{}", serde_json::to_string_pretty(&bal).unwrap());
        assert_eq!(bal.orchard_balance.unwrap(), value);
        assert_eq!(bal.unverified_orchard_balance.unwrap(), 0);
        assert_eq!(bal.verified_orchard_balance.unwrap(), value);

        // 3. Mine 10 blocks
        zingo_testutils::increase_height_and_wait_for_client(&regtest_manager, &recipient, 10)
            .await
            .unwrap();
        let bal = recipient.do_balance().await;
        assert_eq!(bal.orchard_balance.unwrap(), value);
        assert_eq!(bal.verified_orchard_balance.unwrap(), value);
        assert_eq!(bal.unverified_orchard_balance.unwrap(), 0);

        // 4. Spend the funds
        let sent_value = 2000;
        let outgoing_memo = "Outgoing Memo";

        let _sent_transaction_id = from_inputs::quick_send(
            &recipient,
            vec![(
                &get_base_address_macro!(faucet, "unified"),
                sent_value,
                Some(outgoing_memo),
            )],
        )
        .await
        .unwrap();

        let bal = recipient.do_balance().await;

        // Even though the transaction is not mined (in the mempool) the balances should be updated to reflect the spent funds
        let new_bal = value - (sent_value + u64::from(MINIMUM_FEE));
        assert_eq!(bal.orchard_balance.unwrap(), new_bal);
        assert_eq!(bal.verified_orchard_balance.unwrap(), 0);
        assert_eq!(bal.unverified_orchard_balance.unwrap(), new_bal);

        // 5. Mine the pending block, making the funds verified and spendable.
        zingo_testutils::increase_height_and_wait_for_client(&regtest_manager, &recipient, 10)
            .await
            .unwrap();

        let bal = recipient.do_balance().await;

        assert_eq!(bal.orchard_balance.unwrap(), new_bal);
        assert_eq!(bal.verified_orchard_balance.unwrap(), new_bal);
        assert_eq!(bal.unverified_orchard_balance.unwrap(), 0);
    }
    #[tokio::test]
    async fn load_old_wallet_at_reorged_height() {
        let regtest_network = RegtestNetwork::all_upgrades_active();
        let (ref regtest_manager, cph, ref faucet) = scenarios::faucet(
            PoolType::Shielded(ShieldedProtocol::Orchard),
            regtest_network,
        )
        .await;
        println!("Shutting down initial zcd/lwd unneeded processes");
        drop(cph);

        let zcd_datadir = &regtest_manager.zcashd_data_dir;
        let zingo_datadir = &regtest_manager.zingo_datadir;
        // This test is the unique consumer of:
        // zingo-testutils/old_wallet_reorg_test_wallet
        let cached_data_dir = get_cargo_manifest_dir()
            .parent()
            .unwrap()
            .join("zingo-testvectors")
            .join("old_wallet_reorg_test_wallet");
        let zcd_source = cached_data_dir
            .join("zcashd")
            .join(".")
            .to_string_lossy()
            .to_string();
        let zcd_dest = zcd_datadir.to_string_lossy().to_string();
        std::process::Command::new("rm")
            .arg("-r")
            .arg(&zcd_dest)
            .output()
            .expect("directory rm failed");
        std::fs::DirBuilder::new()
            .create(&zcd_dest)
            .expect("Dir recreate failed");
        std::process::Command::new("cp")
            .arg("-r")
            .arg(zcd_source)
            .arg(zcd_dest)
            .output()
            .expect("directory copy failed");
        let zingo_source = cached_data_dir
            .join("zingo-wallet.dat")
            .to_string_lossy()
            .to_string();
        let zingo_dest = zingo_datadir.to_string_lossy().to_string();
        std::process::Command::new("cp")
            .arg("-f")
            .arg(zingo_source)
            .arg(&zingo_dest)
            .output()
            .expect("wallet copy failed");
        let _cph = regtest_manager.launch(false).unwrap();
        println!("loading wallet");
        let (wallet, conf) =
            zingo_testutils::load_wallet(zingo_dest.into(), ChainType::Regtest(regtest_network))
                .await;
        println!("setting uri");
        *conf.lightwalletd_uri.write().unwrap() = faucet.get_server_uri();
        println!("creating lightclient");
        let recipient = LightClient::create_from_wallet_async(wallet, conf)
            .await
            .unwrap();
        println!(
            "pre-sync transactions: {}",
            recipient.do_list_transactions().await.pretty(2)
        );
        let expected_pre_sync_transactions = r#"[
  {
    "block_height": 3,
    "pending": false,
    "datetime": 1692212261,
    "position": 0,
    "txid": "7a9d41caca143013ebd2f710e4dad04f0eb9f0ae98b42af0f58f25c61a9d439e",
    "amount": 100000,
    "zec_price": null,
    "address": "uregtest1wdukkmv5p5n824e8ytnc3m6m77v9vwwl7hcpj0wangf6z23f9x0fnaen625dxgn8cgp67vzw6swuar6uwp3nqywfvvkuqrhdjffxjfg644uthqazrtxhrgwac0a6ujzgwp8y9cwthjeayq8r0q6786yugzzyt9vevxn7peujlw8kp3vf6d8p4fvvpd8qd5p7xt2uagelmtf3vl6w3u8",
    "memo": null
  },
  {
    "block_height": 8,
    "pending": false,
    "datetime": 1692212266,
    "position": 0,
    "txid": "122f8ab8dc5483e36256a4fbd7ff8d60eb7196670716a6690f9215f1c2a4d841",
    "amount": 50000,
    "zec_price": null,
    "address": "uregtest1wdukkmv5p5n824e8ytnc3m6m77v9vwwl7hcpj0wangf6z23f9x0fnaen625dxgn8cgp67vzw6swuar6uwp3nqywfvvkuqrhdjffxjfg644uthqazrtxhrgwac0a6ujzgwp8y9cwthjeayq8r0q6786yugzzyt9vevxn7peujlw8kp3vf6d8p4fvvpd8qd5p7xt2uagelmtf3vl6w3u8",
    "memo": null
  },
  {
    "block_height": 9,
    "pending": false,
    "datetime": 1692212299,
    "position": 0,
    "txid": "0a014017add7dc9eb57ada3e70f905c9dce610ef055e135b03f4907dd5dc99a4",
    "amount": 30000,
    "zec_price": null,
    "address": "uregtest1wdukkmv5p5n824e8ytnc3m6m77v9vwwl7hcpj0wangf6z23f9x0fnaen625dxgn8cgp67vzw6swuar6uwp3nqywfvvkuqrhdjffxjfg644uthqazrtxhrgwac0a6ujzgwp8y9cwthjeayq8r0q6786yugzzyt9vevxn7peujlw8kp3vf6d8p4fvvpd8qd5p7xt2uagelmtf3vl6w3u8",
    "memo": null
  }
]"#;
        assert_eq!(
            expected_pre_sync_transactions,
            recipient.do_list_transactions().await.pretty(2)
        );
        recipient.do_sync(false).await.unwrap();
        let expected_post_sync_transactions = r#"[
  {
    "block_height": 3,
    "pending": false,
    "datetime": 1692212261,
    "position": 0,
    "txid": "7a9d41caca143013ebd2f710e4dad04f0eb9f0ae98b42af0f58f25c61a9d439e",
    "amount": 100000,
    "zec_price": null,
    "address": "uregtest1wdukkmv5p5n824e8ytnc3m6m77v9vwwl7hcpj0wangf6z23f9x0fnaen625dxgn8cgp67vzw6swuar6uwp3nqywfvvkuqrhdjffxjfg644uthqazrtxhrgwac0a6ujzgwp8y9cwthjeayq8r0q6786yugzzyt9vevxn7peujlw8kp3vf6d8p4fvvpd8qd5p7xt2uagelmtf3vl6w3u8",
    "memo": null
  },
  {
    "block_height": 8,
    "pending": false,
    "datetime": 1692212266,
    "position": 0,
    "txid": "122f8ab8dc5483e36256a4fbd7ff8d60eb7196670716a6690f9215f1c2a4d841",
    "amount": 50000,
    "zec_price": null,
    "address": "uregtest1wdukkmv5p5n824e8ytnc3m6m77v9vwwl7hcpj0wangf6z23f9x0fnaen625dxgn8cgp67vzw6swuar6uwp3nqywfvvkuqrhdjffxjfg644uthqazrtxhrgwac0a6ujzgwp8y9cwthjeayq8r0q6786yugzzyt9vevxn7peujlw8kp3vf6d8p4fvvpd8qd5p7xt2uagelmtf3vl6w3u8",
    "memo": null
  }
]"#;
        assert_eq!(
            expected_post_sync_transactions,
            recipient.do_list_transactions().await.pretty(2)
        );
        let expected_post_sync_balance = PoolBalances {
            sapling_balance: Some(0),
            verified_sapling_balance: Some(0),
            spendable_sapling_balance: Some(0),
            unverified_sapling_balance: Some(0),
            orchard_balance: Some(150000),
            verified_orchard_balance: Some(150000),
            spendable_orchard_balance: Some(150000),
            unverified_orchard_balance: Some(0),
            transparent_balance: Some(0),
        };
        assert_eq!(expected_post_sync_balance, recipient.do_balance().await);
        from_inputs::send(
            &recipient,
            vec![(&get_base_address_macro!(faucet, "unified"), 14000, None)],
        )
        .await
        .unwrap();
    }
    /// An arbitrary number of diversified addresses may be generated
    /// from a seed.  If the wallet is subsequently lost-or-destroyed
    /// wallet-regeneration-from-seed (sprouting) doesn't regenerate
    /// the previous diversifier list. <-- But the spend capability
    /// is capable of recovering the diversified _receiver_.
    #[tokio::test]
    async fn handling_of_nonregenerated_diversified_addresses_after_seed_restore() {
        let (regtest_manager, _cph, mut client_builder, regtest_network) =
            scenarios::custom_clients_default().await;
        let faucet = client_builder.build_faucet(false, regtest_network).await;
        faucet.do_sync(false).await.unwrap();
        let seed_phrase_of_recipient1 = zcash_primitives::zip339::Mnemonic::from_entropy([1; 32])
            .unwrap()
            .to_string();
        let recipient1 = client_builder
            .build_client(seed_phrase_of_recipient1, 0, false, regtest_network)
            .await;
        let mut expected_unspent_sapling_notes = json::object! {
                "created_in_block" =>  4,
                "datetime" =>  0,
                "created_in_txid" => "",
                "value" =>  14_000,
                "pending" =>  false,
                "is_change" =>  false,
                "address" =>  "uregtest1m8un60udl5ac0928aghy4jx6wp59ty7ct4t8ks9udwn8y6fkdmhe6pq0x5huv8v0pprdlq07tclqgl5fzfvvzjf4fatk8cpyktaudmhvjcqufdsfmktgawvne3ksrhs97pf0u8s8f8h",
                "spendable" =>  true,
                "spent" =>  JsonValue::Null,
                "spent_at_height" =>  JsonValue::Null,
                "pending_spent" =>  JsonValue::Null,
        };
        let original_recipient_address = "\
        uregtest1qtqr46fwkhmdn336uuyvvxyrv0l7trgc0z9clpryx6vtladnpyt4wvq99p59f4rcyuvpmmd0hm4k5vv6j\
        8edj6n8ltk45sdkptlk7rtzlm4uup4laq8ka8vtxzqemj3yhk6hqhuypupzryhv66w65lah9ms03xa8nref7gux2zz\
        hjnfanxnnrnwscmz6szv2ghrurhu3jsqdx25y2yh";
        let seed_of_recipient = {
            assert_eq!(
                &get_base_address_macro!(recipient1, "unified"),
                &original_recipient_address
            );
            let recipient1_diversified_addr = recipient1.do_new_address("tz").await.unwrap();
            from_inputs::send(
                &faucet,
                vec![(
                    recipient1_diversified_addr[0].as_str().unwrap(),
                    14_000,
                    Some("foo"),
                )],
            )
            .await
            .unwrap();
            zingo_testutils::increase_height_and_wait_for_client(&regtest_manager, &faucet, 1)
                .await
                .unwrap();
            recipient1.do_sync(true).await.unwrap();
            let notes = recipient1.do_list_notes(true).await;
            assert_eq!(notes["unspent_sapling_notes"].members().len(), 1);
            let note = notes["unspent_sapling_notes"].members().next().unwrap();
            //The following fields aren't known until runtime, and should be cryptographically nondeterministic
            //Testing that they're generated correctly is beyond the scope if this test
            expected_unspent_sapling_notes["datetime"] = note["datetime"].clone();
            expected_unspent_sapling_notes["created_in_txid"] = note["created_in_txid"].clone();

            assert_eq!(
                note,
                &expected_unspent_sapling_notes,
                "\nExpected:\n{}\n===\nActual:\n{}\n",
                json::stringify_pretty(expected_unspent_sapling_notes.clone(), 4),
                json::stringify_pretty(note.clone(), 4)
            );
            recipient1.do_seed_phrase().await.unwrap()
        };
        drop(recipient1); // Discard original to ensure subsequent data is fresh.
        let mut expected_unspent_sapling_notes_after_restore_from_seed =
            expected_unspent_sapling_notes.clone();
        expected_unspent_sapling_notes_after_restore_from_seed["address"] = JsonValue::String(
        "Diversifier not in wallet. Perhaps you restored from seed and didn't restore addresses"
            .to_string(),
    );
        let recipient_restored = client_builder
            .build_client(
                seed_of_recipient.seed_phrase.clone(),
                0,
                true,
                regtest_network,
            )
            .await;
        let seed_of_recipient_restored = {
            recipient_restored.do_sync(true).await.unwrap();
            let restored_addresses = recipient_restored.do_addresses().await;
            assert_eq!(
                &restored_addresses[0]["address"],
                &original_recipient_address
            );
            let notes = recipient_restored.do_list_notes(true).await;
            assert_eq!(notes["unspent_sapling_notes"].members().len(), 1);
            let note = notes["unspent_sapling_notes"].members().next().unwrap();
            assert_eq!(
                note,
                &expected_unspent_sapling_notes_after_restore_from_seed,
                "\nExpected:\n{}\n===\nActual:\n{}\n",
                json::stringify_pretty(
                    expected_unspent_sapling_notes_after_restore_from_seed.clone(),
                    4
                ),
                json::stringify_pretty(note.clone(), 4)
            );

            //The first address in a wallet should always contain all three currently extant
            //receiver types.
            from_inputs::send(
                &recipient_restored,
                vec![(&get_base_address_macro!(faucet, "sapling"), 4_000, None)],
            )
            .await
            .unwrap();
            let sender_balance = faucet.do_balance().await;
            zingo_testutils::increase_height_and_wait_for_client(&regtest_manager, &faucet, 1)
                .await
                .unwrap();

            //Ensure that recipient_restored was still able to spend the note, despite not having the
            //diversified address associated with it
            assert_eq!(
                faucet.do_balance().await.spendable_sapling_balance.unwrap(),
                sender_balance.spendable_sapling_balance.unwrap() + 4_000
            );
            recipient_restored.do_seed_phrase().await.unwrap()
        };
        assert_eq!(seed_of_recipient, seed_of_recipient_restored);
    }
    #[tokio::test]
    async fn from_t_z_o_tz_to_zo_tzo_to_orchard() {
        // Test all possible promoting note source combinations
        let (regtest_manager, _cph, mut client_builder, regtest_network) =
            scenarios::custom_clients_default().await;
        let sapling_faucet = client_builder.build_faucet(false, regtest_network).await;
        let pool_migration_client = client_builder
            .build_client(HOSPITAL_MUSEUM_SEED.to_string(), 0, false, regtest_network)
            .await;
        let pmc_taddr = get_base_address_macro!(pool_migration_client, "transparent");
        let pmc_sapling = get_base_address_macro!(pool_migration_client, "sapling");
        let pmc_unified = get_base_address_macro!(pool_migration_client, "unified");
        // Ensure that the client has confirmed spendable funds
        zingo_testutils::increase_height_and_wait_for_client(&regtest_manager, &sapling_faucet, 3)
            .await
            .unwrap();
        // 1 t Test of a send from a taddr only client to its own unified address
        macro_rules! bump_and_check {
        (o: $o:tt s: $s:tt t: $t:tt) => {
            zingo_testutils::increase_height_and_wait_for_client(&regtest_manager, &pool_migration_client, 1).await.unwrap();
            check_client_balances!(pool_migration_client, o:$o s:$s t:$t);
        };
    }

        from_inputs::send(&sapling_faucet, vec![(&pmc_taddr, 50_000, None)])
            .await
            .unwrap();
        bump_and_check!(o: 0 s: 0 t: 50_000);

<<<<<<< HEAD
        pool_migration_client.quick_shield().await.unwrap();
=======
        from_inputs::shield(&pool_migration_client, &[PoolType::Transparent], None)
            .await
            .unwrap();
>>>>>>> 99806780
        bump_and_check!(o: 40_000 s: 0 t: 0);

        // 2 Test of a send from a sapling only client to its own unified address
        from_inputs::send(&sapling_faucet, vec![(&pmc_sapling, 50_000, None)])
            .await
            .unwrap();
        bump_and_check!(o: 40_000 s: 50_000 t: 0);

<<<<<<< HEAD
        pool_migration_client.quick_shield().await.unwrap();
=======
        from_inputs::shield(
            &pool_migration_client,
            &[PoolType::Shielded(ShieldedProtocol::Sapling)],
            None,
        )
        .await
        .unwrap();
>>>>>>> 99806780
        bump_and_check!(o: 80_000 s: 0 t: 0);

        // 3 Test of an orchard-only client to itself
        from_inputs::send(&pool_migration_client, vec![(&pmc_unified, 70_000, None)])
            .await
            .unwrap();
        bump_and_check!(o: 70_000 s: 0 t: 0);

        // 4 tz transparent and sapling to orchard
        from_inputs::send(
            &pool_migration_client,
            vec![(&pmc_taddr, 30_000, None), (&pmc_sapling, 30_000, None)],
        )
        .await
        .unwrap();
        bump_and_check!(o: 0 s: 30_000 t: 30_000);

<<<<<<< HEAD
        pool_migration_client.quick_shield().await.unwrap();
=======
        from_inputs::shield(&pool_migration_client, &[PoolType::Transparent], None)
            .await
            .unwrap();
>>>>>>> 99806780
        from_inputs::send(&pool_migration_client, vec![(&pmc_unified, 20_000, None)])
            .await
            .unwrap();
        bump_and_check!(o: 40_000 s: 0 t: 0);

        // 5 to transparent and orchard to orchard
        from_inputs::send(&pool_migration_client, vec![(&pmc_taddr, 20_000, None)])
            .await
            .unwrap();
        bump_and_check!(o: 10_000 s: 0 t: 20_000);

<<<<<<< HEAD
        pool_migration_client.quick_shield().await.unwrap();
=======
        from_inputs::shield(&pool_migration_client, &[PoolType::Transparent], None)
            .await
            .unwrap();
>>>>>>> 99806780
        bump_and_check!(o: 20_000 s: 0 t: 0);

        // 6 sapling and orchard to orchard
        from_inputs::send(&sapling_faucet, vec![(&pmc_sapling, 20_000, None)])
            .await
            .unwrap();
        bump_and_check!(o: 20_000 s: 20_000 t: 0);

        from_inputs::send(&pool_migration_client, vec![(&pmc_unified, 30_000, None)])
            .await
            .unwrap();
        bump_and_check!(o: 30_000 s: 0 t: 0);

        // 7 tzo --> o
        from_inputs::send(
            &sapling_faucet,
            vec![(&pmc_taddr, 20_000, None), (&pmc_sapling, 20_000, None)],
        )
        .await
        .unwrap();
        bump_and_check!(o: 30_000 s: 20_000 t: 20_000);

<<<<<<< HEAD
        pool_migration_client.quick_shield().await.unwrap();
=======
        from_inputs::shield(&pool_migration_client, &[PoolType::Transparent], None)
            .await
            .unwrap();
>>>>>>> 99806780
        from_inputs::send(&pool_migration_client, vec![(&pmc_unified, 40_000, None)])
            .await
            .unwrap();
        bump_and_check!(o: 50_000 s: 0 t: 0);

        // Send from Sapling into empty Orchard pool
        from_inputs::send(&pool_migration_client, vec![(&pmc_sapling, 40_000, None)])
            .await
            .unwrap();
        bump_and_check!(o: 0 s: 40_000 t: 0);

        from_inputs::send(&pool_migration_client, vec![(&pmc_unified, 30_000, None)])
            .await
            .unwrap();
        bump_and_check!(o: 30_000 s: 0 t: 0);
        let mut total_value_to_addrs_iter = pool_migration_client
            .do_total_value_to_address()
            .await
            .0
            .into_iter();
        assert_eq!(
            total_value_to_addrs_iter.next(),
            Some((String::from("fee"), u64::from((MINIMUM_FEE * 13).unwrap())))
        );
        assert!(total_value_to_addrs_iter.next().is_none());
    }
    #[tokio::test]
    async fn factor_do_shield_to_call_do_send() {
        let (regtest_manager, __cph, faucet, recipient) =
            scenarios::faucet_recipient_default().await;
        zingo_testutils::increase_height_and_wait_for_client(&regtest_manager, &faucet, 2)
            .await
            .unwrap();
        from_inputs::send(
            &faucet,
            vec![(
                &get_base_address_macro!(recipient, "transparent"),
                1_000u64,
                None,
            )],
        )
        .await
        .unwrap();
    }
    #[tokio::test]
    async fn dust_sends_change_correctly() {
        let (regtest_manager, _cph, faucet, recipient, _txid) =
            scenarios::faucet_funded_recipient_default(100_000).await;

        // Send of less that transaction fee
        let sent_value = 1000;
        let _sent_transaction_id = from_inputs::quick_send(
            &recipient,
            vec![(
                &get_base_address_macro!(faucet, "unified"),
                sent_value,
                None,
            )],
        )
        .await
        .unwrap();

        zingo_testutils::increase_height_and_wait_for_client(&regtest_manager, &recipient, 5)
            .await
            .unwrap();

        println!("{}", recipient.do_list_transactions().await.pretty(4));
        println!(
            "{}",
            serde_json::to_string_pretty(&recipient.do_balance().await).unwrap()
        );
    }
    #[tokio::test]
    async fn dont_write_pending() {
        let regtest_network = RegtestNetwork::all_upgrades_active();
        let (regtest_manager, _cph, faucet, recipient) = scenarios::faucet_recipient(
            PoolType::Shielded(ShieldedProtocol::Orchard),
            regtest_network,
        )
        .await;
        from_inputs::send(
            &faucet,
            vec![(
                &get_base_address_macro!(recipient, "unified"),
                100_000,
                Some("funding to be received by the recipient"),
            )],
        )
        .await
        .unwrap();

        zingo_testutils::increase_height_and_wait_for_client(&regtest_manager, &recipient, 2)
            .await
            .unwrap();
        let recipient_balance = recipient.do_balance().await;
        assert_eq!(
            recipient_balance,
            PoolBalances {
                sapling_balance: Some(0),
                verified_sapling_balance: Some(0),
                spendable_sapling_balance: Some(0),
                unverified_sapling_balance: Some(0),
                orchard_balance: Some(100000),
                verified_orchard_balance: Some(100000),
                spendable_orchard_balance: Some(100000),
                unverified_orchard_balance: Some(0),
                transparent_balance: Some(0)
            }
        );
        from_inputs::send(
            &recipient,
            vec![(
                &get_base_address_macro!(faucet, "unified"),
                25_000,
                Some("an pending transaction, that shall not be synced"),
            )],
        )
        .await
        .unwrap();
        let recipient_balance = recipient.do_balance().await;

        dbg!(&recipient_balance.unverified_orchard_balance);
        assert_eq!(
            recipient_balance.unverified_orchard_balance.unwrap(),
            65_000
        );

        let loaded_client = zingo_testutils::lightclient::new_client_from_save_buffer(&recipient)
            .await
            .unwrap();
        let loaded_balance = loaded_client.do_balance().await;
        assert_eq!(loaded_balance.unverified_orchard_balance, Some(0),);
        check_client_balances!(loaded_client, o: 100_000 s: 0 t: 0 );
    }
    #[tokio::test]
    async fn by_address_finsight() {
        let (regtest_manager, _cph, faucet, recipient) =
            scenarios::faucet_recipient_default().await;
        let base_uaddress = get_base_address_macro!(recipient, "unified");
        zingo_testutils::increase_height_and_wait_for_client(&regtest_manager, &faucet, 2)
            .await
            .unwrap();
        println!(
            "faucet notes: {}",
            faucet.do_list_notes(true).await.pretty(4)
        );
        from_inputs::send(&faucet, vec![(&base_uaddress, 1_000u64, Some("1"))])
            .await
            .expect(
                "We only have sapling notes, plus a pending orchard note from the \
            previous send. If we're allowed to select pending notes, we'll attempt \
            to select that one, and this will fail",
            );
        assert_eq!(
            JsonValue::from(faucet.do_total_memobytes_to_address().await)[&base_uaddress].pretty(4),
            "2".to_string()
        );
        from_inputs::send(&faucet, vec![(&base_uaddress, 1_000u64, Some("aaaa"))])
            .await
            .unwrap();
        assert_eq!(
            JsonValue::from(faucet.do_total_memobytes_to_address().await)[&base_uaddress].pretty(4),
            "6".to_string()
        );
    }
    #[tokio::test]
    async fn aborted_resync() {
        let (regtest_manager, _cph, faucet, recipient, _txid) =
            scenarios::faucet_funded_recipient_default(100_000).await;

        zingo_testutils::increase_height_and_wait_for_client(&regtest_manager, &recipient, 15)
            .await
            .unwrap();

        // 4. Send a transaction to both external t-addr and external z addr and mine it
        let sent_zvalue = 80_000;
        let sent_zmemo = "Ext z";
        let sent_transaction_id = from_inputs::quick_send(
            &recipient,
            vec![(
                &get_base_address_macro!(faucet, "sapling"),
                sent_zvalue,
                Some(sent_zmemo),
            )],
        )
        .await
        .unwrap();

        zingo_testutils::increase_height_and_wait_for_client(&regtest_manager, &recipient, 5)
            .await
            .unwrap();

        let notes_before = recipient.do_list_notes(true).await;
        let list_before = recipient.do_list_transactions().await;
        let requested_txid = sent_transaction_id.first();
        let witness_before = recipient
            .wallet
            .transaction_context
            .transaction_metadata_set
            .read()
            .await
            .witness_trees()
            .unwrap()
            .witness_tree_orchard
            .witness_at_checkpoint_depth(
                recipient
                    .wallet
                    .transaction_context
                    .transaction_metadata_set
                    .read()
                    .await
                    .transaction_records_by_id
                    .get(requested_txid)
                    .unwrap()
                    .orchard_notes
                    .first()
                    .unwrap()
                    .witnessed_position
                    .unwrap(),
                0,
            );

        // 5. Now, we'll manually remove some of the blocks in the wallet, pretending that the sync was aborted in the middle.
        // We'll remove the top 20 blocks, so now the wallet only has the first 3 blocks
        recipient.wallet.blocks.write().await.drain(0..20);
        assert_eq!(recipient.wallet.last_synced_height().await, 5);

        // 6. Do a sync again
        recipient.do_sync(true).await.unwrap();
        assert_eq!(recipient.wallet.last_synced_height().await, 25);

        // 7. Should be exactly the same
        let notes_after = recipient.do_list_notes(true).await;
        let list_after = recipient.do_list_transactions().await;
        let witness_after = recipient
            .wallet
            .transaction_context
            .transaction_metadata_set
            .read()
            .await
            .witness_trees()
            .unwrap()
            .witness_tree_orchard
            .witness_at_checkpoint_depth(
                recipient
                    .wallet
                    .transaction_context
                    .transaction_metadata_set
                    .read()
                    .await
                    .transaction_records_by_id
                    .get(requested_txid)
                    .unwrap()
                    .orchard_notes
                    .first()
                    .unwrap()
                    .witnessed_position
                    .unwrap(),
                0,
            );

        assert_eq!(notes_before, notes_after);
        assert_eq!(list_before, list_after);
        assert_eq!(witness_before.unwrap(), witness_after.unwrap());
    }
    #[tokio::test]
    async fn mempool_spends_correctly_marked_pending_spent() {
        let (_regtest_manager, _cph, _faucet, recipient, _txid) =
            scenarios::faucet_funded_recipient_default(1_000_000).await;
        from_inputs::send(
            &recipient,
            vec![(
                &get_base_address_macro!(recipient, "sapling"),
                100_000,
                None,
            )],
        )
        .await
        .unwrap();
        let recipient_saved = recipient.export_save_buffer_async().await.unwrap();
        let recipient_loaded = std::sync::Arc::new(
            LightClient::read_wallet_from_buffer_async(recipient.config(), &recipient_saved[..])
                .await
                .unwrap(),
        );
        LightClient::start_mempool_monitor(recipient_loaded.clone());
        // This seems to be long enough for the mempool monitor to kick in.
        // One second is insufficient. Even if this fails, this can only ever be
        // a false negative, giving us a balance of 100_000. Still, could be improved.
        tokio::time::sleep(Duration::from_secs(5)).await;
        assert_eq!(
            recipient_loaded.do_balance().await.orchard_balance,
            Some(890_000)
        );
    }
    #[ignore]
    #[tokio::test]
    async fn timed_sync_interrupt() {
        let (regtest_manager, _cph, faucet, recipient) =
            scenarios::faucet_recipient_default().await;
        for i in 1..4 {
            let _ = faucet.do_sync(false).await;
            from_inputs::send(
                &faucet,
                vec![(&get_base_address_macro!(recipient, "sapling"), 10_100, None)],
            )
            .await
            .unwrap();
            let chainwait: u32 = 6;
            let amount: u64 = u64::from(chainwait * i);
            zingo_testutils::increase_server_height(&regtest_manager, chainwait).await;
            let _ = recipient.do_sync(false).await;
            from_inputs::send(
                &recipient,
                vec![(&get_base_address_macro!(recipient, "unified"), amount, None)],
            )
            .await
            .unwrap();
        }
        zingo_testutils::increase_server_height(&regtest_manager, 1).await;

        let _synciiyur = recipient.do_sync(false).await;
        // let summ_sim = recipient.do_list_txsummaries().await;
        let bala_sim = recipient.do_balance().await;

        recipient.clear_state().await;
        dbg!("finished basic sync. restarting for interrupted data");
        let timeout = 28;
        let race_condition =
            zingo_testutils::interrupts::sync_with_timeout_millis(&recipient, timeout).await;
        match race_condition {
            Ok(_) => {
                println!("synced in less than {} millis ", timeout);
                dbg!("syncedd");
            }
            Err(_) => {
                println!("interrupted after {} millis ", timeout);
                dbg!("interruptedidd!");
            }
        }

        // let summ_int = recipient.do_list_txsummaries().await;
        // let bala_int = recipient.do_balance().await;
        let _synciiyur = recipient.do_sync(false).await;
        // let summ_syn = recipient.do_list_txsummaries().await;
        let bala_syn = recipient.do_balance().await;

        dbg!(
            &recipient
                .wallet
                .transaction_context
                .transaction_metadata_set
                .read()
                .await
                .transaction_records_by_id
        );

        assert_eq!(bala_sim, bala_syn);
    }
    async fn load_wallet_from_data_and_assert(
        data: &[u8],
        expected_balance: u64,
        num_addresses: usize,
    ) {
        let config = zingoconfig::ZingoConfig::build(ChainType::Testnet)
            .set_lightwalletd_uri(
                ("https://zcash.mysideoftheweb.com:19067")
                    .parse::<http::Uri>()
                    .unwrap(),
            )
            .create();
        let wallet = LightWallet::read_internal(data, &config)
            .await
            .map_err(|e| format!("Cannot deserialize LightWallet file!: {}", e))
            .unwrap();

        let expected_mnemonic = (
            Mnemonic::from_phrase(CHIMNEY_BETTER_SEED.to_string()).unwrap(),
            0,
        );
        assert_eq!(wallet.mnemonic(), Some(&expected_mnemonic));

        let expected_wc =
            WalletCapability::new_from_phrase(&config, &expected_mnemonic.0, expected_mnemonic.1)
                .unwrap();
        let wc = wallet.wallet_capability();

        // We don't want the WalletCapability to impl. `Eq` (because it stores secret keys)
        // so we have to compare each component instead

        // Compare Orchard
        let Capability::Spend(orchard_sk) = &wc.orchard else {
            panic!("Expected Orchard Spending Key");
        };
        assert_eq!(
            orchard_sk.to_bytes(),
            orchard::keys::SpendingKey::try_from(&expected_wc)
                .unwrap()
                .to_bytes()
        );

        // Compare Sapling
        let Capability::Spend(sapling_sk) = &wc.sapling else {
            panic!("Expected Sapling Spending Key");
        };
        assert_eq!(
            sapling_sk,
            &zcash_client_backend::keys::sapling::ExtendedSpendingKey::try_from(&expected_wc)
                .unwrap()
        );

        // Compare transparent
        let Capability::Spend(transparent_sk) = &wc.transparent else {
            panic!("Expected transparent extended private key");
        };
        assert_eq!(
            transparent_sk,
            &ExtendedPrivKey::try_from(&expected_wc).unwrap()
        );

        assert_eq!(wc.addresses().len(), num_addresses);
        for addr in wc.addresses().iter() {
            assert!(addr.orchard().is_some());
            assert!(addr.sapling().is_some());
            assert!(addr.transparent().is_some());
        }

        let client = LightClient::create_from_wallet_async(wallet, config)
            .await
            .unwrap();
        let balance = client.do_balance().await;
        assert_eq!(balance.orchard_balance, Some(expected_balance));
        if expected_balance > 0 {
            let _ = from_inputs::quick_send(
                &client,
                vec![(&get_base_address_macro!(client, "sapling"), 11011, None)],
            )
            .await
            .unwrap();
            let _ = client.do_sync(true).await.unwrap();
            let _ = from_inputs::quick_send(
                &client,
                vec![(&get_base_address_macro!(client, "transparent"), 28000, None)],
            )
            .await
            .unwrap();
        }
    }

    #[tokio::test]
    async fn load_wallet_from_v26_dat_file() {
        // We test that the LightWallet can be read from v26 .dat file
        // Changes in version 27:
        //   - The wallet does not have to have a mnemonic.
        //     Absence of mnemonic is represented by an empty byte vector in v27.
        //     v26 serialized wallet is always loaded with `Some(mnemonic)`.
        //   - The wallet capabilities can be restricted from spending to view-only or none.
        //     We introduce `Capability` type represent different capability types in v27.
        //     v26 serialized wallet is always loaded with `Capability::Spend(sk)`.

        // A testnet wallet initiated with
        // --seed "chimney better bulb horror rebuild whisper improve intact letter giraffe brave rib appear bulk aim burst snap salt hill sad merge tennis phrase raise"
        // with 3 addresses containing all receivers.
        // including orchard and sapling transactions
        let data = include_bytes!("zingo-wallet-v26.dat");

        load_wallet_from_data_and_assert(data, 0, 3).await;
    }

    #[ignore = "flakey test"]
    #[tokio::test]
    async fn load_wallet_from_v26_2_dat_file() {
        // We test that the LightWallet can be read from v26 .dat file
        // Changes in version 27:
        //   - The wallet does not have to have a mnemonic.
        //     Absence of mnemonic is represented by an empty byte vector in v27.
        //     v26 serialized wallet is always loaded with `Some(mnemonic)`.
        //   - The wallet capabilities can be restricted from spending to view-only or none.
        //     We introduce `Capability` type represent different capability types in v27.
        //     v26 serialized wallet is always loaded with `Capability::Spend(sk)`.

        // A testnet wallet initiated with
        // --seed "chimney better bulb horror rebuild whisper improve intact letter giraffe brave rib appear bulk aim burst snap salt hill sad merge tennis phrase raise"
        // with 3 addresses containing all receivers.
        // including orchard and sapling transactions
        let data = include_bytes!("zingo-wallet-v26-2.dat");

        load_wallet_from_data_and_assert(data, 10177826, 1).await;
    }

    #[ignore = "flakey test"]
    #[tokio::test]
    async fn load_wallet_from_v28_dat_file() {
        // We test that the LightWallet can be read from v28 .dat file
        // --seed "chimney better bulb horror rebuild whisper improve intact letter giraffe brave rib appear bulk aim burst snap salt hill sad merge tennis phrase raise"
        // with 3 addresses containing all receivers.
        let data = include_bytes!("zingo-wallet-v28.dat");

        load_wallet_from_data_and_assert(data, 10342837, 3).await;
    }
}

mod basic_transactions {
    use zcash_client_backend::PoolType;
    use zingo_testutils::{get_base_address_macro, lightclient::from_inputs, scenarios};

    #[tokio::test]
    async fn send_and_sync_with_multiple_notes_no_panic() {
        let (regtest_manager, _cph, faucet, recipient) =
            scenarios::faucet_recipient_default().await;

        let recipient_addr_ua = get_base_address_macro!(recipient, "unified");
        let faucet_addr_ua = get_base_address_macro!(faucet, "unified");

        zingo_testutils::generate_n_blocks_return_new_height(&regtest_manager, 2)
            .await
            .unwrap();

        recipient.do_sync(true).await.unwrap();
        faucet.do_sync(true).await.unwrap();

        for _ in 0..2 {
            from_inputs::send(&faucet, vec![(recipient_addr_ua.as_str(), 40_000, None)])
                .await
                .unwrap();
        }

        zingo_testutils::generate_n_blocks_return_new_height(&regtest_manager, 1)
            .await
            .unwrap();

        recipient.do_sync(true).await.unwrap();
        faucet.do_sync(true).await.unwrap();
        from_inputs::send(&recipient, vec![(faucet_addr_ua.as_str(), 50_000, None)])
            .await
            .unwrap();

        zingo_testutils::generate_n_blocks_return_new_height(&regtest_manager, 1)
            .await
            .unwrap();

        recipient.do_sync(true).await.unwrap();
        faucet.do_sync(true).await.unwrap();
    }

    #[tokio::test]
    async fn standard_send_fees() {
        let (regtest_manager, _cph, faucet, recipient) =
            scenarios::faucet_recipient_default().await;

        let txid1 = from_inputs::quick_send(
            &faucet,
            vec![(
                get_base_address_macro!(recipient, "unified").as_str(),
                40_000,
                None,
            )],
        )
        .await
        .unwrap();

        let txid2 = from_inputs::quick_send(
            &faucet,
            vec![(
                get_base_address_macro!(recipient, "sapling").as_str(),
                40_000,
                None,
            )],
        )
        .await
        .unwrap();

        let txid3 = from_inputs::quick_send(
            &faucet,
            vec![(
                get_base_address_macro!(recipient, "transparent").as_str(),
                40_000,
                None,
            )],
        )
        .await
        .unwrap();

        zingo_testutils::generate_n_blocks_return_new_height(&regtest_manager, 1)
            .await
            .unwrap();

        faucet.do_sync(true).await.unwrap();
        recipient.do_sync(true).await.unwrap();

        println!(
            "Transaction Inputs:\n{:?}",
            zingo_testutils::tx_inputs(&faucet, txid1.first().to_string().as_str()).await
        );
        println!(
            "Transaction Outputs:\n{:?}",
            zingo_testutils::tx_outputs(&recipient, txid1.first().to_string().as_str()).await
        );
        println!(
            "Transaction Change:\n{:?}",
            zingo_testutils::tx_outputs(&faucet, txid1.first().to_string().as_str()).await
        );

        let tx_actions_txid1 = zingo_testutils::tx_actions(
            &faucet,
            Some(&recipient),
            txid1.first().to_string().as_str(),
        )
        .await;
        println!("Transaction Actions:\n{:?}", tx_actions_txid1);

        let calculated_fee_txid1 =
            zingo_testutils::total_tx_value(&faucet, txid1.first().to_string().as_str()).await
                - 40_000;
        println!("Fee Paid: {}", calculated_fee_txid1);

        let expected_fee_txid1 = 5000
            * (std::cmp::max(
                2,
                tx_actions_txid1.transparent_tx_actions
                    + tx_actions_txid1.sapling_tx_actions
                    + tx_actions_txid1.orchard_tx_actions,
            ));
        println!("Expected Fee: {}", expected_fee_txid1);

        assert_eq!(calculated_fee_txid1, expected_fee_txid1 as u64);

        println!(
            "Transaction Inputs:\n{:?}",
            zingo_testutils::tx_inputs(&faucet, txid2.first().to_string().as_str()).await
        );
        println!(
            "Transaction Outputs:\n{:?}",
            zingo_testutils::tx_outputs(&recipient, txid2.first().to_string().as_str()).await
        );
        println!(
            "Transaction Change:\n{:?}",
            zingo_testutils::tx_outputs(&faucet, txid2.first().to_string().as_str()).await
        );

        let tx_actions_txid2 = zingo_testutils::tx_actions(
            &faucet,
            Some(&recipient),
            txid2.first().to_string().as_str(),
        )
        .await;
        println!("Transaction Actions:\n{:?}", tx_actions_txid2);

        let calculated_fee_txid2 =
            zingo_testutils::total_tx_value(&faucet, txid2.first().to_string().as_str()).await
                - 40_000;
        println!("Fee Paid: {}", calculated_fee_txid2);

        let expected_fee_txid2 = 5000
            * (std::cmp::max(
                2,
                tx_actions_txid2.transparent_tx_actions
                    + tx_actions_txid2.sapling_tx_actions
                    + tx_actions_txid2.orchard_tx_actions,
            ));
        println!("Expected Fee: {}", expected_fee_txid2);

        assert_eq!(calculated_fee_txid2, expected_fee_txid2 as u64);

        println!(
            "Transaction Inputs:\n{:?}",
            zingo_testutils::tx_inputs(&faucet, txid3.first().to_string().as_str()).await
        );
        println!(
            "Transaction Outputs:\n{:?}",
            zingo_testutils::tx_outputs(&recipient, txid3.first().to_string().as_str()).await
        );
        println!(
            "Transaction Change:\n{:?}",
            zingo_testutils::tx_outputs(&faucet, txid3.first().to_string().as_str()).await
        );

        let tx_actions_txid3 = zingo_testutils::tx_actions(
            &faucet,
            Some(&recipient),
            txid3.first().to_string().as_str(),
        )
        .await;
        println!("Transaction Actions:\n{:?}", tx_actions_txid3);

        let calculated_fee_txid3 =
            zingo_testutils::total_tx_value(&faucet, txid3.first().to_string().as_str()).await
                - 40_000;
        println!("Fee Paid: {}", calculated_fee_txid3);

        let expected_fee_txid3 = 5000
            * (std::cmp::max(
                2,
                tx_actions_txid3.transparent_tx_actions
                    + tx_actions_txid3.sapling_tx_actions
                    + tx_actions_txid3.orchard_tx_actions,
            ));
        println!("Expected Fee: {}", expected_fee_txid3);

        assert_eq!(calculated_fee_txid3, expected_fee_txid3 as u64);

        let txid4 = from_inputs::quick_send(
            &recipient,
            vec![(
                get_base_address_macro!(faucet, "transparent").as_str(),
                60_000,
                None,
            )],
        )
        .await
        .unwrap();

        zingo_testutils::generate_n_blocks_return_new_height(&regtest_manager, 1)
            .await
            .unwrap();

        faucet.do_sync(true).await.unwrap();
        recipient.do_sync(true).await.unwrap();

        println!(
            "Transaction Inputs:\n{:?}",
            zingo_testutils::tx_inputs(&recipient, txid4.first().to_string().as_str()).await
        );
        println!(
            "Transaction Outputs:\n{:?}",
            zingo_testutils::tx_outputs(&faucet, txid4.first().to_string().as_str()).await
        );
        println!(
            "Transaction Change:\n{:?}",
            zingo_testutils::tx_outputs(&recipient, txid4.first().to_string().as_str()).await
        );

        let tx_actions_txid4 = zingo_testutils::tx_actions(
            &recipient,
            Some(&faucet),
            txid4.first().to_string().as_str(),
        )
        .await;
        println!("Transaction Actions:\n{:?}", tx_actions_txid4);

        let calculated_fee_txid4 =
            zingo_testutils::total_tx_value(&recipient, txid4.first().to_string().as_str()).await
                - 60_000;
        println!("Fee Paid: {}", calculated_fee_txid4);

        let expected_fee_txid4 = 5000
            * (std::cmp::max(
                2,
                tx_actions_txid4.transparent_tx_actions
                    + tx_actions_txid4.sapling_tx_actions
                    + tx_actions_txid4.orchard_tx_actions,
            ));
        println!("Expected Fee: {}", expected_fee_txid4);

        assert_eq!(calculated_fee_txid4, expected_fee_txid4 as u64);
    }

    #[tokio::test]
    async fn dust_send_fees() {
        let (regtest_manager, _cph, faucet, recipient) =
            scenarios::faucet_recipient_default().await;

        let txid1 = from_inputs::quick_send(
            &faucet,
            vec![(
                get_base_address_macro!(recipient, "unified").as_str(),
                0,
                None,
            )],
        )
        .await
        .unwrap();

        zingo_testutils::generate_n_blocks_return_new_height(&regtest_manager, 1)
            .await
            .unwrap();

        faucet.do_sync(true).await.unwrap();
        recipient.do_sync(true).await.unwrap();

        println!(
            "Transaction Inputs:\n{:?}",
            zingo_testutils::tx_inputs(&faucet, txid1.first().to_string().as_str()).await
        );
        println!(
            "Transaction Outputs:\n{:?}",
            zingo_testutils::tx_outputs(&recipient, txid1.first().to_string().as_str()).await
        );
        println!(
            "Transaction Change:\n{:?}",
            zingo_testutils::tx_outputs(&faucet, txid1.first().to_string().as_str()).await
        );

        let tx_actions_txid1 = zingo_testutils::tx_actions(
            &faucet,
            Some(&recipient),
            txid1.first().to_string().as_str(),
        )
        .await;
        println!("Transaction Actions:\n{:?}", tx_actions_txid1);

        let calculated_fee_txid1 =
            zingo_testutils::total_tx_value(&faucet, txid1.first().to_string().as_str()).await;
        println!("Fee Paid: {}", calculated_fee_txid1);

        let expected_fee_txid1 = 5000
            * (std::cmp::max(
                2,
                tx_actions_txid1.transparent_tx_actions
                    + tx_actions_txid1.sapling_tx_actions
                    + tx_actions_txid1.orchard_tx_actions,
            ));
        println!("Expected Fee: {}", expected_fee_txid1);

        assert_eq!(calculated_fee_txid1, expected_fee_txid1 as u64);
    }

    #[tokio::test]
    async fn shield_send_fees() {
        let (regtest_manager, _cph, faucet, recipient) =
            scenarios::faucet_recipient_default().await;

        from_inputs::send(
            &faucet,
            vec![(
                get_base_address_macro!(recipient, "transparent").as_str(),
                40_000,
                None,
            )],
        )
        .await
        .unwrap();

        zingo_testutils::generate_n_blocks_return_new_height(&regtest_manager, 1)
            .await
            .unwrap();

        faucet.do_sync(true).await.unwrap();
        recipient.do_sync(true).await.unwrap();

<<<<<<< HEAD
        let txid1 = recipient.quick_shield().await.unwrap();
=======
        let txid1 = from_inputs::shield(
            &recipient,
            &[PoolType::Transparent],
            Some(&get_base_address_macro!(recipient, "unified")),
        )
        .await
        .unwrap();
>>>>>>> 99806780

        zingo_testutils::generate_n_blocks_return_new_height(&regtest_manager, 1)
            .await
            .unwrap();

        faucet.do_sync(true).await.unwrap();
        recipient.do_sync(true).await.unwrap();

        println!(
            "Transaction Inputs:\n{:?}",
            zingo_testutils::tx_inputs(&recipient, txid1.first().to_string().as_str()).await
        );
        println!(
            "Transaction Outputs:\n{:?}",
            zingo_testutils::tx_outputs(&recipient, txid1.first().to_string().as_str()).await
        );

        let tx_actions_txid1 =
            zingo_testutils::tx_actions(&recipient, None, txid1.first().to_string().as_str()).await;
        println!("Transaction Actions:\n{:?}", tx_actions_txid1);

        let calculated_fee_txid1 =
            zingo_testutils::total_tx_value(&recipient, txid1.first().to_string().as_str()).await;
        println!("Fee Paid: {}", calculated_fee_txid1);

        let expected_fee_txid1 = 5000
            * (std::cmp::max(
                2,
                tx_actions_txid1.transparent_tx_actions
                    + tx_actions_txid1.sapling_tx_actions
                    + tx_actions_txid1.orchard_tx_actions,
            ));
        println!("Expected Fee: {}", expected_fee_txid1);

        assert_eq!(calculated_fee_txid1, expected_fee_txid1 as u64);

        from_inputs::send(
            &faucet,
            vec![(
                get_base_address_macro!(recipient, "transparent").as_str(),
                40_000,
                None,
            )],
        )
        .await
        .unwrap();

        zingo_testutils::generate_n_blocks_return_new_height(&regtest_manager, 1)
            .await
            .unwrap();

        faucet.do_sync(true).await.unwrap();
        recipient.do_sync(true).await.unwrap();

<<<<<<< HEAD
        let txid2 = recipient.quick_shield().await.unwrap();
=======
        let txid2 = from_inputs::shield(
            &recipient,
            &[PoolType::Transparent],
            Some(&get_base_address_macro!(recipient, "sapling")),
        )
        .await
        .unwrap();
>>>>>>> 99806780

        zingo_testutils::generate_n_blocks_return_new_height(&regtest_manager, 1)
            .await
            .unwrap();

        faucet.do_sync(true).await.unwrap();
        recipient.do_sync(true).await.unwrap();

        println!(
            "Transaction Inputs:\n{:?}",
            zingo_testutils::tx_inputs(&recipient, txid2.first().to_string().as_str()).await
        );
        println!(
            "Transaction Outputs:\n{:?}",
            zingo_testutils::tx_outputs(&recipient, txid2.first().to_string().as_str()).await
        );

        let tx_actions_txid2 =
            zingo_testutils::tx_actions(&recipient, None, txid2.first().to_string().as_str()).await;
        println!("Transaction Actions:\n{:?}", tx_actions_txid2);

        let calculated_fee_txid2 =
            zingo_testutils::total_tx_value(&recipient, txid2.first().to_string().as_str()).await;
        println!("Fee Paid: {}", calculated_fee_txid2);

        let expected_fee_txid2 = 5000
            * (std::cmp::max(
                2,
                tx_actions_txid2.transparent_tx_actions
                    + tx_actions_txid2.sapling_tx_actions
                    + tx_actions_txid2.orchard_tx_actions,
            ));
        println!("Expected Fee: {}", expected_fee_txid2);

        assert_eq!(calculated_fee_txid2, expected_fee_txid2 as u64);
    }
}

#[tokio::test]
async fn proxy_server_worky() {
    zingo_testutils::check_proxy_server_works().await
}<|MERGE_RESOLUTION|>--- conflicted
+++ resolved
@@ -149,13 +149,9 @@
             .await
             .unwrap();
         let preshield_utxos = dbg!(recipient.wallet.get_utxos().await);
-<<<<<<< HEAD
-        recipient.quick_shield().await.unwrap();
-=======
         from_inputs::shield(&recipient, &[PoolType::Transparent], None)
             .await
             .unwrap();
->>>>>>> 99806780
         let postshield_utxos = dbg!(recipient.wallet.get_utxos().await);
         assert_eq!(preshield_utxos[0].address, postshield_utxos[0].address);
         assert_eq!(
@@ -655,13 +651,7 @@
         increase_height_and_wait_for_client(&regtest_manager, &faucet, 100)
             .await
             .unwrap();
-<<<<<<< HEAD
         faucet.quick_shield().await.unwrap();
-=======
-        from_inputs::shield(&faucet, &[PoolType::Transparent], None)
-            .await
-            .unwrap();
->>>>>>> 99806780
     }
     #[tokio::test]
     async fn mine_to_transparent_and_propose_shielding() {
@@ -1175,26 +1165,10 @@
             serde_json::to_string_pretty(&recipient.do_balance().await).unwrap()
         );
 
-<<<<<<< HEAD
         assert!(matches!(
             recipient.quick_shield().await,
             Err(QuickShieldError::Propose(_))
         ));
-=======
-        assert_eq!(
-            from_inputs::shield(
-                &recipient,
-                &[PoolType::Shielded(ShieldedProtocol::Sapling)],
-                None
-            )
-            .await,
-            Err(
-                "Not enough transparent/sapling balance to shield. Have 100 zats, \
-        need more than 10000 zats to cover tx fee"
-                    .to_string()
-            )
-        );
->>>>>>> 99806780
 
         let sapling_enough_for_fee = 10_100;
         faucet.do_sync(false).await.unwrap();
@@ -1212,20 +1186,7 @@
         zingo_testutils::increase_height_and_wait_for_client(&regtest_manager, &recipient, 1)
             .await
             .unwrap();
-<<<<<<< HEAD
         recipient.quick_shield().await.unwrap();
-=======
-        from_inputs::shield(
-            &recipient,
-            &[
-                PoolType::Shielded(ShieldedProtocol::Sapling),
-                PoolType::Transparent,
-            ],
-            None,
-        )
-        .await
-        .unwrap();
->>>>>>> 99806780
 
         // The exact same thing again, but with pre-existing orchard funds
         // already in the shielding wallet
@@ -1244,20 +1205,7 @@
         zingo_testutils::increase_height_and_wait_for_client(&regtest_manager, &recipient, 1)
             .await
             .unwrap();
-<<<<<<< HEAD
         recipient.quick_shield().await.unwrap();
-=======
-        from_inputs::shield(
-            &recipient,
-            &[
-                PoolType::Shielded(ShieldedProtocol::Sapling),
-                PoolType::Transparent,
-            ],
-            None,
-        )
-        .await
-        .unwrap();
->>>>>>> 99806780
 
         println!(
             "{}",
@@ -1276,17 +1224,7 @@
             .await
             .unwrap();
         check_client_balances!(faucet, o: 0 s: 3_500_000_000u64 t: 0);
-<<<<<<< HEAD
         faucet.quick_shield().await.unwrap();
-=======
-        from_inputs::shield(
-            &faucet,
-            &[PoolType::Shielded(ShieldedProtocol::Sapling)],
-            None,
-        )
-        .await
-        .unwrap();
->>>>>>> 99806780
         increase_height_and_wait_for_client(&regtest_manager, &faucet, 1)
             .await
             .unwrap();
@@ -1310,20 +1248,7 @@
         zingo_testutils::increase_height_and_wait_for_client(regtest_manager, recipient, 1)
             .await
             .unwrap();
-<<<<<<< HEAD
         recipient.quick_shield().await.unwrap();
-=======
-        from_inputs::shield(
-            &recipient,
-            &[
-                PoolType::Shielded(ShieldedProtocol::Sapling),
-                PoolType::Transparent,
-            ],
-            None,
-        )
-        .await
-        .unwrap();
->>>>>>> 99806780
         zingo_testutils::increase_height_and_wait_for_client(regtest_manager, recipient, 1)
             .await
             .unwrap();
@@ -2096,13 +2021,8 @@
             faucet_funding_txid.first().to_string()
         );
         assert_eq!(
-<<<<<<< HEAD
-            notes["pending_sapling_notes"][0]["unconfirmed_spent"],
+            notes["pending_sapling_notes"][0]["pending_spent"],
             sent_transaction_id.first().to_string()
-=======
-            notes["pending_sapling_notes"][0]["pending_spent"],
-            sent_transaction_id
->>>>>>> 99806780
         );
         assert!(notes["pending_sapling_notes"][0]["spent"].is_null());
         assert!(notes["pending_sapling_notes"][0]["spent_at_height"].is_null());
@@ -3172,13 +3092,7 @@
             .unwrap();
         bump_and_check!(o: 0 s: 0 t: 50_000);
 
-<<<<<<< HEAD
         pool_migration_client.quick_shield().await.unwrap();
-=======
-        from_inputs::shield(&pool_migration_client, &[PoolType::Transparent], None)
-            .await
-            .unwrap();
->>>>>>> 99806780
         bump_and_check!(o: 40_000 s: 0 t: 0);
 
         // 2 Test of a send from a sapling only client to its own unified address
@@ -3187,17 +3101,7 @@
             .unwrap();
         bump_and_check!(o: 40_000 s: 50_000 t: 0);
 
-<<<<<<< HEAD
         pool_migration_client.quick_shield().await.unwrap();
-=======
-        from_inputs::shield(
-            &pool_migration_client,
-            &[PoolType::Shielded(ShieldedProtocol::Sapling)],
-            None,
-        )
-        .await
-        .unwrap();
->>>>>>> 99806780
         bump_and_check!(o: 80_000 s: 0 t: 0);
 
         // 3 Test of an orchard-only client to itself
@@ -3215,13 +3119,7 @@
         .unwrap();
         bump_and_check!(o: 0 s: 30_000 t: 30_000);
 
-<<<<<<< HEAD
         pool_migration_client.quick_shield().await.unwrap();
-=======
-        from_inputs::shield(&pool_migration_client, &[PoolType::Transparent], None)
-            .await
-            .unwrap();
->>>>>>> 99806780
         from_inputs::send(&pool_migration_client, vec![(&pmc_unified, 20_000, None)])
             .await
             .unwrap();
@@ -3233,13 +3131,7 @@
             .unwrap();
         bump_and_check!(o: 10_000 s: 0 t: 20_000);
 
-<<<<<<< HEAD
         pool_migration_client.quick_shield().await.unwrap();
-=======
-        from_inputs::shield(&pool_migration_client, &[PoolType::Transparent], None)
-            .await
-            .unwrap();
->>>>>>> 99806780
         bump_and_check!(o: 20_000 s: 0 t: 0);
 
         // 6 sapling and orchard to orchard
@@ -3262,13 +3154,7 @@
         .unwrap();
         bump_and_check!(o: 30_000 s: 20_000 t: 20_000);
 
-<<<<<<< HEAD
         pool_migration_client.quick_shield().await.unwrap();
-=======
-        from_inputs::shield(&pool_migration_client, &[PoolType::Transparent], None)
-            .await
-            .unwrap();
->>>>>>> 99806780
         from_inputs::send(&pool_migration_client, vec![(&pmc_unified, 40_000, None)])
             .await
             .unwrap();
@@ -4109,17 +3995,7 @@
         faucet.do_sync(true).await.unwrap();
         recipient.do_sync(true).await.unwrap();
 
-<<<<<<< HEAD
         let txid1 = recipient.quick_shield().await.unwrap();
-=======
-        let txid1 = from_inputs::shield(
-            &recipient,
-            &[PoolType::Transparent],
-            Some(&get_base_address_macro!(recipient, "unified")),
-        )
-        .await
-        .unwrap();
->>>>>>> 99806780
 
         zingo_testutils::generate_n_blocks_return_new_height(&regtest_manager, 1)
             .await
@@ -4174,17 +4050,7 @@
         faucet.do_sync(true).await.unwrap();
         recipient.do_sync(true).await.unwrap();
 
-<<<<<<< HEAD
         let txid2 = recipient.quick_shield().await.unwrap();
-=======
-        let txid2 = from_inputs::shield(
-            &recipient,
-            &[PoolType::Transparent],
-            Some(&get_base_address_macro!(recipient, "sapling")),
-        )
-        .await
-        .unwrap();
->>>>>>> 99806780
 
         zingo_testutils::generate_n_blocks_return_new_height(&regtest_manager, 1)
             .await
