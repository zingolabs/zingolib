#![forbid(unsafe_code)]

use bip0039::Mnemonic;
use json::JsonValue;
use orchard::tree::MerkleHashOrchard;
use shardtree::store::memory::MemoryShardStore;
use shardtree::ShardTree;
use std::{fs::File, path::Path, str::FromStr, time::Duration};
use zcash_address::unified::Fvk;
use zcash_client_backend::encoding::encode_payment_address;
use zcash_primitives::{
    consensus::{BlockHeight, Parameters},
    memo::Memo,
    memo::MemoBytes,
    transaction::{fees::zip317::MINIMUM_FEE, TxId},
};
use zingo_testutils::{
<<<<<<< HEAD
    self, build_fvk_client, increase_height_and_wait_for_client, paths::get_cargo_manifest_dir,
    scenarios,
=======
    build_fvk_client, check_transaction_equality, increase_height_and_wait_for_client,
    regtest::get_cargo_manifest_dir, scenarios,
>>>>>>> 0d73cd34
};
use zingoconfig::{ChainType, RegtestNetwork, ZingoConfig, MAX_REORG};
use zingolib::{
    check_client_balances, get_base_address,
    lightclient::{LightClient, PoolBalances},
    testvectors::{
        self, block_rewards,
        seeds::{CHIMNEY_BETTER_SEED, HOSPITAL_MUSEUM_SEED},
        BASE_HEIGHT,
    },
    wallet::{
        data::{COMMITMENT_TREE_LEVELS, MAX_SHARD_LEVEL},
        keys::{
            extended_transparent::ExtendedPrivKey,
            unified::{Capability, WalletCapability},
        },
        LightWallet, Pool,
    },
};

fn extract_value_as_u64(input: &JsonValue) -> u64 {
    let note = &input["value"].as_fixed_point_u64(0).unwrap();
    *note
}
fn check_expected_balance_with_fvks(
    fvks: &Vec<&Fvk>,
    balance: PoolBalances,
    o_expect: u64,
    s_expect: u64,
    t_expect: u64,
) {
    for fvk in fvks {
        match fvk {
            Fvk::Sapling(_) => {
                assert_eq!(balance.sapling_balance.unwrap(), s_expect);
                assert_eq!(balance.verified_sapling_balance.unwrap(), s_expect);
                assert_eq!(balance.unverified_sapling_balance.unwrap(), s_expect);
            }
            Fvk::Orchard(_) => {
                assert_eq!(balance.orchard_balance.unwrap(), o_expect);
                assert_eq!(balance.verified_orchard_balance.unwrap(), o_expect);
                assert_eq!(balance.unverified_orchard_balance.unwrap(), o_expect);
            }
            Fvk::P2pkh(_) => {
                assert_eq!(balance.transparent_balance.unwrap(), t_expect);
            }
            _ => panic!(),
        }
    }
}

#[allow(clippy::too_many_arguments)]
fn check_view_capability_bounds(
    balance: &PoolBalances,
    watch_wc: &WalletCapability,
    fvks: &[&Fvk],
    ovk: &Fvk,
    svk: &Fvk,
    tvk: &Fvk,
    sent_o_value: Option<u64>,
    sent_s_value: Option<u64>,
    sent_t_value: Option<u64>,
    notes: &JsonValue,
) {
    //Orchard
    if !fvks.contains(&ovk) {
        assert!(!watch_wc.orchard.can_view());
        assert_eq!(balance.orchard_balance, None);
        assert_eq!(balance.verified_orchard_balance, None);
        assert_eq!(balance.unverified_orchard_balance, None);
        assert_eq!(notes["unspent_orchard_notes"].members().count(), 0);
    } else {
        assert!(watch_wc.orchard.can_view());
        assert_eq!(balance.orchard_balance, sent_o_value);
        assert_eq!(balance.verified_orchard_balance, sent_o_value);
        assert_eq!(balance.unverified_orchard_balance, Some(0));
        // assert 1 Orchard note, or 2 notes if a dummy output is included
        let orchard_notes_count = notes["unspent_orchard_notes"].members().count();
        assert!((1..=2).contains(&orchard_notes_count));
    }
    //Sapling
    if !fvks.contains(&svk) {
        assert!(!watch_wc.sapling.can_view());
        assert_eq!(balance.sapling_balance, None);
        assert_eq!(balance.verified_sapling_balance, None);
        assert_eq!(balance.unverified_sapling_balance, None);
        assert_eq!(notes["unspent_sapling_notes"].members().count(), 0);
    } else {
        assert!(watch_wc.sapling.can_view());
        assert_eq!(balance.sapling_balance, sent_s_value);
        assert_eq!(balance.verified_sapling_balance, sent_s_value);
        assert_eq!(balance.unverified_sapling_balance, Some(0));
        assert_eq!(notes["unspent_sapling_notes"].members().count(), 1);
    }
    if !fvks.contains(&tvk) {
        assert!(!watch_wc.transparent.can_view());
        assert_eq!(balance.transparent_balance, None);
        assert_eq!(notes["utxos"].members().count(), 0);
    } else {
        assert!(watch_wc.transparent.can_view());
        assert_eq!(balance.transparent_balance, sent_t_value);
        assert_eq!(notes["utxos"].members().count(), 1);
    }
}

mod fast {
    use super::*;
    #[tokio::test]
    async fn utxos_are_not_prematurely_confirmed() {
        let (regtest_manager, _cph, faucet, recipient) =
            scenarios::faucet_recipient_default().await;
        faucet
            .do_send(vec![(
                &get_base_address!(recipient, "transparent"),
                100_000,
                None,
            )])
            .await
            .unwrap();
        increase_height_and_wait_for_client(&regtest_manager, &recipient, 1)
            .await
            .unwrap();
        let preshield_utxos = dbg!(recipient.wallet.get_utxos().await);
        recipient
            .do_shield(&[Pool::Transparent], None)
            .await
            .unwrap();
        let postshield_utxos = dbg!(recipient.wallet.get_utxos().await);
        assert_eq!(preshield_utxos[0].address, postshield_utxos[0].address);
        assert_eq!(
            preshield_utxos[0].output_index,
            postshield_utxos[0].output_index
        );
        assert_eq!(preshield_utxos[0].value, postshield_utxos[0].value);
        assert_eq!(preshield_utxos[0].script, postshield_utxos[0].script);
        assert!(preshield_utxos[0].unconfirmed_spent.is_none());
        assert!(postshield_utxos[0].unconfirmed_spent.is_some());
    }
    #[tokio::test]
    async fn send_without_reorg_buffer_blocks_gives_correct_error() {
        let (_regtest_manager, _cph, faucet, mut recipient) =
            scenarios::faucet_recipient_default().await;
        recipient
            .wallet
            .transaction_context
            .config
            .reorg_buffer_offset = 4;
        println!(
            "{}",
            serde_json::to_string_pretty(&recipient.do_balance().await).unwrap()
        );
        assert_eq!(
        recipient
            .do_send(vec![(&get_base_address!(faucet, "unified"), 100_000, None)])
            .await
            .unwrap_err(),
        "The reorg buffer offset has been set to 4 but there are only 1 blocks in the wallet. Please sync at least 4 more blocks before trying again"
    );
    }

    #[tokio::test]
    async fn load_and_parse_different_wallet_versions() {
        let regtest_network = RegtestNetwork::all_upgrades_active();
        let (_sap_wallet, _sap_path, sap_dir) =
            zingo_testutils::get_wallet_nym("sap_only").unwrap();
        let (_loaded_wallet, _) =
            zingo_testutils::load_wallet(sap_dir, ChainType::Regtest(regtest_network)).await;
    }

    #[tokio::test]
    async fn list_transactions_include_foreign() {
        let wallet_nym = format!(
            "{}/tests/data/wallets/missing_data_test/zingo-wallet.dat",
            get_cargo_manifest_dir().to_string_lossy()
        );
        let wallet_path = Path::new(&wallet_nym);
        let wallet_dir = wallet_path.parent().unwrap();
        let (wallet, config) =
            zingo_testutils::load_wallet(wallet_dir.to_path_buf(), ChainType::Mainnet).await;
        let client = LightClient::create_from_wallet(wallet, config);
        let transactions = client.do_list_transactions().await[0].clone();
        //env_logger::init();
        let expected_consumer_ui_note = r#"{
  "amount": 100000,
  "memo": "Enviado desde YWallet, Enviado desde YWallet",
  "block_height": 2060028,
  "unconfirmed": false,
  "datetime": 1682127442,
  "position": 0,
  "txid": "d93fbb42a101ac148b4e610eea1fe519c0131b17d49af53f29b5e35a778145cb",
  "zec_price": null,
  "address": "u1n5zgv8c9px4hfmq7cr9f9t0av6q9nj5dwca9w0z9jxegut65gxs2y4qnx7ppng6k2hyt0asyycqrywalzyasxu2302xt4spfqnkh25nevr3h9exc3clh9tfpr5hyhc9dwee50l0cxm7ajun5xs9ycqhlw8rd39jql8z5zlv9hw4q8azcgpv04dez5547geuvyh8pfzezpw52cg2qknm"
}"#;
        assert_eq!(
            expected_consumer_ui_note,
            json::stringify_pretty(transactions, 2)
        );
    }

    #[tokio::test]
    async fn zcashd_sapling_commitment_tree() {
        //  TODO:  Make this test assert something, what is this a test of?
        //  TODO:  Add doc-comment explaining what constraints this test
        //  enforces
        let (regtest_manager, _cph, _faucet) = scenarios::faucet_default().await;
        let trees = regtest_manager
            .get_cli_handle()
            .args(["z_gettreestate", "1"])
            .output()
            .expect("Couldn't get the trees.");
        let trees = json::parse(&String::from_utf8_lossy(&trees.stdout));
        let pretty_trees = json::stringify_pretty(trees.unwrap(), 4);
        println!("{}", pretty_trees);
    }

    #[tokio::test]
    async fn actual_empty_zcashd_sapling_commitment_tree() {
        // Expectations:
        let sprout_commitments_finalroot =
            "59d2cde5e65c1414c32ba54f0fe4bdb3d67618125286e6a191317917c812c6d7";
        let sapling_commitments_finalroot =
            "3e49b5f954aa9d3545bc6c37744661eea48d7c34e3000d82b7f0010c30f4c2fb";
        let orchard_commitments_finalroot =
            "ae2935f1dfd8a24aed7c70df7de3a668eb7a49b1319880dde2bbd9031ae5d82f";
        let finalstates = "000000";
        // Setup
        let (regtest_manager, _cph, _client) = scenarios::unfunded_client_default().await;
        // Execution:
        let trees = regtest_manager
            .get_cli_handle()
            .args(["z_gettreestate", "1"])
            .output()
            .expect("Couldn't get the trees.");
        let trees = json::parse(&String::from_utf8_lossy(&trees.stdout));
        // Assertions:
        assert_eq!(
            sprout_commitments_finalroot,
            trees.as_ref().unwrap()["sprout"]["commitments"]["finalRoot"]
        );
        assert_eq!(
            sapling_commitments_finalroot,
            trees.as_ref().unwrap()["sapling"]["commitments"]["finalRoot"]
        );
        assert_eq!(
            orchard_commitments_finalroot,
            trees.as_ref().unwrap()["orchard"]["commitments"]["finalRoot"]
        );
        assert_eq!(
            finalstates,
            trees.as_ref().unwrap()["sprout"]["commitments"]["finalState"]
        );
        assert_eq!(
            finalstates,
            trees.as_ref().unwrap()["sapling"]["commitments"]["finalState"]
        );
        assert_eq!(
            finalstates,
            trees.as_ref().unwrap()["orchard"]["commitments"]["finalState"]
        );
        //dbg!(std::process::Command::new("grpcurl").args(["-plaintext", "127.0.0.1:9067"]));
    }

    #[tokio::test]
    async fn unspent_notes_are_not_saved() {
        let regtest_network = RegtestNetwork::all_upgrades_active();
        let (regtest_manager, _cph, faucet, recipient) =
            scenarios::faucet_recipient(Pool::Sapling, regtest_network).await;
        zingo_testutils::increase_height_and_wait_for_client(&regtest_manager, &faucet, 1)
            .await
            .unwrap();

        check_client_balances!(faucet, o: 0 s: 2_500_000_000u64 t: 0u64);
        faucet
            .do_send(vec![(
                get_base_address!(recipient, "unified").as_str(),
                5_000,
                Some(
                    Memo::from_str("this note never makes it to the wallet! or chain")
                        .unwrap()
                        .into(),
                ),
            )])
            .await
            .unwrap();

        assert_eq!(
            faucet.do_list_notes(true).await["unspent_orchard_notes"].len(),
            1
        );
        // Create a new client using the faucet's wallet

        // Create zingo config
        let mut wallet_location = regtest_manager.zingo_datadir;
        wallet_location.pop();
        wallet_location.push("zingo_client_1");
        let zingo_config = ZingoConfig::build(zingoconfig::ChainType::Regtest(regtest_network))
            .set_wallet_dir(wallet_location.clone())
            .create();
        wallet_location.push("zingo-wallet.dat");
        let read_buffer = File::open(wallet_location.clone()).unwrap();

        // Create wallet from faucet zingo-wallet.dat
        let faucet_wallet =
            zingolib::wallet::LightWallet::read_internal(read_buffer, &zingo_config)
                .await
                .unwrap();

        // Create client based on config and wallet of faucet
        let faucet_copy = LightClient::create_from_wallet(faucet_wallet, zingo_config.clone());
        assert_eq!(
            &faucet_copy.do_seed_phrase().await.unwrap(),
            &faucet.do_seed_phrase().await.unwrap()
        ); // Sanity check identity
        assert_eq!(
            faucet.do_list_notes(true).await["unspent_orchard_notes"].len(),
            1
        );
        assert_eq!(
            faucet_copy.do_list_notes(true).await["unspent_orchard_notes"].len(),
            0
        );
        let mut faucet_transactions = faucet.do_list_transactions().await;
        faucet_transactions.pop();
        faucet_transactions.pop();
        let mut faucet_copy_transactions = faucet_copy.do_list_transactions().await;
        faucet_copy_transactions.pop();
        assert_eq!(faucet_transactions, faucet_copy_transactions);
    }

    #[tokio::test]
    async fn diversified_addresses_receive_funds_in_best_pool() {
        let (regtest_manager, _cph, faucet, recipient) =
            scenarios::faucet_recipient_default().await;
        for code in ["o", "zo", "z"] {
            recipient.do_new_address(code).await.unwrap();
        }
        let addresses = recipient.do_addresses().await;
        let address_5000_nonememo_tuples = addresses
            .members()
            .map(|ua| (ua["address"].as_str().unwrap(), 5_000, None))
            .collect::<Vec<(&str, u64, Option<MemoBytes>)>>();
        faucet.do_send(address_5000_nonememo_tuples).await.unwrap();
        zingo_testutils::increase_height_and_wait_for_client(&regtest_manager, &recipient, 1)
            .await
            .unwrap();
        let balance_b = recipient.do_balance().await;
        assert_eq!(
            balance_b,
            PoolBalances {
                sapling_balance: Some(5000),
                verified_sapling_balance: Some(5000),
                spendable_sapling_balance: Some(5000),
                unverified_sapling_balance: Some(0),
                orchard_balance: Some(15000),
                verified_orchard_balance: Some(15000),
                spendable_orchard_balance: Some(15000),
                unverified_orchard_balance: Some(0),
                transparent_balance: Some(0)
            }
        );
        // Unneeded, but more explicit than having _cph be an
        // unused variable
    }

    #[tokio::test]
    async fn diversification_deterministic_and_coherent() {
        let (_regtest_manager, _cph, mut client_builder, regtest_network) =
            scenarios::custom_clients_default().await;
        let seed_phrase = zcash_primitives::zip339::Mnemonic::from_entropy([1; 32])
            .unwrap()
            .to_string();
        let recipient1 = client_builder
            .build_client(seed_phrase, 0, false, regtest_network)
            .await;
        let base_transparent_receiver = "tmS9nbexug7uT8x1cMTLP1ABEyKXpMjR5F1";
        assert_eq!(
            &get_base_address!(recipient1, "transparent"),
            &base_transparent_receiver
        );
        let base_sapling_receiver = "\
        zregtestsapling1lhjvuj4s3ghhccnjaefdzuwp3h3mfluz6tm8h0dsq2ym3f77zsv0wrrszpmaqlezm3kt6ajdvlw";
        assert_eq!(
            &get_base_address!(recipient1, "sapling"),
            &base_sapling_receiver
        );
        // Verify that the provided seed generates the expected uregtest1qtqr46..  unified address (UA)
        let base_unified_address = "\
        uregtest1qtqr46fwkhmdn336uuyvvxyrv0l7trgc0z9clpryx6vtladnpyt4wvq99p59f4rcyuvpmmd0hm4k5vv6j8\
        edj6n8ltk45sdkptlk7rtzlm4uup4laq8ka8vtxzqemj3yhk6hqhuypupzryhv66w65lah9ms03xa8nref7gux2zzhj\
        nfanxnnrnwscmz6szv2ghrurhu3jsqdx25y2yh";
        assert_eq!(
            &get_base_address!(recipient1, "unified"),
            &base_unified_address
        );

        //Verify that 1 increment of diversification with a tz receiver set produces uregtest1m8un60u... UA
        let new_address = recipient1.do_new_address("tzo").await.unwrap();
        let ua_index_1 = recipient1.do_addresses().await[1].clone();
        let ua_address_index_1 = ua_index_1["address"].clone().to_string();
        assert_eq!(&new_address[0].to_string(), &ua_address_index_1);
        let sapling_index_1 = ua_index_1["receivers"]["sapling"].clone().to_string();
        let transparent_index_1 = ua_index_1["receivers"]["transparent"].clone().to_string();
        let ua_address_index_1_match = ua_address_index_1
            == "\
            uregtest1yhu9ke9hung002w5vcez7y6fe7sgqe4rnc3l2tqyz3yqctmtays6peukkhj2lx45urq666h4dpduz0\
            rjzlmky7cuayj285d003futaljg355tz94l6xnklk5kgthe2x942s3qkxedypsadla56fjx4e5nca9672jmxekj\
            pp94ahz0ax963r2v9wwxfzadnzt3fgwa8pytdhcy4l6z0h";
        let sapling_index_1_match = sapling_index_1
        == "zregtestsapling14wl6gy5h2tg528znyrqayfh2sekntk3lvmwsw68wjz2g205t62sv5xeyzvfk4hlxdwd9gh4ws9n";
        let transparent_index_1_match =
            transparent_index_1 == "tmQuMoTTjU3GFfTjrhPiBYihbTVfYmPk5Gr";

        //  Show orchard diversification is working (regardless of other diversifiers, both previous and other-pool).
        let new_orchard_only_address = recipient1.do_new_address("o").await.unwrap();
        let ua_address_index_2 = new_orchard_only_address[0].to_string();
        let ua_2_orchard_match = ua_address_index_2 ==  "\
        uregtest1yyw480060mdzvnfpfayfhackhgh0jjsuq5lfjf9u68hulmn9efdalmz583xlq6pt8lmyylky6p2usx57lfv7tqu9j0tqqs8asq25p49n";
        assert!(
            ua_address_index_1_match && sapling_index_1_match && transparent_index_1_match,
            "\n\
            ua_1, match: {} Observed:\n\
            {}\n\n\
            sapling_1, match: {} Observed:\n\
            {}\n\n\
            transparent_1, match: {} Observed:\n\
            {}\n\n\
            ua_address_index_2, match: {} Observed:\n\
            {}\n
        ",
            ua_address_index_1_match,
            ua_address_index_1,
            sapling_index_1_match,
            sapling_index_1,
            transparent_index_1_match,
            transparent_index_1,
            ua_2_orchard_match,
            ua_address_index_2
        );
    }

    #[tokio::test]
    async fn ensure_taddrs_from_old_seeds_work() {
        let (_regtest_manager, _cph, mut client_builder, regtest_network) =
            scenarios::custom_clients_default().await;
        // The first taddr generated on commit 9e71a14eb424631372fd08503b1bd83ea763c7fb
        let transparent_address = "tmFLszfkjgim4zoUMAXpuohnFBAKy99rr2i";

        let client_b = client_builder
            .build_client(HOSPITAL_MUSEUM_SEED.to_string(), 0, false, regtest_network)
            .await;

        assert_eq!(
            get_base_address!(client_b, "transparent"),
            transparent_address
        );
    }

    #[tokio::test]
    async fn load_wallet_from_v26_dat_file() {
        // We test that the LightWallet can be read from v26 .dat file
        // Changes in version 27:
        //   - The wallet does not have to have a mnemonic.
        //     Absence of mnemonic is represented by an empty byte vector in v27.
        //     v26 serialized wallet is always loaded with `Some(mnemonic)`.
        //   - The wallet capabilities can be restricted from spending to view-only or none.
        //     We introduce `Capability` type represent different capability types in v27.
        //     v26 serialized wallet is always loaded with `Capability::Spend(sk)`.

        // A testnet wallet initiated with
        // --seed "chimney better bulb horror rebuild whisper improve intact letter giraffe brave rib appear bulk aim burst snap salt hill sad merge tennis phrase raise"
        // --birthday 0
        // --nosync
        // with 3 addresses containig all receivers.
        let data = include_bytes!("zingo-wallet-v26.dat");

        let config = zingoconfig::ZingoConfig::build(ChainType::Testnet).create();
        let wallet = LightWallet::read_internal(&data[..], &config)
            .await
            .map_err(|e| format!("Cannot deserialize LightWallet version 26 file: {}", e))
            .unwrap();

        let expected_mnemonic = (
            Mnemonic::from_phrase(CHIMNEY_BETTER_SEED.to_string()).unwrap(),
            0,
        );
        assert_eq!(wallet.mnemonic(), Some(&expected_mnemonic));

        let expected_wc =
            WalletCapability::new_from_phrase(&config, &expected_mnemonic.0, expected_mnemonic.1)
                .unwrap();
        let wc = wallet.wallet_capability();

        // We don't want the WalletCapability to impl. `Eq` (because it stores secret keys)
        // so we have to compare each component instead

        // Compare Orchard
        let Capability::Spend(orchard_sk) = &wc.orchard else {
            panic!("Expected Orchard Spending Key");
        };
        assert_eq!(
            orchard_sk.to_bytes(),
            orchard::keys::SpendingKey::try_from(&expected_wc)
                .unwrap()
                .to_bytes()
        );

        // Compare Sapling
        let Capability::Spend(sapling_sk) = &wc.sapling else {
            panic!("Expected Sapling Spending Key");
        };
        assert_eq!(
            sapling_sk,
            &zcash_primitives::zip32::ExtendedSpendingKey::try_from(&expected_wc).unwrap()
        );

        // Compare transparent
        let Capability::Spend(transparent_sk) = &wc.transparent else {
            panic!("Expected transparent extended private key");
        };
        assert_eq!(
            transparent_sk,
            &ExtendedPrivKey::try_from(&expected_wc).unwrap()
        );

        assert_eq!(wc.addresses().len(), 3);
        for addr in wc.addresses().iter() {
            assert!(addr.orchard().is_some());
            assert!(addr.sapling().is_some());
            assert!(addr.transparent().is_some());
        }
    }

    #[tokio::test]
    async fn sync_all_epochs_from_sapling() {
        let regtest_network = RegtestNetwork::new(1, 1, 3, 5, 7, 9);
        let (regtest_manager, _cph, lightclient) =
            scenarios::unfunded_client(regtest_network).await;
        increase_height_and_wait_for_client(&regtest_manager, &lightclient, 12)
            .await
            .unwrap();
    }

    #[tokio::test]
    async fn mine_to_orchard() {
        let regtest_network = RegtestNetwork::all_upgrades_active();
        let (regtest_manager, _cph, faucet) =
            scenarios::faucet(Pool::Orchard, regtest_network).await;
        check_client_balances!(faucet, o: 1_875_000_000 s: 0 t: 0);
        increase_height_and_wait_for_client(&regtest_manager, &faucet, 1)
            .await
            .unwrap();
        check_client_balances!(faucet, o: 2_500_000_000 s: 0 t: 0);
    }

    #[tokio::test]
    async fn mine_to_sapling() {
        let regtest_network = RegtestNetwork::all_upgrades_active();
        let (regtest_manager, _cph, faucet) =
            scenarios::faucet(Pool::Sapling, regtest_network).await;
        check_client_balances!(faucet, o: 0 s: 1_875_000_000 t: 0);
        increase_height_and_wait_for_client(&regtest_manager, &faucet, 1)
            .await
            .unwrap();
        check_client_balances!(faucet, o: 0 s: 2_500_000_000 t: 0);
    }

    #[tokio::test]
    async fn mine_to_transparent() {
        let regtest_network = RegtestNetwork::all_upgrades_active();
        let (regtest_manager, _cph, faucet, _recipient) =
            scenarios::faucet_recipient(Pool::Transparent, regtest_network).await;
        check_client_balances!(faucet, o: 0 s: 0 t: 1_875_000_000);
        increase_height_and_wait_for_client(&regtest_manager, &faucet, 1)
            .await
            .unwrap();
        check_client_balances!(faucet, o: 0 s: 0 t: 2_500_000_000);
    }

    // test fails to exit when syncing pre-sapling
    // possible issue with dropping child process handler?
    #[ignore]
    #[tokio::test]
    async fn sync_all_epochs() {
        let regtest_network = RegtestNetwork::new(1, 3, 5, 7, 9, 11);
        let (regtest_manager, _cph, lightclient) =
            scenarios::unfunded_client(regtest_network).await;
        increase_height_and_wait_for_client(&regtest_manager, &lightclient, 12)
            .await
            .unwrap();
    }

    // test fails with error message: "66: tx unpaid action limit exceeded"
    #[ignore]
    #[tokio::test]
    async fn mine_to_transparent_and_shield() {
        let regtest_network = RegtestNetwork::all_upgrades_active();
        let (regtest_manager, _cph, faucet, _recipient) =
            scenarios::faucet_recipient(Pool::Transparent, regtest_network).await;
        increase_height_and_wait_for_client(&regtest_manager, &faucet, 100)
            .await
            .unwrap();
        faucet.do_shield(&[Pool::Transparent], None).await.unwrap();
    }
}
mod slow {
    use super::*;

    #[tokio::test]
    async fn zero_value_receipts() {
        let (regtest_manager, _cph, faucet, recipient, _txid) =
            scenarios::faucet_funded_recipient_default(100_000).await;

        let sent_value = 0;
        let _sent_transaction_id = faucet
            .do_send(vec![(
                &get_base_address!(recipient, "unified"),
                sent_value,
                None,
            )])
            .await
            .unwrap();

        zingo_testutils::increase_height_and_wait_for_client(&regtest_manager, &recipient, 5)
            .await
            .unwrap();
        let _sent_transaction_id = recipient
            .do_send(vec![(&get_base_address!(faucet, "unified"), 1000, None)])
            .await
            .unwrap();
        zingo_testutils::increase_height_and_wait_for_client(&regtest_manager, &recipient, 5)
            .await
            .unwrap();

        println!("{}", recipient.do_list_transactions().await.pretty(4));
        println!(
            "{}",
            serde_json::to_string_pretty(&recipient.do_balance().await).unwrap()
        );
        println!(
            "{}",
            JsonValue::from(recipient.do_list_txsummaries().await).pretty(4)
        );
    }
    #[tokio::test]
    async fn zero_value_change() {
        // 2. Send an incoming transaction to fill the wallet
        let value = 100_000;
        let (regtest_manager, _cph, faucet, recipient, _txid) =
            scenarios::faucet_funded_recipient_default(value).await;

        let sent_value = value - u64::from(MINIMUM_FEE);
        let sent_transaction_id = recipient
            .do_send(vec![(
                &get_base_address!(faucet, "unified"),
                sent_value,
                None,
            )])
            .await
            .unwrap();

        zingo_testutils::increase_height_and_wait_for_client(&regtest_manager, &recipient, 5)
            .await
            .unwrap();

        let notes = recipient.do_list_notes(true).await;
        assert_eq!(notes["unspent_sapling_notes"].len(), 0);
        assert_eq!(notes["pending_sapling_notes"].len(), 0);
        assert_eq!(notes["unspent_orchard_notes"].len(), 1);
        assert_eq!(notes["pending_orchard_notes"].len(), 0);
        assert_eq!(notes["utxos"].len(), 0);
        assert_eq!(notes["pending_utxos"].len(), 0);

        assert_eq!(notes["spent_sapling_notes"].len(), 0);
        assert_eq!(notes["spent_orchard_notes"].len(), 1);
        assert_eq!(notes["spent_utxos"].len(), 0);
        // We should still have a change note even of zero value, as we send
        // ourself a wallet-readable memo
        assert_eq!(notes["unspent_orchard_notes"][0]["value"], 0);
        assert_eq!(
            notes["spent_orchard_notes"][0]["spent"],
            sent_transaction_id
        );

        check_client_balances!(recipient, o: 0 s: 0 t: 0);
    }
    #[tokio::test]
    async fn witness_clearing() {
        let (regtest_manager, _cph, faucet, recipient, txid) =
            scenarios::faucet_funded_recipient_default(100_000).await;
        dbg!(&txid);
        let mut txid_bytes = <[u8; 32]>::try_from(hex::decode(txid).unwrap()).unwrap();
        // TxId byte order is displayed in the reverse order from how it's encoded, for some reason
        txid_bytes.reverse();
        let txid = TxId::from_bytes(txid_bytes);
        dbg!(&txid);

        // 3. Send z-to-z transaction to external z address with a memo
        let sent_value = 2000;
        let outgoing_memo = Memo::from_str("Outgoing Memo").unwrap().into();

        let faucet_ua = get_base_address!(faucet, "unified");

        let _sent_transaction_id = recipient
            .do_send(vec![(&faucet_ua, sent_value, Some(outgoing_memo))])
            .await
            .unwrap();

        for txid_known in recipient.wallet.transactions().read().await.current.keys() {
            dbg!(txid_known);
        }

        // transaction is not yet mined, so witnesses should still be there
        let position = recipient
            .wallet
            .transactions()
            .read()
            .await
            .current
            .get(&txid)
            .unwrap()
            .orchard_notes
            .get(0)
            .unwrap()
            .witnessed_position
            .unwrap();
        assert!(recipient
            .wallet
            .transaction_context
            .transaction_metadata_set
            .read()
            .await
            .witness_trees
            .as_ref()
            .unwrap()
            .witness_tree_orchard
            .marked_positions()
            .unwrap()
            .contains(&position));

        // 4. Mine the sent transaction
        zingo_testutils::increase_height_and_wait_for_client(&regtest_manager, &recipient, 1)
            .await
            .unwrap();

        // transaction is now mined, but witnesses should still be there because not 100 blocks yet (i.e., could get reorged)
        let position = recipient
            .wallet
            .transactions()
            .read()
            .await
            .current
            .get(&txid)
            .unwrap()
            .orchard_notes
            .get(0)
            .unwrap()
            .witnessed_position
            .unwrap();
        assert!(recipient
            .wallet
            .transaction_context
            .transaction_metadata_set
            .read()
            .await
            .witness_trees
            .as_ref()
            .unwrap()
            .witness_tree_orchard
            .marked_positions()
            .unwrap()
            .contains(&position));
        dbg!(
            &recipient
                .wallet
                .transaction_context
                .transaction_metadata_set
                .read()
                .await
                .witness_trees
                .as_ref()
                .unwrap()
                .witness_tree_orchard
        );

        // 5. Mine 50 blocks, witness should still be there
        zingo_testutils::increase_height_and_wait_for_client(&regtest_manager, &recipient, 50)
            .await
            .unwrap();
        let position = recipient
            .wallet
            .transactions()
            .read()
            .await
            .current
            .get(&txid)
            .unwrap()
            .orchard_notes
            .get(0)
            .unwrap()
            .witnessed_position
            .unwrap();
        assert!(recipient
            .wallet
            .transaction_context
            .transaction_metadata_set
            .read()
            .await
            .witness_trees
            .as_ref()
            .unwrap()
            .witness_tree_orchard
            .marked_positions()
            .unwrap()
            .contains(&position));

        // 5. Mine 100 blocks, witness should now disappear
        zingo_testutils::increase_height_and_wait_for_client(&regtest_manager, &recipient, 50)
            .await
            .unwrap();
        let position = recipient
            .wallet
            .transactions()
            .read()
            .await
            .current
            .get(&txid)
            .unwrap()
            .orchard_notes
            .get(0)
            .unwrap()
            .witnessed_position
            .unwrap();
        //Note: This is a negative assertion. Notice the "!"
        dbg!(
            &recipient
                .wallet
                .transaction_context
                .transaction_metadata_set
                .read()
                .await
                .witness_trees
                .as_ref()
                .unwrap()
                .witness_tree_orchard
        );
        assert!(!recipient
            .wallet
            .transaction_context
            .transaction_metadata_set
            .read()
            .await
            .witness_trees
            .as_ref()
            .unwrap()
            .witness_tree_orchard
            .marked_positions()
            .unwrap()
            .contains(&position));
    }
    #[tokio::test]
    async fn verify_old_wallet_uses_server_height_in_send() {
        // An earlier version of zingolib used the _wallet's_ 'height' when
        // constructing transactions.  This worked well enough when the
        // client completed sync prior to sending, but when we introduced
        // interrupting send, it made it immediately obvious that this was
        // the wrong height to use!  The correct height is the
        // "mempool height" which is the server_height + 1
        let (regtest_manager, _cph, faucet, recipient) =
            scenarios::faucet_recipient_default().await;
        // Ensure that the client has confirmed spendable funds
        zingo_testutils::increase_height_and_wait_for_client(&regtest_manager, &faucet, 5)
            .await
            .unwrap();

        // Without sync push server forward 2 blocks
        zingo_testutils::increase_server_height(&regtest_manager, 2).await;
        let client_wallet_height = faucet.do_wallet_last_scanned_height().await;

        // Verify that wallet is still back at 6.
        assert_eq!(client_wallet_height.as_fixed_point_u64(0).unwrap(), 8);

        // Interrupt generating send
        faucet
            .do_send(vec![(
                &get_base_address!(recipient, "unified"),
                10_000,
                Some(Memo::from_str("Interrupting sync!!").unwrap().into()),
            )])
            .await
            .unwrap();
    }
    #[tokio::test]
    async fn test_scanning_in_watch_only_mode() {
        // # Scenario:
        // 3. reset wallet
        // 4. for every combination of FVKs
        //     4.1. init a wallet with UFVK
        //     4.2. check that the wallet is empty
        //     4.3. rescan
        //     4.4. check that notes and utxos were detected by the wallet
        //
        // # Current watch-only mode limitations:
        // - wallet will not detect funds on all transparent addresses
        //   see: https://github.com/zingolabs/zingolib/issues/245
        // - wallet will not detect funds on internal addresses
        //   see: https://github.com/zingolabs/zingolib/issues/246

        let (regtest_manager, _cph, mut client_builder, regtest_network) =
            scenarios::custom_clients_default().await;
        let faucet = client_builder.build_faucet(false, regtest_network).await;
        let original_recipient = client_builder
            .build_client(HOSPITAL_MUSEUM_SEED.to_string(), 0, false, regtest_network)
            .await;
        let zingo_config = zingoconfig::load_clientconfig(
            client_builder.server_id,
            Some(client_builder.zingo_datadir),
            ChainType::Regtest(regtest_network),
            true,
        )
        .unwrap();

        let (recipient_taddr, recipient_sapling, recipient_unified) = (
            get_base_address!(original_recipient, "transparent"),
            get_base_address!(original_recipient, "sapling"),
            get_base_address!(original_recipient, "unified"),
        );
        let addr_amount_memos = vec![
            (recipient_taddr.as_str(), 1_000u64, None),
            (recipient_sapling.as_str(), 2_000u64, None),
            (recipient_unified.as_str(), 3_000u64, None),
        ];
        // 1. fill wallet with a coinbase transaction by syncing faucet with 1-block increase
        zingo_testutils::increase_height_and_wait_for_client(&regtest_manager, &faucet, 1)
            .await
            .unwrap();
        // 2. send a transaction contaning all types of outputs
        faucet.do_send(addr_amount_memos).await.unwrap();
        zingo_testutils::increase_height_and_wait_for_client(
            &regtest_manager,
            &original_recipient,
            1,
        )
        .await
        .unwrap();
        let original_recipient_balance = original_recipient.do_balance().await;
        let sent_t_value = original_recipient_balance.transparent_balance.unwrap();
        let sent_s_value = original_recipient_balance.sapling_balance.unwrap();
        let sent_o_value = original_recipient_balance.orchard_balance.unwrap();
        assert_eq!(sent_t_value, 1000u64);
        assert_eq!(sent_s_value, 2000u64);
        assert_eq!(sent_o_value, 3000u64);

        // check that do_rescan works
        original_recipient.do_rescan().await.unwrap();
        check_client_balances!(original_recipient, o: sent_o_value s: sent_s_value t: sent_t_value);

        // Extract viewing keys
        let wallet_capability = original_recipient.wallet.wallet_capability().clone();
        let [o_fvk, s_fvk, t_fvk] =
            zingo_testutils::build_fvks_from_wallet_capability(&wallet_capability);
        let fvks_sets = vec![
            vec![&o_fvk],
            vec![&s_fvk],
            vec![&o_fvk, &s_fvk],
            vec![&o_fvk, &t_fvk],
            vec![&s_fvk, &t_fvk],
            vec![&o_fvk, &s_fvk, &t_fvk],
        ];
        for fvks in fvks_sets.iter() {
            log::info!("testing UFVK containig:");
            log::info!("    orchard fvk: {}", fvks.contains(&&o_fvk));
            log::info!("    sapling fvk: {}", fvks.contains(&&s_fvk));
            log::info!("    transparent fvk: {}", fvks.contains(&&t_fvk));

            let watch_client = build_fvk_client(fvks, &zingo_config).await;
            let watch_wc = watch_client.wallet.wallet_capability();
            // assert empty wallet before rescan
            let balance = watch_client.do_balance().await;
            check_expected_balance_with_fvks(fvks, balance, 0, 0, 0);
            watch_client.do_rescan().await.unwrap();
            let balance = watch_client.do_balance().await;
            let notes = watch_client.do_list_notes(true).await;

            check_view_capability_bounds(
                &balance,
                &watch_wc,
                fvks,
                &o_fvk,
                &s_fvk,
                &t_fvk,
                Some(sent_o_value),
                Some(sent_s_value),
                Some(sent_t_value),
                &notes,
            );

            watch_client.do_rescan().await.unwrap();
            assert_eq!(
                watch_client
                    .do_send(vec![(testvectors::EXT_TADDR, 1000, None)])
                    .await,
                Err("Wallet is in watch-only mode and thus it cannot spend.".to_string())
            );
        }
    }
    #[tokio::test]
    async fn t_incoming_t_outgoing_disallowed() {
        let (regtest_manager, _cph, faucet, recipient) =
            scenarios::faucet_recipient_default().await;

        // 2. Get an incoming transaction to a t address
        let taddr = get_base_address!(recipient, "transparent");
        let value = 100_000;

        faucet
            .do_send(vec![(taddr.as_str(), value, None)])
            .await
            .unwrap();

        zingo_testutils::increase_height_and_wait_for_client(&regtest_manager, &recipient, 1)
            .await
            .unwrap();
        recipient.do_sync(true).await.unwrap();

        // 3. Test the list
        let list = recipient.do_list_transactions().await;
        assert_eq!(list[0]["block_height"].as_u64().unwrap(), 4);
        assert_eq!(list[0]["address"], taddr);
        assert_eq!(list[0]["amount"].as_u64().unwrap(), value);

        // 4. We can't spend the funds, as they're transparent. We need to shield first
        let sent_value = 20_000;
        let sent_transaction_error = recipient
            .do_send(vec![(testvectors::EXT_TADDR, sent_value, None)])
            .await
            .unwrap_err();
        assert_eq!(sent_transaction_error, "Insufficient verified shielded funds. Have 0 zats, need 30000 zats. NOTE: funds need at least 1 confirmations before they can be spent. Transparent funds must be shielded before they can be spent. If you are trying to spend transparent funds, please use the shield button and try again in a few minutes.");
    }
    #[tokio::test]
    async fn shield_sapling() {
        let (regtest_manager, _cph, faucet, recipient) =
            scenarios::faucet_recipient_default().await;

        let sapling_dust = 100;
        let _sent_transaction_id = faucet
            .do_send(vec![(
                &get_base_address!(recipient, "sapling"),
                sapling_dust,
                None,
            )])
            .await
            .unwrap();

        zingo_testutils::increase_height_and_wait_for_client(&regtest_manager, &recipient, 1)
            .await
            .unwrap();
        println!(
            "{}",
            serde_json::to_string_pretty(&recipient.do_balance().await).unwrap()
        );

        assert_eq!(
            recipient.do_shield(&[Pool::Sapling], None).await,
            Err(
                "Not enough transparent/sapling balance to shield. Have 100 zats, \
        need more than 10000 zats to cover tx fee"
                    .to_string()
            )
        );

        let sapling_enough_for_fee = 10_100;
        faucet.do_sync(false).await.unwrap();
        let _sent_transaction_id = faucet
            .do_send(vec![(
                &get_base_address!(recipient, "sapling"),
                sapling_enough_for_fee,
                None,
            )])
            .await
            .unwrap();

        zingo_testutils::increase_height_and_wait_for_client(&regtest_manager, &recipient, 1)
            .await
            .unwrap();
        recipient
            .do_shield(&[Pool::Sapling, Pool::Transparent], None)
            .await
            .unwrap();

        // The exact same thing again, but with pre-existing orchard funds
        // already in the shielding wallet
        faucet.do_sync(false).await.unwrap();
        let _sent_transaction_id = faucet
            .do_send(vec![(
                &get_base_address!(recipient, "sapling"),
                sapling_enough_for_fee,
                None,
            )])
            .await
            .unwrap();

        zingo_testutils::increase_height_and_wait_for_client(&regtest_manager, &recipient, 1)
            .await
            .unwrap();
        recipient
            .do_shield(&[Pool::Sapling, Pool::Transparent], None)
            .await
            .unwrap();

        println!(
            "{}",
            serde_json::to_string_pretty(&recipient.do_balance().await).unwrap()
        );
    }
    #[tokio::test]
    async fn shield_heartwood_sapling_funds() {
        let regtest_network = RegtestNetwork::new(1, 1, 1, 1, 3, 5);
        let (regtest_manager, _cph, faucet) =
            scenarios::faucet(Pool::Sapling, regtest_network).await;
        increase_height_and_wait_for_client(&regtest_manager, &faucet, 3)
            .await
            .unwrap();
        check_client_balances!(faucet, o: 0 s: 3_500_000_000 t: 0);
        faucet.do_shield(&[Pool::Sapling], None).await.unwrap();
        increase_height_and_wait_for_client(&regtest_manager, &faucet, 1)
            .await
            .unwrap();
        check_client_balances!(faucet, o: 3_499_990_000 s: 625_010_000 t: 0);
    }
    #[tokio::test]
    async fn sends_to_self_handle_balance_properly() {
        let transparent_funding = 100_000;
        let (ref regtest_manager, _cph, faucet, ref recipient) =
            scenarios::faucet_recipient_default().await;
        faucet
            .do_send(vec![(
                &get_base_address!(recipient, "sapling"),
                transparent_funding,
                None,
            )])
            .await
            .unwrap();
        zingo_testutils::increase_height_and_wait_for_client(regtest_manager, recipient, 1)
            .await
            .unwrap();
        recipient
            .do_shield(&[Pool::Sapling, Pool::Transparent], None)
            .await
            .unwrap();
        zingo_testutils::increase_height_and_wait_for_client(regtest_manager, recipient, 1)
            .await
            .unwrap();
        println!(
            "{}",
            serde_json::to_string_pretty(&recipient.do_balance().await).unwrap()
        );
        println!("{}", recipient.do_list_transactions().await.pretty(2));
        println!(
            "{}",
            JsonValue::from(
                recipient
                    .do_list_txsummaries()
                    .await
                    .into_iter()
                    .map(JsonValue::from)
                    .collect::<Vec<_>>()
            )
            .pretty(2)
        );
        recipient.do_rescan().await.unwrap();
        println!(
            "{}",
            serde_json::to_string_pretty(&recipient.do_balance().await).unwrap()
        );
        println!("{}", recipient.do_list_transactions().await.pretty(2));
        println!(
            "{}",
            JsonValue::from(
                recipient
                    .do_list_txsummaries()
                    .await
                    .into_iter()
                    .map(JsonValue::from)
                    .collect::<Vec<_>>()
            )
            .pretty(2)
        );
    }
    #[tokio::test]
    async fn send_to_ua_saves_full_ua_in_wallet() {
        let (regtest_manager, _cph, faucet, recipient) =
            scenarios::faucet_recipient_default().await;
        //utils::increase_height_and_wait_for_client(&regtest_manager, &faucet, 5).await;
        let recipient_unified_address = get_base_address!(recipient, "unified");
        let sent_value = 50_000;
        faucet
            .do_send(vec![(recipient_unified_address.as_str(), sent_value, None)])
            .await
            .unwrap();
        zingo_testutils::increase_height_and_wait_for_client(&regtest_manager, &faucet, 1)
            .await
            .unwrap();
        let list = faucet.do_list_transactions().await;
        assert!(list.members().any(|transaction| {
            transaction.entries().any(|(key, value)| {
                if key == "outgoing_metadata" {
                    value[0]["address"] == recipient_unified_address
                } else {
                    false
                }
            })
        }));
        faucet.do_rescan().await.unwrap();
        let new_list = faucet.do_list_transactions().await;
        assert!(new_list.members().any(|transaction| {
            transaction.entries().any(|(key, value)| {
                if key == "outgoing_metadata" {
                    value[0]["address"] == recipient_unified_address
                } else {
                    false
                }
            })
        }));
        assert_eq!(
            list,
            new_list,
            "Pre-Rescan: {}\n\n\nPost-Rescan: {}\n\n\n",
            json::stringify_pretty(list.clone(), 4),
            json::stringify_pretty(new_list.clone(), 4)
        );
    }
    #[tokio::test]
    async fn send_to_transparent_and_sapling_maintain_balance() {
        let recipient_initial_funds = 100_000_000;
        let first_send_to_sapling = 20_000;
        let first_send_to_transparent = 20_000;
        let recipient_second_wave = 1_000_000;
        let second_send_to_transparent = 20_000;
        let second_send_to_sapling = 20_000;
        let third_send_to_transparent = 20_000;

        let (ref regtest_manager, _cph, faucet, recipient, _txid) =
            scenarios::faucet_funded_recipient_default(recipient_initial_funds).await;

        let expected_transactions = json::parse(
        r#"
        [
            {
                "block_height": 5,
                "unconfirmed": false,
                "datetime": 1694820763,
                "position": 0,
                "txid": "d5eaac5563f8bc1a0406588e05953977ad768d02f1cf8449e9d7d9cc8de3801c",
                "amount": 100000000,
                "zec_price": null,
                "address": "uregtest1wdukkmv5p5n824e8ytnc3m6m77v9vwwl7hcpj0wangf6z23f9x0fnaen625dxgn8cgp67vzw6swuar6uwp3nqywfvvkuqrhdjffxjfg644uthqazrtxhrgwac0a6ujzgwp8y9cwthjeayq8r0q6786yugzzyt9vevxn7peujlw8kp3vf6d8p4fvvpd8qd5p7xt2uagelmtf3vl6w3u8",
                "memo": null
            },
            {
                "block_height": 6,
                "unconfirmed": false,
                "datetime": 1694825595,
                "txid": "4ee5a583e6462eb4c39f9d8188e855bb1e37d989fcb8b417cff93c27b006e72d",
                "zec_price": null,
                "amount": -30000,
                "outgoing_metadata": [
                    {
                        "address": "zregtestsapling1fmq2ufux3gm0v8qf7x585wj56le4wjfsqsj27zprjghntrerntggg507hxh2ydcdkn7sx8kya7p",
                        "value": 20000,
                        "memo": null
                    }
                ]
            },
            {
                "block_height": 7,
                "unconfirmed": true,
                "datetime": 1694825735,
                "txid": "55de92ebf5effc3ed67a289788ede88514a9d2c407af6154b00969325e2fdf00",
                "zec_price": null,
                "amount": -30000,
                "outgoing_metadata": [
                    {
                        "address": "tmBsTi2xWTjUdEXnuTceL7fecEQKeWaPDJd",
                        "value": 20000,
                        "memo": null
                    }
                ]
            }
        ]"#,
    ).unwrap();

        recipient
            .do_send(vec![(
                &get_base_address!(faucet, "sapling"),
                first_send_to_sapling,
                None,
            )])
            .await
            .unwrap();
        zingo_testutils::increase_height_and_wait_for_client(regtest_manager, &recipient, 1)
            .await
            .unwrap();
        recipient
            .do_send(vec![(
                &get_base_address!(faucet, "transparent"),
                first_send_to_transparent,
                None,
            )])
            .await
            .unwrap();

        let expected_funds = recipient_initial_funds
            - first_send_to_sapling
            - first_send_to_transparent
            - (2 * u64::from(MINIMUM_FEE));
        assert_eq!(
            recipient.wallet.maybe_verified_orchard_balance(None).await,
            Some(expected_funds)
        );
        assert_eq!(
            recipient.wallet.verified_orchard_balance(None).await,
            Some(0)
        );

        let transactions = recipient.do_list_transactions().await;
        assert_eq!(
            transactions.members().len(),
            expected_transactions.members().len()
        );
        for (t1, t2) in transactions.members().zip(expected_transactions.members()) {
            assert!(
                check_transaction_equality(t1, t2),
                "\n\n\nobserved: {}\n\n\nexpected: {}\n\n\n",
                t1.pretty(4),
                t2.pretty(4)
            );
        }

        faucet.do_sync(false).await.unwrap();
        faucet
            .do_send(vec![(
                &get_base_address!(recipient, "unified"),
                recipient_second_wave,
                Some(Memo::from_str("Second wave incoming").unwrap().into()),
            )])
            .await
            .unwrap();
        zingo_testutils::increase_height_and_wait_for_client(regtest_manager, &recipient, 1)
            .await
            .unwrap();
        recipient
            .do_send(vec![(
                &get_base_address!(faucet, "transparent"),
                second_send_to_transparent,
                None,
            )])
            .await
            .unwrap();
        recipient
            .do_send(vec![(
                &get_base_address!(faucet, "sapling"),
                second_send_to_sapling,
                None,
            )])
            .await
            .unwrap();
        zingo_testutils::increase_height_and_wait_for_client(regtest_manager, &recipient, 1)
            .await
            .unwrap();

        recipient
            .do_send(vec![(
                &get_base_address!(faucet, "transparent"),
                third_send_to_transparent,
                None,
            )])
            .await
            .unwrap();
        zingo_testutils::increase_height_and_wait_for_client(regtest_manager, &recipient, 1)
            .await
            .unwrap();

        let second_wave_expected_funds = expected_funds + recipient_second_wave
            - second_send_to_sapling
            - second_send_to_transparent
            - third_send_to_transparent
            - (3 * u64::from(MINIMUM_FEE));
        assert_eq!(
            recipient.wallet.maybe_verified_orchard_balance(None).await,
            Some(second_wave_expected_funds),
        );

        let second_wave_expected_transactions = json::parse(r#"
        [
            {
                "block_height": 5,
                "unconfirmed": false,
                "datetime": 1686330002,
                "position": 0,
                "txid": "f040440eade0afc99800fee54753afb71fb09894483f1f1fa7462dedb63e7c02",
                "amount": 100000000,
                "zec_price": null,
                "address": "uregtest1wdukkmv5p5n824e8ytnc3m6m77v9vwwl7hcpj0wangf6z23f9x0fnaen625dxgn8cgp67vzw6swuar6uwp3nqywfvvkuqrhdjffxjfg644uthqazrtxhrgwac0a6ujzgwp8y9cwthjeayq8r0q6786yugzzyt9vevxn7peujlw8kp3vf6d8p4fvvpd8qd5p7xt2uagelmtf3vl6w3u8",
                "memo": null
            },
            {
                "block_height": 6,
                "unconfirmed": false,
                "datetime": 1686330013,
                "txid": "db532064c89c7d8266e107ffefc614f3c34050af922973199e398fcd18c43ea5",
                "zec_price": null,
                "amount": -30000,
                "outgoing_metadata": [
                    {
                        "address": "zregtestsapling1fmq2ufux3gm0v8qf7x585wj56le4wjfsqsj27zprjghntrerntggg507hxh2ydcdkn7sx8kya7p",
                        "value": 20000,
                        "memo": null
                    }
                ]
            },
            {
                "block_height": 7,
                "unconfirmed": false,
                "datetime": 1686330006,
                "txid": "be81f76bf37bb6d5d762c7bb48419f239787023b8344c30ce0771c8ce21e480f",
                "zec_price": null,
                "amount": -30000,
                "outgoing_metadata": [
                    {
                        "address": "tmBsTi2xWTjUdEXnuTceL7fecEQKeWaPDJd",
                        "value": 20000,
                        "memo": null
                    }
                ]
            },
            {
                "block_height": 7,
                "unconfirmed": false,
                "datetime": 1686330013,
                "position": 0,
                "txid": "caf9438c9c61923d24a9594651cc694edc660eabb0082122c4588ae381edc3b4",
                "amount": 1000000,
                "zec_price": null,
                "address": "uregtest1wdukkmv5p5n824e8ytnc3m6m77v9vwwl7hcpj0wangf6z23f9x0fnaen625dxgn8cgp67vzw6swuar6uwp3nqywfvvkuqrhdjffxjfg644uthqazrtxhrgwac0a6ujzgwp8y9cwthjeayq8r0q6786yugzzyt9vevxn7peujlw8kp3vf6d8p4fvvpd8qd5p7xt2uagelmtf3vl6w3u8",
                "memo": "Second wave incoming"
            },
            {
                "block_height": 8,
                "unconfirmed": false,
                "datetime": 1686330021,
                "txid": "95a41ba1c6e2b7edf63ddde7899567431a6b36b7583ba1e359560041e5f8ce2b",
                "zec_price": null,
                "amount": -30000,
                "outgoing_metadata": [
                    {
                        "address": "zregtestsapling1fmq2ufux3gm0v8qf7x585wj56le4wjfsqsj27zprjghntrerntggg507hxh2ydcdkn7sx8kya7p",
                        "value": 20000,
                        "memo": null
                    }
                ]
            },
            {
                "block_height": 8,
                "unconfirmed": false,
                "datetime": 1686330021,
                "txid": "c1004c32395ff45448fb943a7da4cc2819762066eea2628cd0a4aee65106207d",
                "zec_price": null,
                "amount": -30000,
                "outgoing_metadata": [
                    {
                        "address": "tmBsTi2xWTjUdEXnuTceL7fecEQKeWaPDJd",
                        "value": 20000,
                        "memo": null
                    }
                ]
            },
            {
                "block_height": 9,
                "unconfirmed": false,
                "datetime": 1686330024,
                "txid": "c5e94f462218634b37a2a3324f89bd288bc55ab877ea516a6203e48c207ba955",
                "zec_price": null,
                "amount": -30000,
                "outgoing_metadata": [
                    {
                        "address": "tmBsTi2xWTjUdEXnuTceL7fecEQKeWaPDJd",
                        "value": 20000,
                        "memo": null
                    }
                ]
            }
        ]"#)
    .unwrap();
        let second_wave_transactions = recipient.do_list_transactions().await;
        assert_eq!(
            second_wave_transactions.len(),
            second_wave_expected_transactions.len()
        );
        for transaction in second_wave_transactions.members() {
            assert!(
                second_wave_expected_transactions
                    .members()
                    .any(|t2| check_transaction_equality(transaction, t2)),
                "fail on: {:#?}",
                transaction
            );
        }
    }
    #[tokio::test]
    async fn send_orchard_back_and_forth() {
        // setup
        let (regtest_manager, _cph, faucet, recipient) =
            scenarios::faucet_recipient_default().await;
        let faucet_to_recipient_amount = 20_000u64;
        let recipient_to_faucet_amount = 5_000u64;
        // check start state
        faucet.do_sync(true).await.unwrap();
        let wallet_height = faucet.do_wallet_last_scanned_height().await;
        assert_eq!(
            wallet_height.as_fixed_point_u64(0).unwrap(),
            BASE_HEIGHT as u64
        );
        let three_blocks_reward = block_rewards::CANOPY
            .checked_mul(BASE_HEIGHT as u64)
            .unwrap();
        check_client_balances!(faucet, o: three_blocks_reward s: 0 t: 0);

        // post transfer to recipient, and verify
        faucet
            .do_send(vec![(
                &get_base_address!(recipient, "unified"),
                faucet_to_recipient_amount,
                Some(Memo::from_str("Orcharding").unwrap().into()),
            )])
            .await
            .unwrap();
        let orch_change =
            block_rewards::CANOPY - (faucet_to_recipient_amount + u64::from(MINIMUM_FEE));
        zingo_testutils::increase_height_and_wait_for_client(&regtest_manager, &recipient, 1)
            .await
            .unwrap();
        faucet.do_sync(true).await.unwrap();
        let faucet_orch = three_blocks_reward + orch_change + u64::from(MINIMUM_FEE);

        println!(
            "{}",
            JsonValue::from(faucet.do_list_txsummaries().await).pretty(4)
        );
        println!(
            "{}",
            serde_json::to_string_pretty(&faucet.do_balance().await).unwrap()
        );

        check_client_balances!(faucet, o: faucet_orch s: 0 t: 0);
        check_client_balances!(recipient, o: faucet_to_recipient_amount s: 0 t: 0);

        // post half back to faucet, and verify
        recipient
            .do_send(vec![(
                &get_base_address!(faucet, "unified"),
                recipient_to_faucet_amount,
                Some(Memo::from_str("Sending back").unwrap().into()),
            )])
            .await
            .unwrap();
        zingo_testutils::increase_height_and_wait_for_client(&regtest_manager, &faucet, 1)
            .await
            .unwrap();
        recipient.do_sync(true).await.unwrap();

        let faucet_final_orch = faucet_orch
            + recipient_to_faucet_amount
            + block_rewards::CANOPY
            + u64::from(MINIMUM_FEE);
        let recipient_final_orch =
            faucet_to_recipient_amount - (u64::from(MINIMUM_FEE) + recipient_to_faucet_amount);
        check_client_balances!(
            faucet,
            o: faucet_final_orch s: 0 t: 0
        );
        check_client_balances!(recipient, o: recipient_final_orch s: 0 t: 0);
    }
    #[tokio::test]
    async fn send_mined_sapling_to_orchard() {
        // This test shows a confirmation changing the state of balance by
        // debiting unverified_orchard_balance and crediting verified_orchard_balance.  The debit amount is
        // consistent with all the notes in the relevant block changing state.
        // NOTE that the balance doesn't give insight into the distribution across notes.
        let regtest_network = RegtestNetwork::all_upgrades_active();
        let (regtest_manager, _cph, faucet) =
            scenarios::faucet(Pool::Sapling, regtest_network).await;
        let amount_to_send = 5_000;
        faucet
            .do_send(vec![(
                get_base_address!(faucet, "unified").as_str(),
                amount_to_send,
                Some(Memo::from_str("Scenario test: engage!").unwrap().into()),
            )])
            .await
            .unwrap();
        zingo_testutils::increase_height_and_wait_for_client(&regtest_manager, &faucet, 1)
            .await
            .unwrap();
        let balance = faucet.do_balance().await;
        // We send change to orchard now, so we should have the full value of the note
        // we spent, minus the transaction fee
        assert_eq!(balance.unverified_orchard_balance, Some(0));
        assert_eq!(
            balance.verified_orchard_balance.unwrap(),
            625_000_000 - u64::from(MINIMUM_FEE)
        );
    }
    #[tokio::test]
    async fn send_heartwood_sapling_funds() {
        let regtest_network = RegtestNetwork::new(1, 1, 1, 1, 3, 5);
        let (regtest_manager, _cph, faucet, recipient) =
            scenarios::faucet_recipient(Pool::Sapling, regtest_network).await;
        increase_height_and_wait_for_client(&regtest_manager, &faucet, 3)
            .await
            .unwrap();
        check_client_balances!(faucet, o: 0 s: 3_500_000_000 t: 0);
        faucet
            .do_send(vec![(
                &get_base_address!(recipient, "unified"),
                3_499_990_000,
                None,
            )])
            .await
            .unwrap();
        check_client_balances!(faucet, o: 0 s: 0 t: 0);
        increase_height_and_wait_for_client(&regtest_manager, &recipient, 1)
            .await
            .unwrap();
        check_client_balances!(recipient, o: 3_499_990_000 s: 0 t: 0);
    }
    #[tokio::test]
    async fn send_funds_to_all_pools() {
        let regtest_network = RegtestNetwork::all_upgrades_active();
        let (
            _regtest_manager,
            _cph,
            _faucet,
            recipient,
            _orchard_txid,
            _sapling_txid,
            _transparent_txid,
        ) = scenarios::faucet_funded_recipient(
            Some(100_000),
            Some(100_000),
            Some(100_000),
            Pool::Orchard,
            regtest_network,
        )
        .await;
        check_client_balances!(recipient, o: 100_000 s: 100_000 t: 100_000);
    }
    #[tokio::test]
    async fn self_send_to_t_displays_as_one_transaction() {
        let (regtest_manager, _cph, faucet, recipient) =
            scenarios::faucet_recipient_default().await;
        let recipient_unified_address = get_base_address!(recipient, "unified");
        let sent_value = 50_000;
        faucet
            .do_send(vec![(recipient_unified_address.as_str(), sent_value, None)])
            .await
            .unwrap();
        zingo_testutils::increase_height_and_wait_for_client(&regtest_manager, &recipient, 1)
            .await
            .unwrap();
        let recipient_taddr = get_base_address!(recipient, "transparent");
        let recipient_zaddr = get_base_address!(recipient, "sapling");
        let sent_to_taddr_value = 5_000;
        let sent_to_zaddr_value = 11_000;
        let sent_to_self_orchard_value = 1_000;
        recipient
            .do_send(vec![(recipient_taddr.as_str(), sent_to_taddr_value, None)])
            .await
            .unwrap();
        zingo_testutils::increase_height_and_wait_for_client(&regtest_manager, &recipient, 1)
            .await
            .unwrap();
        recipient
            .do_send(vec![
                (recipient_taddr.as_str(), sent_to_taddr_value, None),
                (
                    recipient_zaddr.as_str(),
                    sent_to_zaddr_value,
                    Some(Memo::from_str("foo").unwrap().into()),
                ),
                (
                    recipient_unified_address.as_str(),
                    sent_to_self_orchard_value,
                    Some(Memo::from_str("bar").unwrap().into()),
                ),
            ])
            .await
            .unwrap();
        faucet.do_sync(false).await.unwrap();
        faucet
            .do_send(vec![
                (recipient_taddr.as_str(), sent_to_taddr_value, None),
                (
                    recipient_zaddr.as_str(),
                    sent_to_zaddr_value,
                    Some(Memo::from_str("foo2").unwrap().into()),
                ),
                (
                    recipient_unified_address.as_str(),
                    sent_to_self_orchard_value,
                    Some(Memo::from_str("bar2").unwrap().into()),
                ),
            ])
            .await
            .unwrap();
        zingo_testutils::increase_height_and_wait_for_client(&regtest_manager, &recipient, 1)
            .await
            .unwrap();
        println!(
            "{}",
            json::stringify_pretty(recipient.do_list_transactions().await, 4)
        );
        let transactions = recipient.do_list_transactions().await;
        let mut txids = transactions
            .members()
            .map(|transaction| transaction["txid"].as_str());
        assert!(itertools::Itertools::all_unique(&mut txids));
    }
    #[tokio::test]
    async fn sapling_to_sapling_scan_together() {
        // Create an incoming transaction, and then send that transaction, and scan everything together, to make sure it works.
        // (For this test, the Sapling Domain is assumed in all cases.)
        // Sender Setup:
        // 1. create a spend key: SpendK_S
        // 2. derive a Shielded Payment Address from SpendK_S: SPA_KS
        // 3. construct a Block Reward Transaction where SPA_KS receives a block reward: BRT
        // 4. publish BRT
        // 5. optionally mine a block including BRT <-- There are two separate tests to run
        // 6. optionally mine sufficient subsequent blocks to "validate" BRT
        // Recipient Setup:
        // 1. create a spend key: "SpendK_R"
        // 2. from SpendK_R derive a Shielded Payment Address: SPA_R
        // Test Procedure:
        // 1. construct a transaction "spending" from a SpendK_S output to SPA_R
        // 2. publish the transaction to the mempool
        // 3. mine a block
        // Constraints:
        // 1. SpendK_S controls start - spend funds
        // 2. SpendK_R controls 0 + spend funds
        let (regtest_manager, _cph, faucet, recipient) =
            scenarios::faucet_recipient_default().await;

        // Give the faucet a block reward
        zingo_testutils::increase_height_and_wait_for_client(&regtest_manager, &faucet, 1)
            .await
            .unwrap();
        let value = 100_000;

        // Send some sapling value to the recipient
        let txid = zingo_testutils::send_value_between_clients_and_sync(
            &regtest_manager,
            &faucet,
            &recipient,
            value,
            "sapling",
        )
        .await
        .unwrap();

        let spent_value = 250;

        // Construct transaction to wallet-external recipient-address.
        let exit_zaddr = get_base_address!(faucet, "sapling");
        let spent_txid = recipient
            .do_send(vec![(&exit_zaddr, spent_value, None)])
            .await
            .unwrap();

        zingo_testutils::increase_height_and_wait_for_client(&regtest_manager, &recipient, 1)
            .await
            .unwrap();
        // 5. Check the transaction list to make sure we got all transactions
        let list = recipient.do_list_transactions().await;

        assert_eq!(list[0]["block_height"].as_u64().unwrap(), 5);
        assert_eq!(list[0]["txid"], txid.to_string());
        assert_eq!(list[0]["amount"].as_i64().unwrap(), (value as i64));

        assert_eq!(list[1]["block_height"].as_u64().unwrap(), 6);
        assert_eq!(list[1]["txid"], spent_txid.to_string());
        assert_eq!(
            list[1]["amount"].as_i64().unwrap(),
            -((spent_value + u64::from(MINIMUM_FEE)) as i64)
        );
        assert_eq!(list[1]["outgoing_metadata"][0]["address"], exit_zaddr);
        assert_eq!(
            list[1]["outgoing_metadata"][0]["value"].as_u64().unwrap(),
            spent_value
        );
    }
    #[tokio::test]
    async fn sapling_incoming_sapling_outgoing() {
        let (regtest_manager, _cph, faucet, recipient) =
            scenarios::faucet_recipient_default().await;
        let value = 100_000;

        // 2. Send an incoming transaction to fill the wallet
        let faucet_funding_txid = faucet
            .do_send(vec![(
                &get_base_address!(recipient, "sapling"),
                value,
                None,
            )])
            .await
            .unwrap();
        zingo_testutils::increase_height_and_wait_for_client(&regtest_manager, &recipient, 1)
            .await
            .unwrap();

        assert_eq!(recipient.wallet.last_synced_height().await, 4);

        // 3. Check the balance is correct, and we received the incoming transaction from ?outside?
        let b = recipient.do_balance().await;
        let addresses = recipient.do_addresses().await;
        assert_eq!(b.sapling_balance.unwrap(), value);
        assert_eq!(b.unverified_sapling_balance.unwrap(), 0);
        assert_eq!(b.spendable_sapling_balance.unwrap(), value);
        assert_eq!(
            addresses[0]["receivers"]["sapling"],
            encode_payment_address(
                recipient.config().chain.hrp_sapling_payment_address(),
                recipient.wallet.wallet_capability().addresses()[0]
                    .sapling()
                    .unwrap()
            ),
        );

        let list = recipient.do_list_transactions().await;
        if let JsonValue::Array(list) = list {
            assert_eq!(list.len(), 1);
            let faucet_sent_transaction = list[0].clone();

            assert_eq!(
                faucet_sent_transaction["txid"],
                faucet_funding_txid.to_string()
            );
            assert_eq!(faucet_sent_transaction["amount"].as_u64().unwrap(), value);
            assert_eq!(
                faucet_sent_transaction["address"],
                recipient.wallet.wallet_capability().addresses()[0]
                    .encode(&recipient.config().chain)
            );
            assert_eq!(faucet_sent_transaction["block_height"].as_u64().unwrap(), 4);
        } else {
            panic!("Expecting an array");
        }

        // 4. Send z-to-z transaction to external z address with a memo
        let sent_value = 2000;
        let outgoing_memo_text = "Outgoing Memo";
        let outgoing_memo = Memo::from_str(outgoing_memo_text).unwrap().into();

        let sent_transaction_id = recipient
            .do_send(vec![(
                &get_base_address!(faucet, "sapling"),
                sent_value,
                Some(outgoing_memo),
            )])
            .await
            .unwrap();

        // 5. Check the unconfirmed transaction is present
        // 5.1 Check notes

        let notes = recipient.do_list_notes(true).await;
        // Has a new (unconfirmed) unspent note (the change)
        assert_eq!(notes["unspent_orchard_notes"].len(), 1);
        assert_eq!(
            notes["unspent_orchard_notes"][0]["created_in_txid"],
            sent_transaction_id
        );
        assert!(notes["unspent_orchard_notes"][0]["unconfirmed"]
            .as_bool()
            .unwrap());

        assert_eq!(notes["spent_sapling_notes"].len(), 0);
        assert_eq!(notes["pending_sapling_notes"].len(), 1);
        assert_eq!(
            notes["pending_sapling_notes"][0]["created_in_txid"],
            faucet_funding_txid.to_string()
        );
        assert_eq!(
            notes["pending_sapling_notes"][0]["unconfirmed_spent"],
            sent_transaction_id
        );
        assert!(notes["pending_sapling_notes"][0]["spent"].is_null());
        assert!(notes["pending_sapling_notes"][0]["spent_at_height"].is_null());

        // Check transaction list
        let list = recipient.do_list_transactions().await;

        assert_eq!(list.len(), 2);
        let send_transaction = list
            .members()
            .find(|transaction| transaction["txid"] == sent_transaction_id)
            .unwrap();

        assert_eq!(send_transaction["txid"], sent_transaction_id);
        assert_eq!(
            send_transaction["amount"].as_i64().unwrap(),
            -(sent_value as i64 + u64::from(MINIMUM_FEE) as i64)
        );
        assert!(send_transaction["unconfirmed"].as_bool().unwrap());
        assert_eq!(send_transaction["block_height"].as_u64().unwrap(), 5);

        assert_eq!(
            send_transaction["outgoing_metadata"][0]["address"],
            get_base_address!(faucet, "sapling")
        );
        assert_eq!(
            send_transaction["outgoing_metadata"][0]["memo"],
            outgoing_memo_text
        );
        assert_eq!(
            send_transaction["outgoing_metadata"][0]["value"]
                .as_u64()
                .unwrap(),
            sent_value
        );

        // 6. Mine the sent transaction
        zingo_testutils::increase_height_and_wait_for_client(&regtest_manager, &recipient, 1)
            .await
            .unwrap();

        assert!(!send_transaction.contains("unconfirmed"));
        assert_eq!(send_transaction["block_height"].as_u64().unwrap(), 5);

        // 7. Check the notes to see that we have one spent sapling note and one unspent orchard note (change)
        // Which is immediately spendable.
        let notes = recipient.do_list_notes(true).await;
        println!("{}", json::stringify_pretty(notes.clone(), 4));
        assert_eq!(notes["unspent_orchard_notes"].len(), 1);
        assert_eq!(
            notes["unspent_orchard_notes"][0]["created_in_block"]
                .as_u64()
                .unwrap(),
            5
        );
        assert_eq!(
            notes["unspent_orchard_notes"][0]["created_in_txid"],
            sent_transaction_id
        );
        assert_eq!(
            notes["unspent_orchard_notes"][0]["value"].as_u64().unwrap(),
            value - sent_value - u64::from(MINIMUM_FEE)
        );
        assert!(notes["unspent_orchard_notes"][0]["is_change"]
            .as_bool()
            .unwrap());
        assert!(notes["unspent_orchard_notes"][0]["spendable"]
            .as_bool()
            .unwrap()); // Spendable

        assert_eq!(notes["spent_sapling_notes"].len(), 1);
        assert_eq!(
            notes["spent_sapling_notes"][0]["created_in_block"]
                .as_u64()
                .unwrap(),
            4
        );
        assert_eq!(
            notes["spent_sapling_notes"][0]["value"].as_u64().unwrap(),
            value
        );
        assert!(!notes["spent_sapling_notes"][0]["is_change"]
            .as_bool()
            .unwrap());
        assert!(!notes["spent_sapling_notes"][0]["spendable"]
            .as_bool()
            .unwrap()); // Already spent
        assert_eq!(
            notes["spent_sapling_notes"][0]["spent"],
            sent_transaction_id
        );
        assert_eq!(
            notes["spent_sapling_notes"][0]["spent_at_height"]
                .as_u64()
                .unwrap(),
            5
        );
    }
    #[tokio::test]
    async fn sapling_dust_fee_collection() {
        let (regtest_manager, __cph, faucet, recipient) =
            scenarios::faucet_recipient_default().await;
        let recipient_sapling = get_base_address!(recipient, "sapling");
        let recipient_unified = get_base_address!(recipient, "unified");
        check_client_balances!(recipient, o: 0 s: 0 t: 0);
        let fee = u64::from(MINIMUM_FEE);
        let for_orchard = dbg!(fee * 10);
        let for_sapling = dbg!(fee / 10);
        faucet
            .do_send(vec![
                (
                    &recipient_unified,
                    for_orchard,
                    Some(Memo::from_str("Plenty for orchard.").unwrap().into()),
                ),
                (
                    &recipient_sapling,
                    for_sapling,
                    Some(Memo::from_str("Dust for sapling.").unwrap().into()),
                ),
            ])
            .await
            .unwrap();
        zingo_testutils::increase_height_and_wait_for_client(&regtest_manager, &recipient, 1)
            .await
            .unwrap();
        check_client_balances!(recipient, o: for_orchard s: for_sapling t: 0 );

        recipient
            .do_send(vec![(
                &get_base_address!(faucet, "unified"),
                fee * 5,
                Some(Memo::from_str("Five times fee.").unwrap().into()),
            )])
            .await
            .unwrap();
        zingo_testutils::increase_height_and_wait_for_client(&regtest_manager, &recipient, 1)
            .await
            .unwrap();
        let remaining_orchard = for_orchard - (6 * fee);
        check_client_balances!(recipient, o: remaining_orchard s: for_sapling t: 0);
    }
    #[tokio::test]
    async fn sandblast_filter_preserves_trees() {
        let (ref regtest_manager, _cph, ref faucet, ref recipient, _txid) =
            scenarios::faucet_funded_recipient_default(100_000).await;
        recipient
            .wallet
            .wallet_options
            .write()
            .await
            .transaction_size_filter = Some(10);
        recipient.do_sync(false).await.unwrap();
        dbg!(
            recipient
                .wallet
                .wallet_options
                .read()
                .await
                .transaction_size_filter
        );

        println!("creating vec");
        faucet
            .do_send(vec![(&get_base_address!(faucet, "unified"), 10, None); 15])
            .await
            .unwrap();
        zingo_testutils::increase_height_and_wait_for_client(regtest_manager, recipient, 10)
            .await
            .unwrap();
        recipient
            .do_send(vec![(&get_base_address!(faucet, "unified"), 10, None)])
            .await
            .unwrap();
        zingo_testutils::increase_height_and_wait_for_client(regtest_manager, recipient, 10)
            .await
            .unwrap();
        faucet.do_sync(false).await.unwrap();
        assert_eq!(
            faucet
                .wallet
                .transaction_context
                .transaction_metadata_set
                .read()
                .await
                .witness_trees
                .as_ref()
                .unwrap()
                .witness_tree_orchard
                .max_leaf_position(0),
            recipient
                .wallet
                .transaction_context
                .transaction_metadata_set
                .read()
                .await
                .witness_trees
                .as_ref()
                .unwrap()
                .witness_tree_orchard
                .max_leaf_position(0)
        );
    }
    #[tokio::test]
    async fn rescan_still_have_outgoing_metadata_with_sends_to_self() {
        let (regtest_manager, _cph, faucet) = scenarios::faucet_default().await;
        zingo_testutils::increase_height_and_wait_for_client(&regtest_manager, &faucet, 1)
            .await
            .unwrap();
        let sapling_addr = get_base_address!(faucet, "sapling");
        for memo in [None, Some("foo")] {
            faucet
                .do_send(vec![(
                    sapling_addr.as_str(),
                    {
                        let balance = faucet.do_balance().await;
                        balance.spendable_sapling_balance.unwrap()
                            + balance.spendable_orchard_balance.unwrap()
                    } - u64::from(MINIMUM_FEE),
                    memo.map(|memo| Memo::from_str(memo).unwrap().into()),
                )])
                .await
                .unwrap();
            zingo_testutils::increase_height_and_wait_for_client(&regtest_manager, &faucet, 1)
                .await
                .unwrap();
        }
        let transactions = faucet.do_list_transactions().await;
        let notes = faucet.do_list_notes(true).await;
        faucet.do_rescan().await.unwrap();
        let post_rescan_transactions = faucet.do_list_transactions().await;
        let post_rescan_notes = faucet.do_list_notes(true).await;
        assert_eq!(
            transactions,
            post_rescan_transactions,
            "Pre-Rescan: {}\n\n\nPost-Rescan: {}",
            json::stringify_pretty(transactions.clone(), 4),
            json::stringify_pretty(post_rescan_transactions.clone(), 4)
        );

        // Notes are not in deterministic order after rescan. Insead, iterate over all
        // the notes and check that they exist post-rescan
        for (field_name, field) in notes.entries() {
            for note in field.members() {
                assert!(post_rescan_notes[field_name]
                    .members()
                    .any(|post_rescan_note| post_rescan_note == note));
            }
            assert_eq!(field.len(), post_rescan_notes[field_name].len());
        }
    }
    #[tokio::test]
    async fn rescan_still_have_outgoing_metadata() {
        let (regtest_manager, _cph, faucet, recipient) =
            scenarios::faucet_recipient_default().await;
        faucet
            .do_send(vec![(
                get_base_address!(recipient, "sapling").as_str(),
                1_000,
                Some(Memo::from_str("foo").unwrap().into()),
            )])
            .await
            .unwrap();
        zingo_testutils::increase_height_and_wait_for_client(&regtest_manager, &faucet, 1)
            .await
            .unwrap();
        let transactions = faucet.do_list_transactions().await;
        faucet.do_rescan().await.unwrap();
        let post_rescan_transactions = faucet.do_list_transactions().await;
        assert_eq!(transactions, post_rescan_transactions);
    }
    #[tokio::test]
    async fn note_selection_order() {
        // In order to fund a transaction multiple notes may be selected and consumed.
        // To minimize note selection operations notes are consumed from largest to smallest.
        // In addition to testing the order in which notes are selected this test:
        //   * sends to a sapling address
        //   * sends back to the original sender's UA
        let (regtest_manager, _cph, faucet, recipient) =
            scenarios::faucet_recipient_default().await;
        zingo_testutils::increase_height_and_wait_for_client(&regtest_manager, &faucet, 5)
            .await
            .unwrap();

        let client_2_saplingaddress = get_base_address!(recipient, "sapling");
        // Send three transfers in increasing 1000 zat increments
        // These are sent from the coinbase funded client which will
        // subequently receive funding via it's orchard-packed UA.
        faucet
            .do_send(
                (1..=3)
                    .map(|n| {
                        (
                            client_2_saplingaddress.as_str(),
                            n * 10000,
                            Some(Memo::from_str(n.to_string().as_str()).unwrap().into()),
                        )
                    })
                    .collect(),
            )
            .await
            .unwrap();

        zingo_testutils::increase_height_and_wait_for_client(&regtest_manager, &recipient, 5)
            .await
            .unwrap();
        // We know that the largest single note that 2 received from 1 was 3000, for 2 to send
        // 3000 back to 1 it will have to collect funds from two notes to pay the full 3000
        // plus the transaction fee.
        recipient
            .do_send(vec![(
                &get_base_address!(faucet, "unified"),
                30000,
                Some(
                    Memo::from_str("Sending back, should have 2 inputs")
                        .unwrap()
                        .into(),
                ),
            )])
            .await
            .unwrap();
        let client_2_notes = recipient.do_list_notes(false).await;
        // The 3000 zat note to cover the value, plus another for the tx-fee.
        let first_value = client_2_notes["pending_sapling_notes"][0]["value"]
            .as_fixed_point_u64(0)
            .unwrap();
        let second_value = client_2_notes["pending_sapling_notes"][1]["value"]
            .as_fixed_point_u64(0)
            .unwrap();
        assert!(
            first_value == 30000u64 && second_value == 20000u64
                || first_value == 20000u64 && second_value == 30000u64
        );
        //);
        // Because the above tx fee won't consume a full note, change will be sent back to 2.
        // This implies that client_2 will have a total of 2 unspent notes:
        //  * one (sapling) from client_1 sent above (and never used) + 1 (orchard) as change to itself
        assert_eq!(client_2_notes["unspent_sapling_notes"].len(), 1);
        assert_eq!(client_2_notes["unspent_orchard_notes"].len(), 1);
        let change_note = client_2_notes["unspent_orchard_notes"]
            .members()
            .filter(|note| note["is_change"].as_bool().unwrap())
            .collect::<Vec<_>>()[0];
        // Because 2000 is the size of the second largest note.
        assert_eq!(change_note["value"], 20000 - u64::from(MINIMUM_FEE));
        let non_change_note_values = client_2_notes["unspent_sapling_notes"]
            .members()
            .filter(|note| !note["is_change"].as_bool().unwrap())
            .map(extract_value_as_u64)
            .collect::<Vec<_>>();
        // client_2 got a total of 3000+2000+1000
        // It sent 3000 to the client_1, and also
        // paid the defualt transaction fee.
        // In non change notes it has 1000.
        // There is an outstanding 2000 that is marked as change.
        // After sync the unspent_sapling_notes should go to 3000.
        assert_eq!(non_change_note_values.iter().sum::<u64>(), 10000u64);

        zingo_testutils::increase_height_and_wait_for_client(&regtest_manager, &recipient, 5)
            .await
            .unwrap();
        let client_2_post_transaction_notes = recipient.do_list_notes(false).await;
        assert_eq!(
            client_2_post_transaction_notes["pending_sapling_notes"].len(),
            0
        );
        assert_eq!(
            client_2_post_transaction_notes["unspent_sapling_notes"].len(),
            1
        );
        assert_eq!(
            client_2_post_transaction_notes["unspent_orchard_notes"].len(),
            1
        );
        assert_eq!(
            client_2_post_transaction_notes["unspent_sapling_notes"]
                .members()
                .chain(client_2_post_transaction_notes["unspent_orchard_notes"].members())
                .map(extract_value_as_u64)
                .sum::<u64>(),
            20000u64 // 10000 received and unused + (20000 - 10000 txfee)
        );

        // More explicit than ignoring the unused variable, we only care about this in order to drop it
    }
    #[tokio::test]
    async fn multiple_outgoing_metadatas_work_right_on_restore() {
        let inital_value = 100_000;
        let (ref regtest_manager, _cph, faucet, ref recipient, _txid) =
            scenarios::faucet_funded_recipient_default(inital_value).await;
        recipient
            .do_send(vec![
                (&get_base_address!(faucet, "unified"), 10_000, None);
                2
            ])
            .await
            .unwrap();
        zingo_testutils::increase_height_and_wait_for_client(regtest_manager, recipient, 1)
            .await
            .unwrap();
        let pre_rescan_transactions = recipient.do_list_transactions().await;
        let pre_rescan_summaries = recipient.do_list_txsummaries().await;
        recipient.do_rescan().await.unwrap();
        let post_rescan_transactions = recipient.do_list_transactions().await;
        let post_rescan_summaries = recipient.do_list_txsummaries().await;
        assert_eq!(pre_rescan_transactions, post_rescan_transactions);
        assert_eq!(pre_rescan_summaries, post_rescan_summaries);
        let mut outgoing_metadata = pre_rescan_transactions
            .members()
            .find_map(|tx| tx.entries().find(|(key, _val)| key == &"outgoing_metadata"))
            .unwrap()
            .1
            .members();
        // The two outgoing spends were identical. They should be represented as such
        assert_eq!(outgoing_metadata.next(), outgoing_metadata.next());
    }
    #[tokio::test]
    async fn mempool_clearing_and_full_batch_syncs_correct_trees() {
        async fn do_maybe_recent_txid(lc: &LightClient) -> JsonValue {
            json::object! {
                "last_txid" => lc.wallet.transactions().read().await.get_some_txid_from_highest_wallet_block().map(|t| t.to_string())
            }
        }
        let value = 100_000;
        let regtest_network = RegtestNetwork::all_upgrades_active();
        let (regtest_manager, _cph, faucet, recipient, orig_transaction_id, _, _) =
            scenarios::faucet_funded_recipient(
                Some(value),
                None,
                None,
                Pool::Sapling,
                regtest_network,
            )
            .await;
        let orig_transaction_id = orig_transaction_id.unwrap();
        assert_eq!(
            do_maybe_recent_txid(&recipient).await["last_txid"],
            orig_transaction_id
        );
        // Put some transactions unrelated to the recipient (faucet->faucet) on-chain, to get some clutter
        for _ in 0..5 {
            zingo_testutils::send_value_between_clients_and_sync(
                &regtest_manager,
                &faucet,
                &faucet,
                5_000,
                "unified",
            )
            .await
            .unwrap();
        }

        let sent_to_self = 10;
        // Send recipient->recipient, to make tree equality check at the end simpler
        zingo_testutils::send_value_between_clients_and_sync(
            &regtest_manager,
            &recipient,
            &recipient,
            sent_to_self,
            "unified",
        )
        .await
        .unwrap();

        // 3a. stash zcashd state
        log::debug!(
            "old zcashd chain info {}",
            std::str::from_utf8(
                &regtest_manager
                    .get_cli_handle()
                    .arg("getblockchaininfo")
                    .output()
                    .unwrap()
                    .stdout
            )
            .unwrap()
        );

        // Turn zcashd off and on again, to write down the blocks
        drop(_cph); // turn off zcashd and lightwalletd
        let _cph = regtest_manager.launch(false).unwrap();
        log::debug!(
            "new zcashd chain info {}",
            std::str::from_utf8(
                &regtest_manager
                    .get_cli_handle()
                    .arg("getblockchaininfo")
                    .output()
                    .unwrap()
                    .stdout
            )
            .unwrap()
        );

        let zcd_datadir = &regtest_manager.zcashd_data_dir;
        let zcashd_parent = Path::new(zcd_datadir).parent().unwrap();
        let original_zcashd_directory = zcashd_parent.join("original_zcashd");

        log::debug!(
            "The original zcashd directory is at: {}",
            &original_zcashd_directory.to_string_lossy().to_string()
        );

        let source = &zcd_datadir.to_string_lossy().to_string();
        let dest = &original_zcashd_directory.to_string_lossy().to_string();
        std::process::Command::new("cp")
            .arg("-rf")
            .arg(source)
            .arg(dest)
            .output()
            .expect("directory copy failed");

        // 3. Send z-to-z transaction to external z address with a memo
        let sent_value = 2000;
        let outgoing_memo = Memo::from_str("Outgoing Memo").unwrap().into();

        let sent_transaction_id = recipient
            .do_send(vec![(
                &get_base_address!(faucet, "sapling"),
                sent_value,
                Some(outgoing_memo),
            )])
            .await
            .unwrap();

        // 4. The transaction is not yet sent, it is just sitting in the test GRPC server, so remove it from there to make sure it doesn't get mined.
        assert_eq!(
            do_maybe_recent_txid(&recipient).await["last_txid"],
            sent_transaction_id
        );

        // Sync recipient
        recipient.do_sync(false).await.unwrap();
        dbg!(
            &recipient
                .wallet
                .transaction_context
                .transaction_metadata_set
                .read()
                .await
                .witness_trees
                .as_ref()
                .unwrap()
                .witness_tree_orchard
        );

        // 4b write down state before clearing the mempool
        let notes_before = recipient.do_list_notes(true).await;
        let transactions_before = recipient.do_list_transactions().await;
        println!("Transactions before {}", transactions_before.pretty(2));

        // Sync recipient again. We assert this should be a no-op, as we just synced
        recipient.do_sync(false).await.unwrap();
        let post_sync_notes_before = recipient.do_list_notes(true).await;
        let post_sync_transactions_before = recipient.do_list_transactions().await;
        println!(
            "Transactions before, post_sync {}",
            post_sync_transactions_before.pretty(2)
        );
        assert_eq!(post_sync_notes_before, notes_before);
        assert_eq!(post_sync_transactions_before, transactions_before);

        drop(_cph); // Turn off zcashd and lightwalletd

        // 5. check that the sent transaction is correctly marked in the client
        let transactions = recipient.do_list_transactions().await;
        let mempool_only_tx = transactions
            .members()
            .find(|tx| tx["txid"] == sent_transaction_id)
            .unwrap()
            .clone();
        log::debug!("the transactions are: {}", &mempool_only_tx);
        assert_eq!(
            mempool_only_tx["outgoing_metadata"][0]["memo"],
            "Outgoing Memo"
        );
        assert_eq!(mempool_only_tx["txid"], sent_transaction_id);

        // 6. note that the client correctly considers the note unconfirmed
        assert_eq!(mempool_only_tx["unconfirmed"], true);

        std::process::Command::new("rm")
            .arg("-rf")
            .arg(source)
            .output()
            .expect("recursive rm failed");
        std::process::Command::new("cp")
            .arg("--recursive")
            .arg("--remove-destination")
            .arg(dest)
            .arg(source)
            .output()
            .expect("directory copy failed");
        assert_eq!(
            source,
            &regtest_manager
                .zcashd_data_dir
                .to_string_lossy()
                .to_string()
        );
        let _cph = regtest_manager.launch(false).unwrap();
        let notes_after = recipient.do_list_notes(true).await;
        let transactions_after = recipient.do_list_transactions().await;

        assert_eq!(notes_before.pretty(2), notes_after.pretty(2));
        assert_eq!(transactions_before.pretty(2), transactions_after.pretty(2));

        // 6. Mine 10 blocks, the unconfirmed transaction should still be there.
        zingo_testutils::increase_height_and_wait_for_client(&regtest_manager, &recipient, 10)
            .await
            .unwrap();
        assert_eq!(recipient.wallet.last_synced_height().await, 21);

        let notes = recipient.do_list_notes(true).await;

        let transactions = recipient.do_list_transactions().await;

        // There are 2 unspent notes, the unconfirmed transaction, and the final receipt
        println!("{}", json::stringify_pretty(notes.clone(), 4));
        println!("{}", json::stringify_pretty(transactions.clone(), 4));
        // Two unspent notes: one change, unconfirmed, one from faucet, confirmed
        assert_eq!(notes["unspent_orchard_notes"].len(), 2);
        assert_eq!(notes["unspent_sapling_notes"].len(), 0);
        let note = notes["unspent_orchard_notes"][1].clone();
        assert_eq!(note["created_in_txid"], sent_transaction_id);
        assert_eq!(
            note["value"].as_u64().unwrap(),
            value - sent_value - (2 * u64::from(MINIMUM_FEE)) - sent_to_self
        );
        assert!(note["unconfirmed"].as_bool().unwrap());
        assert_eq!(transactions.len(), 3);

        // 7. Mine 100 blocks, so the mempool expires
        zingo_testutils::increase_height_and_wait_for_client(&regtest_manager, &recipient, 100)
            .await
            .unwrap();
        assert_eq!(recipient.wallet.last_synced_height().await, 121);

        let notes = recipient.do_list_notes(true).await;
        let transactions = recipient.do_list_transactions().await;

        // There are now three notes, the original (confirmed and spent) note, the send to self note, and its change.
        assert_eq!(notes["unspent_orchard_notes"].len(), 2);
        assert_eq!(
            notes["spent_orchard_notes"][0]["created_in_txid"],
            orig_transaction_id
        );
        assert!(!notes["unspent_orchard_notes"][0]["unconfirmed"]
            .as_bool()
            .unwrap());
        assert_eq!(notes["pending_orchard_notes"].len(), 0);
        assert_eq!(transactions.len(), 2);
        let read_lock = recipient
            .wallet
            .transaction_context
            .transaction_metadata_set
            .read()
            .await;
        let wallet_trees = read_lock.witness_trees.as_ref().unwrap();
        let last_leaf = wallet_trees
            .witness_tree_orchard
            .max_leaf_position(0)
            .unwrap();
        let server_trees = zingolib::grpc_connector::GrpcConnector::get_trees(
            recipient.get_server_uri(),
            recipient.wallet.last_synced_height().await,
        )
        .await
        .unwrap();
        let server_orchard_front = zcash_primitives::merkle_tree::read_commitment_tree::<
            MerkleHashOrchard,
            &[u8],
            { zingolib::wallet::data::COMMITMENT_TREE_LEVELS },
        >(&hex::decode(server_trees.orchard_tree).unwrap()[..])
        .unwrap()
        .to_frontier()
        .take();
        let mut server_orchard_shardtree: ShardTree<_, COMMITMENT_TREE_LEVELS, MAX_SHARD_LEVEL> =
            ShardTree::new(
                MemoryShardStore::<MerkleHashOrchard, BlockHeight>::empty(),
                MAX_REORG,
            );
        server_orchard_shardtree
            .insert_frontier_nodes(
                server_orchard_front.unwrap(),
                zingo_testutils::incrementalmerkletree::Retention::Marked,
            )
            .unwrap();
        assert_eq!(
            wallet_trees
                .witness_tree_orchard
                .witness(last_leaf.unwrap(), 0)
                .unwrap_or_else(|_| panic!("{:#?}", wallet_trees.witness_tree_orchard)),
            server_orchard_shardtree
                .witness(last_leaf.unwrap(), 0)
                .unwrap()
        )
    }
    #[tokio::test]
    async fn mempool_and_balance() {
        let value = 100_000;
        let (regtest_manager, _cph, faucet, recipient, _txid) =
            scenarios::faucet_funded_recipient_default(value).await;

        let bal = recipient.do_balance().await;
        println!("{}", serde_json::to_string_pretty(&bal).unwrap());
        assert_eq!(bal.orchard_balance.unwrap(), value);
        assert_eq!(bal.unverified_orchard_balance.unwrap(), 0);
        assert_eq!(bal.verified_orchard_balance.unwrap(), value);

        // 3. Mine 10 blocks
        zingo_testutils::increase_height_and_wait_for_client(&regtest_manager, &recipient, 10)
            .await
            .unwrap();
        let bal = recipient.do_balance().await;
        assert_eq!(bal.orchard_balance.unwrap(), value);
        assert_eq!(bal.verified_orchard_balance.unwrap(), value);
        assert_eq!(bal.unverified_orchard_balance.unwrap(), 0);

        // 4. Spend the funds
        let sent_value = 2000;
        let outgoing_memo = Memo::from_str("Outgoing Memo").unwrap().into();

        let _sent_transaction_id = recipient
            .do_send(vec![(
                &get_base_address!(faucet, "unified"),
                sent_value,
                Some(outgoing_memo),
            )])
            .await
            .unwrap();

        let bal = recipient.do_balance().await;

        // Even though the transaction is not mined (in the mempool) the balances should be updated to reflect the spent funds
        let new_bal = value - (sent_value + u64::from(MINIMUM_FEE));
        assert_eq!(bal.orchard_balance.unwrap(), new_bal);
        assert_eq!(bal.verified_orchard_balance.unwrap(), 0);
        assert_eq!(bal.unverified_orchard_balance.unwrap(), new_bal);

        // 5. Mine the pending block, making the funds verified and spendable.
        zingo_testutils::increase_height_and_wait_for_client(&regtest_manager, &recipient, 10)
            .await
            .unwrap();

        let bal = recipient.do_balance().await;

        assert_eq!(bal.orchard_balance.unwrap(), new_bal);
        assert_eq!(bal.verified_orchard_balance.unwrap(), new_bal);
        assert_eq!(bal.unverified_orchard_balance.unwrap(), 0);
    }
    #[tokio::test]
    async fn load_old_wallet_at_reorged_height() {
        let regtest_network = RegtestNetwork::all_upgrades_active();
        let (ref regtest_manager, cph, ref faucet) =
            scenarios::faucet(Pool::Orchard, regtest_network).await;
        println!("Shutting down initial zcd/lwd unneeded processes");
        drop(cph);

        let zcd_datadir = &regtest_manager.zcashd_data_dir;
        let zingo_datadir = &regtest_manager.zingo_datadir;
        // This test is the unique consumer of:
        // zingo-testutils/old_wallet_reorg_test_wallet
        let cached_data_dir = get_cargo_manifest_dir()
            .parent()
            .unwrap()
            .join("zingo-testvectors")
            .join("old_wallet_reorg_test_wallet");
        let zcd_source = cached_data_dir
            .join("zcashd")
            .join(".")
            .to_string_lossy()
            .to_string();
        let zcd_dest = zcd_datadir.to_string_lossy().to_string();
        std::process::Command::new("rm")
            .arg("-r")
            .arg(&zcd_dest)
            .output()
            .expect("directory rm failed");
        std::fs::DirBuilder::new()
            .create(&zcd_dest)
            .expect("Dir recreate failed");
        std::process::Command::new("cp")
            .arg("-r")
            .arg(zcd_source)
            .arg(zcd_dest)
            .output()
            .expect("directory copy failed");
        let zingo_source = cached_data_dir
            .join("zingo-wallet.dat")
            .to_string_lossy()
            .to_string();
        let zingo_dest = zingo_datadir.to_string_lossy().to_string();
        std::process::Command::new("cp")
            .arg("-f")
            .arg(zingo_source)
            .arg(&zingo_dest)
            .output()
            .expect("wallet copy failed");
        let _cph = regtest_manager.launch(false).unwrap();
        println!("loading wallet");
        let (wallet, conf) =
            zingo_testutils::load_wallet(zingo_dest.into(), ChainType::Regtest(regtest_network))
                .await;
        println!("setting uri");
        *conf.lightwalletd_uri.write().unwrap() = faucet.get_server_uri();
        println!("creating lightclient");
        let recipient = LightClient::create_from_wallet(wallet, conf);
        println!(
            "pre-sync transactions: {}",
            recipient.do_list_transactions().await.pretty(2)
        );
        let expected_pre_sync_transactions = r#"[
  {
    "block_height": 3,
    "unconfirmed": false,
    "datetime": 1692212261,
    "position": 0,
    "txid": "7a9d41caca143013ebd2f710e4dad04f0eb9f0ae98b42af0f58f25c61a9d439e",
    "amount": 100000,
    "zec_price": null,
    "address": "uregtest1wdukkmv5p5n824e8ytnc3m6m77v9vwwl7hcpj0wangf6z23f9x0fnaen625dxgn8cgp67vzw6swuar6uwp3nqywfvvkuqrhdjffxjfg644uthqazrtxhrgwac0a6ujzgwp8y9cwthjeayq8r0q6786yugzzyt9vevxn7peujlw8kp3vf6d8p4fvvpd8qd5p7xt2uagelmtf3vl6w3u8",
    "memo": null
  },
  {
    "block_height": 8,
    "unconfirmed": false,
    "datetime": 1692212266,
    "position": 0,
    "txid": "122f8ab8dc5483e36256a4fbd7ff8d60eb7196670716a6690f9215f1c2a4d841",
    "amount": 50000,
    "zec_price": null,
    "address": "uregtest1wdukkmv5p5n824e8ytnc3m6m77v9vwwl7hcpj0wangf6z23f9x0fnaen625dxgn8cgp67vzw6swuar6uwp3nqywfvvkuqrhdjffxjfg644uthqazrtxhrgwac0a6ujzgwp8y9cwthjeayq8r0q6786yugzzyt9vevxn7peujlw8kp3vf6d8p4fvvpd8qd5p7xt2uagelmtf3vl6w3u8",
    "memo": null
  },
  {
    "block_height": 9,
    "unconfirmed": false,
    "datetime": 1692212299,
    "position": 0,
    "txid": "0a014017add7dc9eb57ada3e70f905c9dce610ef055e135b03f4907dd5dc99a4",
    "amount": 30000,
    "zec_price": null,
    "address": "uregtest1wdukkmv5p5n824e8ytnc3m6m77v9vwwl7hcpj0wangf6z23f9x0fnaen625dxgn8cgp67vzw6swuar6uwp3nqywfvvkuqrhdjffxjfg644uthqazrtxhrgwac0a6ujzgwp8y9cwthjeayq8r0q6786yugzzyt9vevxn7peujlw8kp3vf6d8p4fvvpd8qd5p7xt2uagelmtf3vl6w3u8",
    "memo": null
  }
]"#;
        assert_eq!(
            expected_pre_sync_transactions,
            recipient.do_list_transactions().await.pretty(2)
        );
        recipient.do_sync(false).await.unwrap();
        let expected_post_sync_transactions = r#"[
  {
    "block_height": 3,
    "unconfirmed": false,
    "datetime": 1692212261,
    "position": 0,
    "txid": "7a9d41caca143013ebd2f710e4dad04f0eb9f0ae98b42af0f58f25c61a9d439e",
    "amount": 100000,
    "zec_price": null,
    "address": "uregtest1wdukkmv5p5n824e8ytnc3m6m77v9vwwl7hcpj0wangf6z23f9x0fnaen625dxgn8cgp67vzw6swuar6uwp3nqywfvvkuqrhdjffxjfg644uthqazrtxhrgwac0a6ujzgwp8y9cwthjeayq8r0q6786yugzzyt9vevxn7peujlw8kp3vf6d8p4fvvpd8qd5p7xt2uagelmtf3vl6w3u8",
    "memo": null
  },
  {
    "block_height": 8,
    "unconfirmed": false,
    "datetime": 1692212266,
    "position": 0,
    "txid": "122f8ab8dc5483e36256a4fbd7ff8d60eb7196670716a6690f9215f1c2a4d841",
    "amount": 50000,
    "zec_price": null,
    "address": "uregtest1wdukkmv5p5n824e8ytnc3m6m77v9vwwl7hcpj0wangf6z23f9x0fnaen625dxgn8cgp67vzw6swuar6uwp3nqywfvvkuqrhdjffxjfg644uthqazrtxhrgwac0a6ujzgwp8y9cwthjeayq8r0q6786yugzzyt9vevxn7peujlw8kp3vf6d8p4fvvpd8qd5p7xt2uagelmtf3vl6w3u8",
    "memo": null
  }
]"#;
        assert_eq!(
            expected_post_sync_transactions,
            recipient.do_list_transactions().await.pretty(2)
        );
        let expected_post_sync_balance = PoolBalances {
            sapling_balance: Some(0),
            verified_sapling_balance: Some(0),
            spendable_sapling_balance: Some(0),
            unverified_sapling_balance: Some(0),
            orchard_balance: Some(150000),
            verified_orchard_balance: Some(150000),
            spendable_orchard_balance: Some(150000),
            unverified_orchard_balance: Some(0),
            transparent_balance: Some(0),
        };
        assert_eq!(expected_post_sync_balance, recipient.do_balance().await);
        recipient
            .do_send(vec![(&get_base_address!(faucet, "unified"), 14000, None)])
            .await
            .unwrap();
    }
    /// An arbitrary number of diversified addresses may be generated
    /// from a seed.  If the wallet is subsequently lost-or-destroyed
    /// wallet-regeneration-from-seed (sprouting) doesn't regenerate
    /// the previous diversifier list. <-- But the spend capability
    /// is capable of recovering the diversified _receiver_.
    #[tokio::test]
    async fn handling_of_nonregenerated_diversified_addresses_after_seed_restore() {
        let (regtest_manager, _cph, mut client_builder, regtest_network) =
            scenarios::custom_clients_default().await;
        let faucet = client_builder.build_faucet(false, regtest_network).await;
        faucet.do_sync(false).await.unwrap();
        let seed_phrase_of_recipient1 = zcash_primitives::zip339::Mnemonic::from_entropy([1; 32])
            .unwrap()
            .to_string();
        let recipient1 = client_builder
            .build_client(seed_phrase_of_recipient1, 0, false, regtest_network)
            .await;
        let mut expected_unspent_sapling_notes = json::object! {
                "created_in_block" =>  4,
                "datetime" =>  0,
                "created_in_txid" => "",
                "value" =>  14_000,
                "unconfirmed" =>  false,
                "is_change" =>  false,
                "address" =>  "uregtest1m8un60udl5ac0928aghy4jx6wp59ty7ct4t8ks9udwn8y6fkdmhe6pq0x5huv8v0pprdlq07tclqgl5fzfvvzjf4fatk8cpyktaudmhvjcqufdsfmktgawvne3ksrhs97pf0u8s8f8h",
                "spendable" =>  true,
                "spent" =>  JsonValue::Null,
                "spent_at_height" =>  JsonValue::Null,
                "unconfirmed_spent" =>  JsonValue::Null,
        };
        let original_recipient_address = "\
        uregtest1qtqr46fwkhmdn336uuyvvxyrv0l7trgc0z9clpryx6vtladnpyt4wvq99p59f4rcyuvpmmd0hm4k5vv6j\
        8edj6n8ltk45sdkptlk7rtzlm4uup4laq8ka8vtxzqemj3yhk6hqhuypupzryhv66w65lah9ms03xa8nref7gux2zz\
        hjnfanxnnrnwscmz6szv2ghrurhu3jsqdx25y2yh";
        let seed_of_recipient = {
            assert_eq!(
                &get_base_address!(recipient1, "unified"),
                &original_recipient_address
            );
            let recipient1_diversified_addr = recipient1.do_new_address("tz").await.unwrap();
            faucet
                .do_send(vec![(
                    recipient1_diversified_addr[0].as_str().unwrap(),
                    14_000,
                    Some(Memo::from_str("foo").unwrap().into()),
                )])
                .await
                .unwrap();
            zingo_testutils::increase_height_and_wait_for_client(&regtest_manager, &faucet, 1)
                .await
                .unwrap();
            recipient1.do_sync(true).await.unwrap();
            let notes = recipient1.do_list_notes(true).await;
            assert_eq!(notes["unspent_sapling_notes"].members().len(), 1);
            let note = notes["unspent_sapling_notes"].members().next().unwrap();
            //The following fields aren't known until runtime, and should be cryptographically nondeterministic
            //Testing that they're generated correctly is beyond the scope if this test
            expected_unspent_sapling_notes["datetime"] = note["datetime"].clone();
            expected_unspent_sapling_notes["created_in_txid"] = note["created_in_txid"].clone();

            assert_eq!(
                note,
                &expected_unspent_sapling_notes,
                "\nExpected:\n{}\n===\nActual:\n{}\n",
                json::stringify_pretty(expected_unspent_sapling_notes.clone(), 4),
                json::stringify_pretty(note.clone(), 4)
            );
            recipient1.do_seed_phrase().await.unwrap()
        };
        drop(recipient1); // Discard original to ensure subsequent data is fresh.
        let mut expected_unspent_sapling_notes_after_restore_from_seed =
            expected_unspent_sapling_notes.clone();
        expected_unspent_sapling_notes_after_restore_from_seed["address"] = JsonValue::String(
        "Diversifier not in wallet. Perhaps you restored from seed and didn't restore addresses"
            .to_string(),
    );
        let recipient_restored = client_builder
            .build_client(
                seed_of_recipient.seed_phrase.clone(),
                0,
                true,
                regtest_network,
            )
            .await;
        let seed_of_recipient_restored = {
            recipient_restored.do_sync(true).await.unwrap();
            let restored_addresses = recipient_restored.do_addresses().await;
            assert_eq!(
                &restored_addresses[0]["address"],
                &original_recipient_address
            );
            let notes = recipient_restored.do_list_notes(true).await;
            assert_eq!(notes["unspent_sapling_notes"].members().len(), 1);
            let note = notes["unspent_sapling_notes"].members().next().unwrap();
            assert_eq!(
                note,
                &expected_unspent_sapling_notes_after_restore_from_seed,
                "\nExpected:\n{}\n===\nActual:\n{}\n",
                json::stringify_pretty(
                    expected_unspent_sapling_notes_after_restore_from_seed.clone(),
                    4
                ),
                json::stringify_pretty(note.clone(), 4)
            );

            //The first address in a wallet should always contain all three currently extant
            //receiver types.
            recipient_restored
                .do_send(vec![(&get_base_address!(faucet, "sapling"), 4_000, None)])
                .await
                .unwrap();
            let sender_balance = faucet.do_balance().await;
            zingo_testutils::increase_height_and_wait_for_client(&regtest_manager, &faucet, 1)
                .await
                .unwrap();

            //Ensure that recipient_restored was still able to spend the note, despite not having the
            //diversified address associated with it
            assert_eq!(
                faucet.do_balance().await.spendable_sapling_balance.unwrap(),
                sender_balance.spendable_sapling_balance.unwrap() + 4_000
            );
            recipient_restored.do_seed_phrase().await.unwrap()
        };
        assert_eq!(seed_of_recipient, seed_of_recipient_restored);
    }
    #[tokio::test]
    async fn from_t_z_o_tz_to_zo_tzo_to_orchard() {
        // Test all possible promoting note source combinations
        let (regtest_manager, _cph, mut client_builder, regtest_network) =
            scenarios::custom_clients_default().await;
        let sapling_faucet = client_builder.build_faucet(false, regtest_network).await;
        let pool_migration_client = client_builder
            .build_client(HOSPITAL_MUSEUM_SEED.to_string(), 0, false, regtest_network)
            .await;
        let pmc_taddr = get_base_address!(pool_migration_client, "transparent");
        let pmc_sapling = get_base_address!(pool_migration_client, "sapling");
        let pmc_unified = get_base_address!(pool_migration_client, "unified");
        // Ensure that the client has confirmed spendable funds
        zingo_testutils::increase_height_and_wait_for_client(&regtest_manager, &sapling_faucet, 3)
            .await
            .unwrap();
        // 1 t Test of a send from a taddr only client to its own unified address
        macro_rules! bump_and_check {
        (o: $o:tt s: $s:tt t: $t:tt) => {
            zingo_testutils::increase_height_and_wait_for_client(&regtest_manager, &pool_migration_client, 1).await.unwrap();
            check_client_balances!(pool_migration_client, o:$o s:$s t:$t);
        };
    }

        sapling_faucet
            .do_send(vec![(&pmc_taddr, 50_000, None)])
            .await
            .unwrap();
        bump_and_check!(o: 0 s: 0 t: 50_000);

        pool_migration_client
            .do_shield(&[Pool::Transparent], None)
            .await
            .unwrap();
        bump_and_check!(o: 40_000 s: 0 t: 0);

        // 2 Test of a send from a sapling only client to its own unified address
        sapling_faucet
            .do_send(vec![(&pmc_sapling, 50_000, None)])
            .await
            .unwrap();
        bump_and_check!(o: 40_000 s: 50_000 t: 0);

        pool_migration_client
            .do_shield(&[Pool::Sapling], None)
            .await
            .unwrap();
        bump_and_check!(o: 80_000 s: 0 t: 0);

        // 3 Test of an orchard-only client to itself
        pool_migration_client
            .do_send(vec![(&pmc_unified, 70_000, None)])
            .await
            .unwrap();
        bump_and_check!(o: 70_000 s: 0 t: 0);

        // 4 tz transparent and sapling to orchard
        pool_migration_client
            .do_send(vec![
                (&pmc_taddr, 30_000, None),
                (&pmc_sapling, 30_000, None),
            ])
            .await
            .unwrap();
        bump_and_check!(o: 0 s: 30_000 t: 30_000);

        pool_migration_client
            .do_shield(&[Pool::Transparent], None)
            .await
            .unwrap();
        pool_migration_client
            .do_send(vec![(&pmc_unified, 20_000, None)])
            .await
            .unwrap();
        bump_and_check!(o: 40_000 s: 0 t: 0);

        // 5 to transparent and orchard to orchard
        pool_migration_client
            .do_send(vec![(&pmc_taddr, 20_000, None)])
            .await
            .unwrap();
        bump_and_check!(o: 10_000 s: 0 t: 20_000);

        pool_migration_client
            .do_shield(&[Pool::Transparent], None)
            .await
            .unwrap();
        bump_and_check!(o: 20_000 s: 0 t: 0);

        // 6 sapling and orchard to orchard
        sapling_faucet
            .do_send(vec![(&pmc_sapling, 20_000, None)])
            .await
            .unwrap();
        bump_and_check!(o: 20_000 s: 20_000 t: 0);

        pool_migration_client
            .do_send(vec![(&pmc_unified, 30_000, None)])
            .await
            .unwrap();
        bump_and_check!(o: 30_000 s: 0 t: 0);

        // 7 tzo --> o
        sapling_faucet
            .do_send(vec![
                (&pmc_taddr, 20_000, None),
                (&pmc_sapling, 20_000, None),
            ])
            .await
            .unwrap();
        bump_and_check!(o: 30_000 s: 20_000 t: 20_000);

        pool_migration_client
            .do_shield(&[Pool::Transparent], None)
            .await
            .unwrap();
        pool_migration_client
            .do_send(vec![(&pmc_unified, 40_000, None)])
            .await
            .unwrap();
        bump_and_check!(o: 50_000 s: 0 t: 0);

        // Send from Sapling into empty Orchard pool
        pool_migration_client
            .do_send(vec![(&pmc_sapling, 40_000, None)])
            .await
            .unwrap();
        bump_and_check!(o: 0 s: 40_000 t: 0);

        pool_migration_client
            .do_send(vec![(&pmc_unified, 30_000, None)])
            .await
            .unwrap();
        bump_and_check!(o: 30_000 s: 0 t: 0);
        let mut total_value_to_addrs_iter = pool_migration_client
            .do_total_value_to_address()
            .await
            .0
            .into_iter();
        assert_eq!(
            total_value_to_addrs_iter.next(),
            Some((String::from("fee"), u64::from((MINIMUM_FEE * 13).unwrap())))
        );
        assert!(total_value_to_addrs_iter.next().is_none());
    }
    #[tokio::test]
    async fn factor_do_shield_to_call_do_send() {
        let (regtest_manager, __cph, faucet, recipient) =
            scenarios::faucet_recipient_default().await;
        zingo_testutils::increase_height_and_wait_for_client(&regtest_manager, &faucet, 2)
            .await
            .unwrap();
        faucet
            .do_send(vec![(
                &get_base_address!(recipient, "transparent"),
                1_000u64,
                None,
            )])
            .await
            .unwrap();
    }
    #[tokio::test]
    async fn dust_sends_change_correctly() {
        let (regtest_manager, _cph, faucet, recipient, _txid) =
            scenarios::faucet_funded_recipient_default(100_000).await;

        // Send of less that transaction fee
        let sent_value = 1000;
        let _sent_transaction_id = recipient
            .do_send(vec![(
                &get_base_address!(faucet, "unified"),
                sent_value,
                None,
            )])
            .await
            .unwrap();

        zingo_testutils::increase_height_and_wait_for_client(&regtest_manager, &recipient, 5)
            .await
            .unwrap();

        println!("{}", recipient.do_list_transactions().await.pretty(4));
        println!(
            "{}",
            serde_json::to_string_pretty(&recipient.do_balance().await).unwrap()
        );
    }
    #[tokio::test]
    async fn dont_write_unconfirmed() {
        let regtest_network = RegtestNetwork::all_upgrades_active();
        let (regtest_manager, _cph, faucet, recipient) =
            scenarios::faucet_recipient(Pool::Orchard, regtest_network).await;
        faucet
            .do_send(vec![(
                &get_base_address!(recipient, "unified"),
                100_000,
                Some(
                    Memo::from_str("funding to be received by the recipient")
                        .unwrap()
                        .into(),
                ),
            )])
            .await
            .unwrap();

        zingo_testutils::increase_height_and_wait_for_client(&regtest_manager, &recipient, 2)
            .await
            .unwrap();
        let recipient_balance = recipient.do_balance().await;
        assert_eq!(
            recipient_balance,
            PoolBalances {
                sapling_balance: Some(0),
                verified_sapling_balance: Some(0),
                spendable_sapling_balance: Some(0),
                unverified_sapling_balance: Some(0),
                orchard_balance: Some(100000),
                verified_orchard_balance: Some(100000),
                spendable_orchard_balance: Some(100000),
                unverified_orchard_balance: Some(0),
                transparent_balance: Some(0)
            }
        );
        recipient
            .do_send(vec![(
                &get_base_address!(faucet, "unified"),
                25_000,
                Some(
                    Memo::from_str("an unconfirmed transaction, that shall not be synced")
                        .unwrap()
                        .into(),
                ),
            )])
            .await
            .unwrap();
        let recipient_balance = recipient.do_balance().await;

        dbg!(&recipient_balance.unverified_orchard_balance);
        assert_eq!(
            recipient_balance.unverified_orchard_balance.unwrap(),
            65_000
        );

        let loaded_client = recipient.new_client_from_save_buffer().await.unwrap();
        let loaded_balance = loaded_client.do_balance().await;
        assert_eq!(loaded_balance.unverified_orchard_balance, Some(0),);
        check_client_balances!(loaded_client, o: 100_000 s: 0 t: 0 );
    }
    #[tokio::test]
    async fn by_address_finsight() {
        let (regtest_manager, _cph, faucet, recipient) =
            scenarios::faucet_recipient_default().await;
        let base_uaddress = get_base_address!(recipient, "unified");
        zingo_testutils::increase_height_and_wait_for_client(&regtest_manager, &faucet, 2)
            .await
            .unwrap();
        println!(
            "faucet notes: {}",
            faucet.do_list_notes(true).await.pretty(4)
        );
        faucet
            .do_send(vec![(
                &base_uaddress,
                1_000u64,
                Some(Memo::from_str("1").unwrap().into()),
            )])
            .await
            .unwrap();
        faucet
            .do_send(vec![(
                &base_uaddress,
                1_000u64,
                Some(Memo::from_str("1").unwrap().into()),
            )])
            .await
            .expect(
                "We only have sapling notes, plus a pending orchard note from the \
            previous send. If we're allowed to select pending notes, we'll attempt \
            to select that one, and this will fail",
            );
        assert_eq!(
            JsonValue::from(faucet.do_total_memobytes_to_address().await)[&base_uaddress].pretty(4),
            "2".to_string()
        );
        faucet
            .do_send(vec![(
                &base_uaddress,
                1_000u64,
                Some(Memo::from_str("aaaa").unwrap().into()),
            )])
            .await
            .unwrap();
        assert_eq!(
            JsonValue::from(faucet.do_total_memobytes_to_address().await)[&base_uaddress].pretty(4),
            "6".to_string()
        );
    }
    #[tokio::test]
    async fn aborted_resync() {
        let (regtest_manager, _cph, faucet, recipient, _txid) =
            scenarios::faucet_funded_recipient_default(100_000).await;

        zingo_testutils::increase_height_and_wait_for_client(&regtest_manager, &recipient, 15)
            .await
            .unwrap();

        // 4. Send a transaction to both external t-addr and external z addr and mine it
        let sent_zvalue = 80_000;
        let sent_zmemo = Memo::from_str("Ext z").unwrap().into();
        let sent_transaction_id = recipient
            .do_send(vec![(
                &get_base_address!(faucet, "sapling"),
                sent_zvalue,
                Some(sent_zmemo),
            )])
            .await
            .unwrap();

        zingo_testutils::increase_height_and_wait_for_client(&regtest_manager, &recipient, 5)
            .await
            .unwrap();

        let notes_before = recipient.do_list_notes(true).await;
        let list_before = recipient.do_list_transactions().await;
        let requested_txid = &zingolib::wallet::data::TransactionMetadata::new_txid(
            hex::decode(sent_transaction_id.clone())
                .unwrap()
                .into_iter()
                .rev()
                .collect::<Vec<_>>()
                .as_slice(),
        );
        let witness_before = recipient
            .wallet
            .transaction_context
            .transaction_metadata_set
            .read()
            .await
            .witness_trees
            .as_ref()
            .unwrap()
            .witness_tree_orchard
            .witness(
                recipient
                    .wallet
                    .transaction_context
                    .transaction_metadata_set
                    .read()
                    .await
                    .current
                    .get(requested_txid)
                    .unwrap()
                    .orchard_notes
                    .get(0)
                    .unwrap()
                    .witnessed_position
                    .unwrap(),
                0,
            );

        // 5. Now, we'll manually remove some of the blocks in the wallet, pretending that the sync was aborted in the middle.
        // We'll remove the top 20 blocks, so now the wallet only has the first 3 blocks
        recipient.wallet.blocks.write().await.drain(0..20);
        assert_eq!(recipient.wallet.last_synced_height().await, 5);

        // 6. Do a sync again
        recipient.do_sync(true).await.unwrap();
        assert_eq!(recipient.wallet.last_synced_height().await, 25);

        // 7. Should be exactly the same
        let notes_after = recipient.do_list_notes(true).await;
        let list_after = recipient.do_list_transactions().await;
        let witness_after = recipient
            .wallet
            .transaction_context
            .transaction_metadata_set
            .read()
            .await
            .witness_trees
            .as_ref()
            .unwrap()
            .witness_tree_orchard
            .witness(
                recipient
                    .wallet
                    .transaction_context
                    .transaction_metadata_set
                    .read()
                    .await
                    .current
                    .get(requested_txid)
                    .unwrap()
                    .orchard_notes
                    .get(0)
                    .unwrap()
                    .witnessed_position
                    .unwrap(),
                0,
            );

        assert_eq!(notes_before, notes_after);
        assert_eq!(list_before, list_after);
        assert_eq!(witness_before.unwrap(), witness_after.unwrap());
    }
    #[tokio::test]
    async fn mempool_spends_correctly_marked_unconfirmed_spent() {
        let (_regtest_manager, _cph, _faucet, recipient, _txid) =
            scenarios::faucet_funded_recipient_default(1_000_000).await;
        recipient
            .do_send(vec![(
                &get_base_address!(recipient, "sapling"),
                100_000,
                None,
            )])
            .await
            .unwrap();
        let recipient_saved = recipient.export_save_buffer_async().await.unwrap();
        let recipient_loaded = std::sync::Arc::new(
            LightClient::read_wallet_from_buffer_async(recipient.config(), &recipient_saved[..])
                .await
                .unwrap(),
        );
        LightClient::start_mempool_monitor(recipient_loaded.clone());
        // This seems to be long enough for the mempool monitor to kick in.
        // One second is insufficient. Even if this fails, this can only ever be
        // a false negative, giving us a balance of 100_000. Still, could be improved.
        tokio::time::sleep(Duration::from_secs(5)).await;
        assert_eq!(
            recipient_loaded.do_balance().await.orchard_balance,
            Some(890_000)
        );
    }
}

#[tokio::test]
async fn proxy_server_worky() {
    zingo_testutils::check_proxy_server_works().await
}<|MERGE_RESOLUTION|>--- conflicted
+++ resolved
@@ -15,13 +15,8 @@
     transaction::{fees::zip317::MINIMUM_FEE, TxId},
 };
 use zingo_testutils::{
-<<<<<<< HEAD
-    self, build_fvk_client, increase_height_and_wait_for_client, paths::get_cargo_manifest_dir,
-    scenarios,
-=======
     build_fvk_client, check_transaction_equality, increase_height_and_wait_for_client,
-    regtest::get_cargo_manifest_dir, scenarios,
->>>>>>> 0d73cd34
+    paths::get_cargo_manifest_dir, scenarios,
 };
 use zingoconfig::{ChainType, RegtestNetwork, ZingoConfig, MAX_REORG};
 use zingolib::{
