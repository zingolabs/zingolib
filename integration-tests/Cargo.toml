[package]
name = "integration-tests"
version = "0.2.0"
edition = "2021"

<<<<<<< HEAD
=======
[features]
zip317 = []
chain_generic_tests = []

>>>>>>> 2a82b6a2
# See more keys and their definitions at https://doc.rust-lang.org/cargo/reference/manifest.html
[dependencies]
zingolib = { path = "../zingolib", features = ["test-features", "darkside_tests"] }
zingo-testutils = { path = "../zingo-testutils" }
zingoconfig = { path = "../zingoconfig" }

zcash_primitives = { workspace = true }
orchard = { workspace = true }
zcash_address = { workspace = true }
zcash_client_backend = { workspace = true }
shardtree = { workspace = true }

tokio = { version = "1.25.0", features = ["full"] }
json = "0.12.4"
log = "0.4.17"
hex = { workspace = true }
itertools = "0.10.5"
serde_json = "1.0.107"
http.workspace = true<|MERGE_RESOLUTION|>--- conflicted
+++ resolved
@@ -3,13 +3,6 @@
 version = "0.2.0"
 edition = "2021"
 
-<<<<<<< HEAD
-=======
-[features]
-zip317 = []
-chain_generic_tests = []
-
->>>>>>> 2a82b6a2
 # See more keys and their definitions at https://doc.rust-lang.org/cargo/reference/manifest.html
 [dependencies]
 zingolib = { path = "../zingolib", features = ["test-features", "darkside_tests"] }
