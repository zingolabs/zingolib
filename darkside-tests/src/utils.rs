use http::Uri;
use http_body::combinators::UnsyncBoxBody;
use hyper::client::HttpConnector;
use orchard::{note_encryption::OrchardDomain, tree::MerkleHashOrchard};
use sapling_crypto::note_encryption::SaplingDomain;
use std::{
    fs,
    fs::File,
    io::{self, BufRead, Write},
    path::{Path, PathBuf},
    process::{Child, Command},
    sync::Arc,
    time::Duration,
};
use tempdir;
use tokio::time::sleep;
use tonic::Status;
use tower::{util::BoxCloneService, ServiceExt};
use zcash_primitives::consensus::BranchId;
use zcash_primitives::{merkle_tree::read_commitment_tree, transaction::Transaction};
use zingo_testutils::{
    self,
    incrementalmerkletree::frontier::CommitmentTree,
    paths::{get_bin_dir, get_cargo_manifest_dir},
    regtest::launch_lightwalletd,
    scenarios::setup::TestEnvironmentGenerator,
};
use zingolib::wallet::traits::DomainWalletExt;

use crate::{
    constants::BRANCH_ID,
    darkside_types::{
        self, darkside_streamer_client::DarksideStreamerClient, DarksideBlock, DarksideBlocksUrl,
        DarksideEmptyBlocks, DarksideHeight, DarksideMetaState, Empty,
    },
};

use super::{
    constants,
    darkside_types::{RawTransaction, TreeState},
};

type UnderlyingService = BoxCloneService<
    http::Request<UnsyncBoxBody<prost::bytes::Bytes, Status>>,
    http::Response<hyper::Body>,
    hyper::Error,
>;

macro_rules! define_darkside_connector_methods(
    ($($name:ident (&$self:ident $(,$param:ident: $param_type:ty)*$(,)?) -> $return:ty {$param_packing:expr}),*) => {$(
        #[allow(unused)]
        pub async fn $name(&$self, $($param: $param_type),*) -> ::std::result::Result<$return, String> {
            let request = ::tonic::Request::new($param_packing);

            let mut client = $self.get_client().await.map_err(|e| format!("{e}"))?;

        client
            .$name(request)
            .await
            .map_err(|e| format!("{}", e))
            .map(|resp| resp.into_inner())
    })*}
);

#[derive(Clone)]
pub struct DarksideConnector(pub http::Uri);

impl DarksideConnector {
    pub fn get_client(
        &self,
    ) -> impl std::future::Future<
        Output = Result<DarksideStreamerClient<UnderlyingService>, Box<dyn std::error::Error>>,
    > {
        let uri = Arc::new(self.0.clone());
        async move {
            let mut http_connector = HttpConnector::new();
            http_connector.enforce_http(false);
            let connector = tower::ServiceBuilder::new().service(http_connector);
            let client = Box::new(hyper::Client::builder().http2_only(true).build(connector));
            let uri = uri.clone();
            let svc = tower::ServiceBuilder::new()
                //Here, we take all the pieces of our uri, and add in the path from the Requests's uri
                .map_request(move |mut req: http::Request<tonic::body::BoxBody>| {
                    let uri = Uri::builder()
                        .scheme(uri.scheme().unwrap().clone())
                        .authority(uri.authority().unwrap().clone())
                        //here. The Request's uri contains the path to the GRPC sever and
                        //the method being called
                        .path_and_query(req.uri().path_and_query().unwrap().clone())
                        .build()
                        .unwrap();

                    *req.uri_mut() = uri;
                    req
                })
                .service(client);

            Ok(DarksideStreamerClient::new(svc.boxed_clone()))
        }
    }

    define_darkside_connector_methods!(
        apply_staged(&self, height: i32) -> Empty { DarksideHeight { height } },
        add_tree_state(&self, tree_state: TreeState) -> Empty { tree_state },
        reset(
            &self,
            sapling_activation: i32,
            branch_id: String,
            chain_name: String,
        ) -> Empty {
            DarksideMetaState {
                sapling_activation,
                branch_id,
                chain_name,
            }
        },
        stage_blocks(&self, url: String) -> Empty { DarksideBlocksUrl { url } },
        stage_blocks_create(
            &self,
            height: i32,
            count: i32,
            nonce: i32
        ) -> Empty {
            DarksideEmptyBlocks {
                height,
                count,
                nonce
            }
        },

        stage_blocks_stream(&self, blocks: Vec<String>) -> Empty {
            ::futures_util::stream::iter(
                blocks.into_iter().map(|block| DarksideBlock { block })
            )
        },
        stage_transactions_stream(&self, transactions: Vec<(Vec<u8>, u64)>) -> Empty {
            ::futures_util::stream::iter(
                transactions.into_iter().map(|transaction| {
                    RawTransaction {
                        data: transaction.0,
                        height: transaction.1
                    }
                })
            )
        },
        get_incoming_transactions(&self) -> ::tonic::Streaming<RawTransaction> {
            Empty {}
        },
        clear_incoming_transactions(&self) -> Empty {
            Empty {}
        }
    );
}

pub async fn prepare_darksidewalletd(
    uri: http::Uri,
    include_startup_funds: bool,
) -> Result<(), String> {
    dbg!(&uri);
    let connector = DarksideConnector(uri.clone());

    let mut client = connector.get_client().await.unwrap();
    // Setup prodedures.  Up to this point there's no communication between the client and the dswd
    client.clear_address_utxo(Empty {}).await.unwrap();

    // reset with parameters
    connector
        .reset(1, String::from(BRANCH_ID), String::from("regtest"))
        .await
        .unwrap();

    connector
        .stage_blocks_stream(vec![String::from(crate::constants::GENESIS_BLOCK)])
        .await?;

    connector.stage_blocks_create(2, 2, 0).await.unwrap();

    connector
        .add_tree_state(constants::first_tree_state())
        .await
        .unwrap();
    if include_startup_funds {
        connector
            .stage_transactions_stream(vec![(
                hex::decode(constants::TRANSACTION_INCOMING_100TAZ).unwrap(),
                2,
            )])
            .await
            .unwrap();
        let tree_height_2 = update_tree_states_for_transaction(
            &uri,
            RawTransaction {
                data: hex::decode(constants::TRANSACTION_INCOMING_100TAZ).unwrap(),
                height: 2,
            },
            2,
        )
        .await;
        connector
            .add_tree_state(TreeState {
                height: 3,
                ..tree_height_2
            })
            .await
            .unwrap();
    } else {
        for height in [2, 3] {
            connector
                .add_tree_state(TreeState {
                    height,
                    ..constants::first_tree_state()
                })
                .await
                .unwrap();
        }
    }

    sleep(std::time::Duration::new(2, 0)).await;

    connector.apply_staged(3).await?;

    Ok(())
}
pub fn generate_darksidewalletd(set_port: Option<portpicker::Port>) -> (String, PathBuf) {
    let darkside_grpc_port = TestEnvironmentGenerator::pick_unused_port_to_string(set_port);
    let darkside_dir = tempdir::TempDir::new("zingo_darkside_test")
        .unwrap()
        .into_path();
    (darkside_grpc_port, darkside_dir)
}

pub struct DarksideHandler {
    pub lightwalletd_handle: Child,
    pub grpc_port: String,
    pub darkside_dir: PathBuf,
}

impl Default for DarksideHandler {
    fn default() -> Self {
        Self::new(None)
    }
}
impl DarksideHandler {
    pub fn new(set_port: Option<portpicker::Port>) -> Self {
        let (grpc_port, darkside_dir) = generate_darksidewalletd(set_port);
        let grpc_bind_addr = Some(format!("127.0.0.1:{grpc_port}"));

        let check_interval = Duration::from_millis(300);
        let lightwalletd_handle = launch_lightwalletd(
            darkside_dir.join("logs"),
            darkside_dir.join("conf"),
            darkside_dir.join("data"),
            get_bin_dir(),
            check_interval,
            grpc_bind_addr,
        );
        Self {
            lightwalletd_handle,
            grpc_port,
            darkside_dir,
        }
    }
}

impl Drop for DarksideHandler {
    fn drop(&mut self) {
        if Command::new("kill")
            .arg(self.lightwalletd_handle.id().to_string())
            .output()
            .is_err()
        {
            // if regular kill doesn't work, kill it harder
            let _ = self.lightwalletd_handle.kill();
        }
    }
}

/// Takes a raw transaction and then updates and returns tree state from the previous block
pub async fn update_tree_states_for_transaction(
    server_id: &Uri,
    raw_tx: RawTransaction,
    height: u64,
) -> TreeState {
    let trees = zingolib::grpc_connector::get_trees(server_id.clone(), height - 1)
        .await
        .unwrap();
    let mut sapling_tree: sapling_crypto::CommitmentTree = read_commitment_tree(
        hex::decode(SaplingDomain::get_tree(&trees))
            .unwrap()
            .as_slice(),
    )
    .unwrap();
    let mut orchard_tree: CommitmentTree<MerkleHashOrchard, 32> = read_commitment_tree(
        hex::decode(OrchardDomain::get_tree(&trees))
            .unwrap()
            .as_slice(),
    )
    .unwrap();
    let transaction = zcash_primitives::transaction::Transaction::read(
        raw_tx.data.as_slice(),
        zcash_primitives::consensus::BranchId::Nu5,
    )
    .unwrap();
    for output in transaction
        .sapling_bundle()
        .iter()
        .flat_map(|bundle| bundle.shielded_outputs())
    {
        sapling_tree
            .append(sapling_crypto::Node::from_cmu(output.cmu()))
            .unwrap()
    }
    for action in transaction
        .orchard_bundle()
        .iter()
        .flat_map(|bundle| bundle.actions())
    {
        orchard_tree
            .append(MerkleHashOrchard::from_cmx(action.cmx()))
            .unwrap()
    }
    let mut sapling_tree_bytes = vec![];
    zcash_primitives::merkle_tree::write_commitment_tree(&sapling_tree, &mut sapling_tree_bytes)
        .unwrap();
    let mut orchard_tree_bytes = vec![];
    zcash_primitives::merkle_tree::write_commitment_tree(&orchard_tree, &mut orchard_tree_bytes)
        .unwrap();
    let new_tree_state = TreeState {
        height,
        sapling_tree: hex::encode(sapling_tree_bytes),
        orchard_tree: hex::encode(orchard_tree_bytes),
        network: constants::first_tree_state().network,
        hash: "".to_string(),
        time: 0,
    };
    DarksideConnector(server_id.clone())
        .add_tree_state(new_tree_state.clone())
        .await
        .unwrap();
    new_tree_state
}

// The output is wrapped in a Result to allow matching on errors
// Returns an Iterator to the Reader of the lines of the file.
// source: https://doc.rust-lang.org/rust-by-example/std_misc/file/read_lines.html
pub fn read_lines<P>(filename: P) -> io::Result<io::Lines<io::BufReader<File>>>
where
    P: AsRef<Path>,
{
    let file = File::open(filename)?;
    Ok(io::BufReader::new(file).lines())
}

/// Tool for reading lists of blocks or transactions.
/// Takes path to file and returns each line in a vec of strings.
pub fn read_dataset<P>(filename: P) -> Vec<String>
where
    P: AsRef<Path>,
{
    read_lines(filename)
        .unwrap()
        .map(|line| line.unwrap())
        .collect()
}

impl TreeState {
    pub fn from_file<P>(filename: P) -> Result<TreeState, Box<dyn std::error::Error>>
    where
        P: AsRef<Path>,
    {
        let state_string = fs::read_to_string(filename)?;
        let json_state: serde_json::Value = serde_json::from_str(&state_string)?;

        let network = json_state["network"].as_str().unwrap();
        let height = json_state["height"].as_u64().unwrap();
        let hash = json_state["hash"].as_str().unwrap();
        let time = json_state["time"].as_i64().unwrap();
        let time_32: u32 = u32::try_from(time)?;
        let sapling_tree = json_state["saplingTree"].as_str().unwrap();
        let orchard_tree = json_state["orchardTree"].as_str().unwrap();

        Ok(TreeState {
            network: network.to_string(),
            height,
            hash: hash.to_string(),
            time: time_32,
            sapling_tree: sapling_tree.to_string(),
            orchard_tree: orchard_tree.to_string(),
        })
    }
}

/// Basic initialisation of darksidewalletd.
/// Returns a darkside handler and darkside connector.
/// Generates a genesis block and adds initial treestate.
pub async fn init_darksidewalletd(
    set_port: Option<portpicker::Port>,
) -> Result<(DarksideHandler, DarksideConnector), String> {
    let handler = DarksideHandler::new(set_port);
    let server_id = zingoconfig::construct_lightwalletd_uri(Some(format!(
        "http://127.0.0.1:{}",
        handler.grpc_port
    )));
    let connector = DarksideConnector(server_id);

    // Setup prodedures.  Up to this point there's no communication between the client and the dswd
    let mut client = connector.get_client().await.unwrap();
    client.clear_address_utxo(Empty {}).await.unwrap();

    // reset with parameters
    connector
        .reset(1, String::from(BRANCH_ID), String::from("regtest"))
        .await
        .unwrap();

    // stage genesis block
    connector
        .stage_blocks_stream(vec![String::from(crate::constants::GENESIS_BLOCK)])
        .await?;
    connector
        .add_tree_state(constants::first_tree_state())
        .await
        .unwrap();

    Ok((handler, connector))
}

/// Creates a file for writing transactions to store pre-built blockchains.
/// Path: `darkside-tests/tests/data/chainbuilds/{test_name}`
/// For writing transactions, see `send_and_write_transaction` method in DarksideScenario.
pub fn create_chainbuild_file(test_name: &str) -> File {
    let path = format!(
        "{}/tests/data/chainbuilds/{}",
        get_cargo_manifest_dir().to_string_lossy(),
        test_name
    );
    match fs::create_dir(path.clone()) {
        Ok(_) => (),
        Err(e) => match e.kind() {
            io::ErrorKind::AlreadyExists => (),
            _ => panic!("Error creating directory: {}", e),
        },
    }
    let filename = "hex_transactions.txt";
    fs::OpenOptions::new()
        .create_new(true)
        .append(true)
        .open(format!("{}/{}", path, filename))
        .expect("file should not already exist")
}
/// Loads a vec of strings from a list of hex transactions in the chainbuild file
/// Path: `darkside-tests/tests/data/chainbuilds/{test_name}`
/// For staging hex transactions, see `stage_transaction` method in DarksideScenario
pub fn load_chainbuild_file(test_name: &str) -> Vec<String> {
    let path = format!(
        "{}/tests/data/chainbuilds/{}",
        get_cargo_manifest_dir().to_string_lossy(),
        test_name
    );
    let filename = "hex_transactions.txt";
    read_dataset(format!("{}/{}", path, filename))
}
/// Hex encodes raw transaction and writes to file.
fn write_raw_transaction(
    raw_transaction: &darkside_types::RawTransaction,
    branch_id: BranchId,
    chainbuild_file: &File,
) {
    let transaction = create_transaction_from_raw_transaction(raw_transaction, branch_id).unwrap();
    write_transaction(transaction, chainbuild_file);
}
/// Converts raw transaction to transaction.
fn create_transaction_from_raw_transaction(
    raw_transaction: &darkside_types::RawTransaction,
    branch_id: BranchId,
) -> Result<Transaction, io::Error> {
    Transaction::read(&raw_transaction.data[..], branch_id)
}
/// Hex encodes transaction and writes to file
fn write_transaction(transaction: Transaction, mut chainbuild_file: &File) {
    let mut buffer = vec![];
    let mut cursor = std::io::Cursor::new(&mut buffer);
    transaction
        .write(&mut cursor)
        .expect("transaction should be written to a buffer");
    let hex_transaction = hex::encode(buffer);
    chainbuild_file
        .write_all(format!("{}\n", hex_transaction).as_bytes())
        .unwrap();
}

pub mod scenarios {
    use std::fs::File;
    use std::ops::Add;

    use crate::{
        constants,
        darkside_types::{RawTransaction, TreeState},
    };
    use zcash_client_backend::{PoolType, ShieldedProtocol};
    use zcash_primitives::consensus::{BlockHeight, BranchId};
    use zingo_testutils::scenarios::setup::ClientBuilder;
    use zingo_testvectors::seeds::HOSPITAL_MUSEUM_SEED;
    use zingoconfig::RegtestNetwork;
    use zingolib::lightclient::LightClient;

    use super::{
        init_darksidewalletd, update_tree_states_for_transaction, write_raw_transaction,
        DarksideConnector, DarksideHandler,
    };

    pub struct DarksideEnvironment {
        darkside_handler: DarksideHandler,
        pub(crate) darkside_connector: DarksideConnector,
        pub(crate) client_builder: ClientBuilder,
        pub(crate) regtest_network: RegtestNetwork,
        faucet: Option<LightClient>,
        lightclients: Vec<LightClient>,
        pub(crate) staged_blockheight: BlockHeight,
        pub(crate) tree_state: TreeState,
        transaction_set_index: u64,
    }
    impl DarksideEnvironment {
        /// Initialises and launches darksidewalletd, stages the genesis block and creates the lightclient builder
        pub async fn new(set_port: Option<portpicker::Port>) -> DarksideEnvironment {
            let (darkside_handler, darkside_connector) =
                init_darksidewalletd(set_port).await.unwrap();
            let client_builder = ClientBuilder::new(
                darkside_connector.0.clone(),
                darkside_handler.darkside_dir.clone(),
            );
            let regtest_network = RegtestNetwork::all_upgrades_active();
            DarksideEnvironment {
                darkside_handler,
                darkside_connector,
                client_builder,
                regtest_network,
                faucet: None,
                lightclients: vec![],
                staged_blockheight: BlockHeight::from(1),
                tree_state: constants::first_tree_state(),
                transaction_set_index: 0,
            }
        }
        pub async fn default() -> DarksideEnvironment {
            DarksideEnvironment::new(None).await
        }
        pub async fn default_faucet_recipient(funded_pool: PoolType) -> DarksideEnvironment {
            let mut scenario = DarksideEnvironment::new(None).await;
            scenario
                .build_faucet(funded_pool)
                .await
                .build_client(HOSPITAL_MUSEUM_SEED.to_string(), 4)
                .await;
            scenario
        }

        /// Builds a lightclient with spending capability to the initial source of funds to the darkside blockchain
        /// The staged block with the funding transaction is not applied and the faucet is not synced
        pub async fn build_faucet(&mut self, funded_pool: PoolType) -> &mut DarksideEnvironment {
            if self.faucet.is_some() {
                panic!("Error: Faucet already exists!");
            }
            self.faucet = Some(
                self.client_builder
                    .build_client(
                        zingo_testvectors::seeds::DARKSIDE_SEED.to_string(),
                        0,
                        true,
                        self.regtest_network,
                    )
                    .await,
            );

            let faucet_funding_transaction = match funded_pool {
                PoolType::Shielded(ShieldedProtocol::Orchard) => {
                    constants::ABANDON_TO_DARKSIDE_ORCH_10_000_000_ZAT
                }
                PoolType::Shielded(ShieldedProtocol::Sapling) => {
                    constants::ABANDON_TO_DARKSIDE_SAP_10_000_000_ZAT
                }
                PoolType::Transparent => {
                    panic!("Error: Transparent funding transactions for faucet are not currently implemented!")
                }
            };
            self.stage_transaction(faucet_funding_transaction).await;
            self
        }
        /// Builds a new lightclient from a seed phrase
        pub async fn build_client(
            &mut self,
            seed: String,
            birthday: u64,
        ) -> &mut DarksideEnvironment {
            let lightclient = self
                .client_builder
                .build_client(seed, birthday, true, self.regtest_network)
                .await;
            self.lightclients.push(lightclient);
            self
        }
        /// Stage blocks up to target height and update tree state.
        /// Does not apply block.
        pub async fn stage_blocks(
            &mut self,
            target_blockheight: u64,
            nonce: u64,
        ) -> &mut DarksideEnvironment {
            let count = target_blockheight - u64::from(self.staged_blockheight);
            self.darkside_connector
                .stage_blocks_create(
                    u32::from(self.staged_blockheight) as i32 + 1,
                    count as i32,
                    nonce as i32,
                )
                .await
                .unwrap();
            self.darkside_connector
                .add_tree_state(TreeState {
                    height: target_blockheight,
                    ..self.tree_state.clone()
                })
                .await
                .unwrap();
            self.staged_blockheight = BlockHeight::from(target_blockheight as u32);
            self
        }
        /// Apply blocks up to target height.
        pub async fn apply_blocks(&mut self, target_blockheight: u64) -> &mut DarksideEnvironment {
            self.darkside_connector
                .apply_staged(target_blockheight as i32)
                .await
                .unwrap();
            self
        }
        /// Stage and apply blocks up to target height and update tree state.
        pub async fn stage_and_apply_blocks(
            &mut self,
            target_blockheight: u64,
            nonce: u64,
        ) -> &mut DarksideEnvironment {
            self.stage_blocks(target_blockheight, nonce).await;
            self.apply_blocks(target_blockheight).await;
            self
        }
        /// Tool for chainbuilds.
        /// Stage a block and a send from funded lightclient, then write hex transaction to file.
        /// All sends in a chainbuild are appended to same file in order.
        /// Does not apply block.
        pub async fn send_and_write_transaction(
            &mut self,
            // We can't just take a reference to a LightClient, as that might be a reference to
            // a field of the DarksideScenario which we're taking by exclusive (i.e. mut) reference
            sender: DarksideSender<'_>,
            receiver_address: &str,
            value: u64,
            chainbuild_file: &File,
        ) -> &mut DarksideEnvironment {
            let (_, raw_tx) = self.send_transaction(sender, receiver_address, value).await;
            write_raw_transaction(&raw_tx, BranchId::Nu5, chainbuild_file);
            self
        }

        pub async fn send_transaction(
            &mut self,
            // We can't just take a reference to a LightClient, as that might be a reference to
            // a field of the DarksideScenario which we're taking by exclusive (i.e. mut) reference
            sender: DarksideSender<'_>,
            receiver_address: &str,
            value: u64,
        ) -> (&mut DarksideEnvironment, RawTransaction) {
            self.staged_blockheight = self.staged_blockheight.add(1);
            self.darkside_connector
                .stage_blocks_create(u32::from(self.staged_blockheight) as i32, 1, 0)
                .await
                .unwrap();
            let lightclient = match sender {
                DarksideSender::Faucet => self.get_faucet(),
                DarksideSender::IndexedClient(n) => self.get_lightclient(n),
                DarksideSender::ExternalClient(lc) => lc,
            };
            zingo_testutils::lightclient::from_inputs::send(
                lightclient,
                vec![(receiver_address, value, None)],
            )
            .await
            .unwrap();
            let mut streamed_raw_txns = self
                .darkside_connector
                .get_incoming_transactions()
                .await
                .unwrap();
            self.darkside_connector
                .clear_incoming_transactions()
                .await
                .unwrap();
            let raw_tx = streamed_raw_txns.message().await.unwrap().unwrap();
            // There should only be one transaction incoming
            assert!(streamed_raw_txns.message().await.unwrap().is_none());
            self.darkside_connector
                .stage_transactions_stream(vec![(
                    raw_tx.data.clone(),
                    u64::from(self.staged_blockheight),
                )])
                .await
                .unwrap();
            self.tree_state = update_tree_states_for_transaction(
                &self.darkside_connector.0,
                raw_tx.clone(),
                u64::from(self.staged_blockheight),
            )
            .await;
            (self, raw_tx)
        }

        pub async fn shield_transaction(
            &mut self,
            // We can't just take a reference to a LightClient, as that might be a reference to
            // a field of the DarksideScenario which we're taking by exclusive (i.e. mut) reference
            sender: DarksideSender<'_>,
<<<<<<< HEAD
=======
            pool_to_shield: PoolType,
>>>>>>> 99806780
        ) -> (&mut DarksideEnvironment, RawTransaction) {
            self.staged_blockheight = self.staged_blockheight.add(1);
            self.darkside_connector
                .stage_blocks_create(u32::from(self.staged_blockheight) as i32, 1, 0)
                .await
                .unwrap();
            let lightclient = match sender {
                DarksideSender::Faucet => self.get_faucet(),
                DarksideSender::IndexedClient(n) => self.get_lightclient(n),
                DarksideSender::ExternalClient(lc) => lc,
            };
            lightclient.quick_shield().await.unwrap();
            let mut streamed_raw_txns = self
                .darkside_connector
                .get_incoming_transactions()
                .await
                .unwrap();
            self.darkside_connector
                .clear_incoming_transactions()
                .await
                .unwrap();
            let raw_tx = streamed_raw_txns.message().await.unwrap().unwrap();
            // There should only be one transaction incoming
            assert!(streamed_raw_txns.message().await.unwrap().is_none());
            self.darkside_connector
                .stage_transactions_stream(vec![(
                    raw_tx.data.clone(),
                    u64::from(self.staged_blockheight),
                )])
                .await
                .unwrap();
            self.tree_state = update_tree_states_for_transaction(
                &self.darkside_connector.0,
                raw_tx.clone(),
                u64::from(self.staged_blockheight),
            )
            .await;
            (self, raw_tx)
        }

        /// Tool for chainbuilds.
        /// Stage a block and a shield from funded lightclient, then write hex transaction to file.
        /// Only one pool can be shielded at a time.
        /// All sends in a chainbuild are appended to same file in order.
        /// Does not apply block.
        pub async fn shield_and_write_transaction(
            &mut self,
            // We can't just take a reference to a LightClient, as that might be a reference to
            // a field of the DarksideScenario which we're taking by exclusive (i.e. mut) reference
            sender: DarksideSender<'_>,
<<<<<<< HEAD
=======
            pool_to_shield: PoolType,
>>>>>>> 99806780
            chainbuild_file: &File,
        ) -> &mut DarksideEnvironment {
            let (_, raw_tx) = self.shield_transaction(sender).await;
            write_raw_transaction(&raw_tx, BranchId::Nu5, chainbuild_file);
            self
        }
        /// Stage a block and transaction, then update tree state.
        /// Does not apply block.
        pub async fn stage_transaction(
            &mut self,
            hex_transaction: &str,
        ) -> &mut DarksideEnvironment {
            self.staged_blockheight = self.staged_blockheight.add(1);
            self.darkside_connector
                .stage_blocks_create(u32::from(self.staged_blockheight) as i32, 1, 0)
                .await
                .unwrap();
            self.darkside_connector
                .stage_transactions_stream(vec![(
                    hex::decode(hex_transaction).unwrap(),
                    u64::from(self.staged_blockheight),
                )])
                .await
                .unwrap();
            self.tree_state = update_tree_states_for_transaction(
                &self.darkside_connector.0,
                RawTransaction {
                    data: hex::decode(hex_transaction).unwrap(),
                    height: u64::from(self.staged_blockheight),
                },
                u64::from(self.staged_blockheight),
            )
            .await;
            self.darkside_connector
                .add_tree_state(self.tree_state.clone())
                .await
                .unwrap();
            self
        }
        /// Stage a block and next transaction in transaction set, then update tree state.
        /// Does not apply block.
        /// Temporary until tree states are also written to file.
        pub async fn stage_next_transaction(
            &mut self,
            transaction_set: &[String],
        ) -> &mut DarksideEnvironment {
            self.stage_transaction(&transaction_set[self.transaction_set_index as usize])
                .await;
            self.transaction_set_index += 1;
            self
        }

        /// Update the height of the staged blockchain
        pub fn set_staged_blockheight(&mut self, height: u64) {
            self.staged_blockheight = BlockHeight::from(height as u32);
        }
        /// Update the latest tree state
        pub fn set_tree_state(&mut self, tree_state: TreeState) {
            self.tree_state = tree_state;
        }

        pub fn get_handler(&self) -> &DarksideHandler {
            &self.darkside_handler
        }
        pub fn get_connector(&self) -> &DarksideConnector {
            &self.darkside_connector
        }
        pub fn get_client_builder(&self) -> &ClientBuilder {
            &self.client_builder
        }
        pub fn get_regtest_network(&self) -> &RegtestNetwork {
            &self.regtest_network
        }
        pub fn get_faucet(&self) -> &LightClient {
            self.faucet
                .as_ref()
                .expect("scenario should have a faucet lightclient")
        }
        pub fn get_lightclient(&self, lightclient_index: u64) -> &LightClient {
            &self.lightclients[lightclient_index as usize]
        }
        pub fn get_staged_blockheight(&self) -> &BlockHeight {
            &self.staged_blockheight
        }
        pub fn get_tree_state(&self) -> &TreeState {
            &self.tree_state
        }
    }

    /// A way to specify which client to send funds from
    pub enum DarksideSender<'a> {
        // The faucet of the DarksideScenario
        Faucet,
        // A generated non-faucet client, accessed by index
        IndexedClient(u64),
        // A client not managed by the DarksideScenario itself
        ExternalClient(&'a LightClient),
    }
}<|MERGE_RESOLUTION|>--- conflicted
+++ resolved
@@ -718,10 +718,6 @@
             // We can't just take a reference to a LightClient, as that might be a reference to
             // a field of the DarksideScenario which we're taking by exclusive (i.e. mut) reference
             sender: DarksideSender<'_>,
-<<<<<<< HEAD
-=======
-            pool_to_shield: PoolType,
->>>>>>> 99806780
         ) -> (&mut DarksideEnvironment, RawTransaction) {
             self.staged_blockheight = self.staged_blockheight.add(1);
             self.darkside_connector
@@ -772,10 +768,6 @@
             // We can't just take a reference to a LightClient, as that might be a reference to
             // a field of the DarksideScenario which we're taking by exclusive (i.e. mut) reference
             sender: DarksideSender<'_>,
-<<<<<<< HEAD
-=======
-            pool_to_shield: PoolType,
->>>>>>> 99806780
             chainbuild_file: &File,
         ) -> &mut DarksideEnvironment {
             let (_, raw_tx) = self.shield_transaction(sender).await;
