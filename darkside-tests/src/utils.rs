use http::Uri;
use http_body::combinators::UnsyncBoxBody;
use hyper::client::HttpConnector;
use orchard::{note_encryption::OrchardDomain, tree::MerkleHashOrchard};
use sapling_crypto::note_encryption::SaplingDomain;
use std::{
    fs,
    fs::File,
    io::{self, BufRead, Write},
    path::{Path, PathBuf},
    process::{Child, Command},
    sync::Arc,
    time::Duration,
};
use tempdir;
use tokio::time::sleep;
use tonic::Status;
use tower::{util::BoxCloneService, ServiceExt};
use zcash_primitives::consensus::BranchId;
use zcash_primitives::{merkle_tree::read_commitment_tree, transaction::Transaction};
use zingo_testutils::{
    self,
    incrementalmerkletree::frontier::CommitmentTree,
    paths::{get_bin_dir, get_cargo_manifest_dir},
    regtest::launch_lightwalletd,
    scenarios::setup::TestEnvironmentGenerator,
};
use zingolib::wallet::traits::DomainWalletExt;

use crate::{
    constants::BRANCH_ID,
    darkside_types::{
        self, darkside_streamer_client::DarksideStreamerClient, DarksideBlock, DarksideBlocksUrl,
        DarksideEmptyBlocks, DarksideHeight, DarksideMetaState, Empty,
    },
};

use super::{
    constants,
    darkside_types::{RawTransaction, TreeState},
};

type UnderlyingService = BoxCloneService<
    http::Request<UnsyncBoxBody<prost::bytes::Bytes, Status>>,
    http::Response<hyper::Body>,
    hyper::Error,
>;

macro_rules! define_darkside_connector_methods(
    ($($name:ident (&$self:ident $(,$param:ident: $param_type:ty)*$(,)?) -> $return:ty {$param_packing:expr}),*) => {$(
        #[allow(unused)]
        pub async fn $name(&$self, $($param: $param_type),*) -> ::std::result::Result<$return, String> {
            let request = ::tonic::Request::new($param_packing);

            let mut client = $self.get_client().await.map_err(|e| format!("{e}"))?;

        client
            .$name(request)
            .await
            .map_err(|e| format!("{}", e))
            .map(|resp| resp.into_inner())
    })*}
);

#[derive(Clone)]
pub struct DarksideConnector(pub http::Uri);

impl DarksideConnector {
    pub fn get_client(
        &self,
    ) -> impl std::future::Future<
        Output = Result<DarksideStreamerClient<UnderlyingService>, Box<dyn std::error::Error>>,
    > {
        let uri = Arc::new(self.0.clone());
        async move {
            let mut http_connector = HttpConnector::new();
            http_connector.enforce_http(false);
            let connector = tower::ServiceBuilder::new().service(http_connector);
            let client = Box::new(hyper::Client::builder().http2_only(true).build(connector));
            let uri = uri.clone();
            let svc = tower::ServiceBuilder::new()
                //Here, we take all the pieces of our uri, and add in the path from the Requests's uri
                .map_request(move |mut req: http::Request<tonic::body::BoxBody>| {
                    let uri = Uri::builder()
                        .scheme(uri.scheme().unwrap().clone())
                        .authority(uri.authority().unwrap().clone())
                        //here. The Request's uri contains the path to the GRPC sever and
                        //the method being called
                        .path_and_query(req.uri().path_and_query().unwrap().clone())
                        .build()
                        .unwrap();

                    *req.uri_mut() = uri;
                    req
                })
                .service(client);

            Ok(DarksideStreamerClient::new(svc.boxed_clone()))
        }
    }

    define_darkside_connector_methods!(
        apply_staged(&self, height: i32) -> Empty { DarksideHeight { height } },
        add_tree_state(&self, tree_state: TreeState) -> Empty { tree_state },
        reset(
            &self,
            sapling_activation: i32,
            branch_id: String,
            chain_name: String,
        ) -> Empty {
            DarksideMetaState {
                sapling_activation,
                branch_id,
                chain_name,
            }
        },
        stage_blocks(&self, url: String) -> Empty { DarksideBlocksUrl { url } },
        stage_blocks_create(
            &self,
            height: i32,
            count: i32,
            nonce: i32
        ) -> Empty {
            DarksideEmptyBlocks {
                height,
                count,
                nonce
            }
        },

        stage_blocks_stream(&self, blocks: Vec<String>) -> Empty {
            ::futures_util::stream::iter(
                blocks.into_iter().map(|block| DarksideBlock { block })
            )
        },
        stage_transactions_stream(&self, transactions: Vec<(Vec<u8>, u64)>) -> Empty {
            ::futures_util::stream::iter(
                transactions.into_iter().map(|transaction| {
                    RawTransaction {
                        data: transaction.0,
                        height: transaction.1
                    }
                })
            )
        },
        get_incoming_transactions(&self) -> ::tonic::Streaming<RawTransaction> {
            Empty {}
        },
        clear_incoming_transactions(&self) -> Empty {
            Empty {}
        }
    );
}

pub async fn prepare_darksidewalletd(
    uri: http::Uri,
    include_startup_funds: bool,
) -> Result<(), String> {
    dbg!(&uri);
    let connector = DarksideConnector(uri.clone());

    let mut client = connector.get_client().await.unwrap();
    // Setup prodedures.  Up to this point there's no communication between the client and the dswd
    client.clear_address_utxo(Empty {}).await.unwrap();

    // reset with parameters
    connector
        .reset(1, String::from(BRANCH_ID), String::from("regtest"))
        .await
        .unwrap();

    connector
        .stage_blocks_stream(vec![String::from(crate::constants::GENESIS_BLOCK)])
        .await?;

    connector.stage_blocks_create(2, 2, 0).await.unwrap();

    connector
        .add_tree_state(constants::first_tree_state())
        .await
        .unwrap();
    if include_startup_funds {
        connector
            .stage_transactions_stream(vec![(
                hex::decode(constants::TRANSACTION_INCOMING_100TAZ).unwrap(),
                2,
            )])
            .await
            .unwrap();
        let tree_height_2 = update_tree_states_for_transaction(
            &uri,
            RawTransaction {
                data: hex::decode(constants::TRANSACTION_INCOMING_100TAZ).unwrap(),
                height: 2,
            },
            2,
        )
        .await;
        connector
            .add_tree_state(TreeState {
                height: 3,
                ..tree_height_2
            })
            .await
            .unwrap();
    } else {
        for height in [2, 3] {
            connector
                .add_tree_state(TreeState {
                    height,
                    ..constants::first_tree_state()
                })
                .await
                .unwrap();
        }
    }

    sleep(std::time::Duration::new(2, 0)).await;

    connector.apply_staged(3).await?;

    Ok(())
}
pub fn generate_darksidewalletd(set_port: Option<portpicker::Port>) -> (String, PathBuf) {
    let darkside_grpc_port = TestEnvironmentGenerator::pick_unused_port_to_string(set_port);
    let darkside_dir = tempdir::TempDir::new("zingo_darkside_test")
        .unwrap()
        .into_path();
    (darkside_grpc_port, darkside_dir)
}

pub struct DarksideHandler {
    pub lightwalletd_handle: Child,
    pub grpc_port: String,
    pub darkside_dir: PathBuf,
}

impl Default for DarksideHandler {
    fn default() -> Self {
        Self::new(None)
    }
}
impl DarksideHandler {
    pub fn new(set_port: Option<portpicker::Port>) -> Self {
        let (grpc_port, darkside_dir) = generate_darksidewalletd(set_port);
        let grpc_bind_addr = Some(format!("127.0.0.1:{grpc_port}"));

        let check_interval = Duration::from_millis(300);
        let lightwalletd_handle = launch_lightwalletd(
            darkside_dir.join("logs"),
            darkside_dir.join("conf"),
            darkside_dir.join("data"),
            get_bin_dir(),
            check_interval,
            grpc_bind_addr,
        );
        Self {
            lightwalletd_handle,
            grpc_port,
            darkside_dir,
        }
    }
}

impl Drop for DarksideHandler {
    fn drop(&mut self) {
        if Command::new("kill")
            .arg(self.lightwalletd_handle.id().to_string())
            .output()
            .is_err()
        {
            // if regular kill doesn't work, kill it harder
            let _ = self.lightwalletd_handle.kill();
        }
    }
}

/// Takes a raw transaction and then updates and returns tree state from the previous block
pub async fn update_tree_states_for_transaction(
    server_id: &Uri,
    raw_tx: RawTransaction,
    height: u64,
) -> TreeState {
    let trees = zingolib::grpc_connector::get_trees(server_id.clone(), height - 1)
        .await
        .unwrap();
    let mut sapling_tree: sapling_crypto::CommitmentTree = read_commitment_tree(
        hex::decode(SaplingDomain::get_tree(&trees))
            .unwrap()
            .as_slice(),
    )
    .unwrap();
    let mut orchard_tree: CommitmentTree<MerkleHashOrchard, 32> = read_commitment_tree(
        hex::decode(OrchardDomain::get_tree(&trees))
            .unwrap()
            .as_slice(),
    )
    .unwrap();
    let transaction = zcash_primitives::transaction::Transaction::read(
        raw_tx.data.as_slice(),
        zcash_primitives::consensus::BranchId::Nu5,
    )
    .unwrap();
    for output in transaction
        .sapling_bundle()
        .iter()
        .flat_map(|bundle| bundle.shielded_outputs())
    {
        sapling_tree
            .append(sapling_crypto::Node::from_cmu(output.cmu()))
            .unwrap()
    }
    for action in transaction
        .orchard_bundle()
        .iter()
        .flat_map(|bundle| bundle.actions())
    {
        orchard_tree
            .append(MerkleHashOrchard::from_cmx(action.cmx()))
            .unwrap()
    }
    let mut sapling_tree_bytes = vec![];
    zcash_primitives::merkle_tree::write_commitment_tree(&sapling_tree, &mut sapling_tree_bytes)
        .unwrap();
    let mut orchard_tree_bytes = vec![];
    zcash_primitives::merkle_tree::write_commitment_tree(&orchard_tree, &mut orchard_tree_bytes)
        .unwrap();
    let new_tree_state = TreeState {
        height,
        sapling_tree: hex::encode(sapling_tree_bytes),
        orchard_tree: hex::encode(orchard_tree_bytes),
        network: constants::first_tree_state().network,
        hash: "".to_string(),
        time: 0,
    };
    DarksideConnector(server_id.clone())
        .add_tree_state(new_tree_state.clone())
        .await
        .unwrap();
    new_tree_state
}

// The output is wrapped in a Result to allow matching on errors
// Returns an Iterator to the Reader of the lines of the file.
// source: https://doc.rust-lang.org/rust-by-example/std_misc/file/read_lines.html
pub fn read_lines<P>(filename: P) -> io::Result<io::Lines<io::BufReader<File>>>
where
    P: AsRef<Path>,
{
    let file = File::open(filename)?;
    Ok(io::BufReader::new(file).lines())
}

/// Tool for reading lists of blocks or transactions.
/// Takes path to file and returns each line in a vec of strings.
pub fn read_dataset<P>(filename: P) -> Vec<String>
where
    P: AsRef<Path>,
{
    read_lines(filename)
        .unwrap()
        .map(|line| line.unwrap())
        .collect()
}

impl TreeState {
    pub fn from_file<P>(filename: P) -> Result<TreeState, Box<dyn std::error::Error>>
    where
        P: AsRef<Path>,
    {
        let state_string = fs::read_to_string(filename)?;
        let json_state: serde_json::Value = serde_json::from_str(&state_string)?;

        let network = json_state["network"].as_str().unwrap();
        let height = json_state["height"].as_u64().unwrap();
        let hash = json_state["hash"].as_str().unwrap();
        let time = json_state["time"].as_i64().unwrap();
        let time_32: u32 = u32::try_from(time)?;
        let sapling_tree = json_state["saplingTree"].as_str().unwrap();
        let orchard_tree = json_state["orchardTree"].as_str().unwrap();

        Ok(TreeState {
            network: network.to_string(),
            height,
            hash: hash.to_string(),
            time: time_32,
            sapling_tree: sapling_tree.to_string(),
            orchard_tree: orchard_tree.to_string(),
        })
    }
}

/// Basic initialisation of darksidewalletd.
/// Returns a darkside handler and darkside connector.
/// Generates a genesis block and adds initial treestate.
pub async fn init_darksidewalletd(
    set_port: Option<portpicker::Port>,
) -> Result<(DarksideHandler, DarksideConnector), String> {
    let handler = DarksideHandler::new(set_port);
    let server_id = zingoconfig::construct_lightwalletd_uri(Some(format!(
        "http://127.0.0.1:{}",
        handler.grpc_port
    )));
    let connector = DarksideConnector(server_id);

    // Setup prodedures.  Up to this point there's no communication between the client and the dswd
    let mut client = connector.get_client().await.unwrap();
    client.clear_address_utxo(Empty {}).await.unwrap();

    // reset with parameters
    connector
        .reset(1, String::from(BRANCH_ID), String::from("regtest"))
        .await
        .unwrap();

    // stage genesis block
    connector
        .stage_blocks_stream(vec![String::from(crate::constants::GENESIS_BLOCK)])
        .await?;
    connector
        .add_tree_state(constants::first_tree_state())
        .await
        .unwrap();

    Ok((handler, connector))
}

/// Creates a file for writing transactions to store pre-built blockchains.
/// Path: `darkside-tests/tests/data/chainbuilds/{test_name}`
/// For writing transactions, see `send_and_write_transaction` method in DarksideScenario.
pub fn create_chainbuild_file(test_name: &str) -> File {
    let path = format!(
        "{}/tests/data/chainbuilds/{}",
        get_cargo_manifest_dir().to_string_lossy(),
        test_name
    );
    match fs::create_dir(path.clone()) {
        Ok(_) => (),
        Err(e) => match e.kind() {
            io::ErrorKind::AlreadyExists => (),
            _ => panic!("Error creating directory: {}", e),
        },
    }
    let filename = "hex_transactions.txt";
    fs::OpenOptions::new()
        .create_new(true)
        .append(true)
        .open(format!("{}/{}", path, filename))
        .expect("file should not already exist")
}
/// Loads a vec of strings from a list of hex transactions in the chainbuild file
/// Path: `darkside-tests/tests/data/chainbuilds/{test_name}`
/// For staging hex transactions, see `stage_transaction` method in DarksideScenario
pub fn load_chainbuild_file(test_name: &str) -> Vec<String> {
    let path = format!(
        "{}/tests/data/chainbuilds/{}",
        get_cargo_manifest_dir().to_string_lossy(),
        test_name
    );
    let filename = "hex_transactions.txt";
    read_dataset(format!("{}/{}", path, filename))
}
/// Hex encodes raw transaction and writes to file.
fn write_raw_transaction(
    raw_transaction: &darkside_types::RawTransaction,
    branch_id: BranchId,
    chainbuild_file: &File,
) {
    let transaction = create_transaction_from_raw_transaction(raw_transaction, branch_id).unwrap();
    write_transaction(transaction, chainbuild_file);
}
/// Converts raw transaction to transaction.
fn create_transaction_from_raw_transaction(
    raw_transaction: &darkside_types::RawTransaction,
    branch_id: BranchId,
) -> Result<Transaction, io::Error> {
    Transaction::read(&raw_transaction.data[..], branch_id)
}
/// Hex encodes transaction and writes to file
fn write_transaction(transaction: Transaction, mut chainbuild_file: &File) {
    let mut buffer = vec![];
    let mut cursor = std::io::Cursor::new(&mut buffer);
    transaction
        .write(&mut cursor)
        .expect("transaction should be written to a buffer");
    let hex_transaction = hex::encode(buffer);
    chainbuild_file
        .write_all(format!("{}\n", hex_transaction).as_bytes())
        .unwrap();
}

pub mod scenarios {
    use std::fs::File;
    use std::ops::Add;

    use zcash_primitives::consensus::{BlockHeight, BranchId};
    use zingo_testutils::scenarios::setup::ClientBuilder;
    use zingoconfig::RegtestNetwork;
    use zingolib::{
        lightclient::LightClient, testvectors::seeds::HOSPITAL_MUSEUM_SEED, wallet::Pool,
    };

    use crate::{
        constants,
        darkside_types::{RawTransaction, TreeState},
    };

    use super::{
        init_darksidewalletd, update_tree_states_for_transaction, write_raw_transaction,
        DarksideConnector, DarksideHandler,
    };

    pub struct DarksideEnvironment {
        darkside_handler: DarksideHandler,
        pub(crate) darkside_connector: DarksideConnector,
        pub(crate) client_builder: ClientBuilder,
        pub(crate) regtest_network: RegtestNetwork,
        faucet: Option<LightClient>,
        lightclients: Vec<LightClient>,
        pub(crate) staged_blockheight: BlockHeight,
        pub(crate) tree_state: TreeState,
        transaction_set_index: u64,
    }
    impl DarksideEnvironment {
        /// Initialises and launches darksidewalletd, stages the genesis block and creates the lightclient builder
        pub async fn new(set_port: Option<portpicker::Port>) -> DarksideEnvironment {
            let (darkside_handler, darkside_connector) =
                init_darksidewalletd(set_port).await.unwrap();
            let client_builder = ClientBuilder::new(
                darkside_connector.0.clone(),
                darkside_handler.darkside_dir.clone(),
            );
            let regtest_network = RegtestNetwork::all_upgrades_active();
            DarksideEnvironment {
                darkside_handler,
                darkside_connector,
                client_builder,
                regtest_network,
                faucet: None,
                lightclients: vec![],
                staged_blockheight: BlockHeight::from(1),
                tree_state: constants::first_tree_state(),
                transaction_set_index: 0,
            }
        }
        pub async fn default() -> DarksideEnvironment {
            DarksideEnvironment::new(None).await
        }
        pub async fn default_faucet_recipient(funded_pool: Pool) -> DarksideEnvironment {
            let mut scenario = DarksideEnvironment::new(None).await;
            scenario
                .build_faucet(funded_pool)
                .await
                .build_client(HOSPITAL_MUSEUM_SEED.to_string(), 4)
                .await;
            scenario
        }

        /// Builds a lightclient with spending capability to the initial source of funds to the darkside blockchain
        /// The staged block with the funding transaction is not applied and the faucet is not synced
        pub async fn build_faucet(&mut self, funded_pool: Pool) -> &mut DarksideEnvironment {
            if self.faucet.is_some() {
                panic!("Error: Faucet already exists!");
            }
            self.faucet = Some(
                self.client_builder
                    .build_client(
                        zingolib::testvectors::seeds::DARKSIDE_SEED.to_string(),
                        0,
                        true,
                        self.regtest_network,
                    )
                    .await,
            );

            let faucet_funding_transaction = match funded_pool {
                Pool::Orchard => constants::ABANDON_TO_DARKSIDE_ORCH_10_000_000_ZAT,
                Pool::Sapling => constants::ABANDON_TO_DARKSIDE_SAP_10_000_000_ZAT,
                Pool::Transparent => {
                    panic!("Error: Transparent funding transactions for faucet are not currently implemented!")
                }
            };
            self.stage_transaction(faucet_funding_transaction).await;
            self
        }
        /// Builds a new lightclient from a seed phrase
        pub async fn build_client(
            &mut self,
            seed: String,
            birthday: u64,
        ) -> &mut DarksideEnvironment {
            let lightclient = self
                .client_builder
                .build_client(seed, birthday, true, self.regtest_network)
                .await;
            self.lightclients.push(lightclient);
            self
        }
        /// Stage blocks up to target height and update tree state.
        /// Does not apply block.
        pub async fn stage_blocks(
            &mut self,
            target_blockheight: u64,
            nonce: u64,
        ) -> &mut DarksideEnvironment {
            let count = target_blockheight - u64::from(self.staged_blockheight);
            self.darkside_connector
                .stage_blocks_create(
                    u32::from(self.staged_blockheight) as i32 + 1,
                    count as i32,
                    nonce as i32,
                )
                .await
                .unwrap();
            self.darkside_connector
                .add_tree_state(TreeState {
                    height: target_blockheight,
                    ..self.tree_state.clone()
                })
                .await
                .unwrap();
            self.staged_blockheight = BlockHeight::from(target_blockheight as u32);
            self
        }
        /// Apply blocks up to target height.
        pub async fn apply_blocks(&mut self, target_blockheight: u64) -> &mut DarksideEnvironment {
            self.darkside_connector
                .apply_staged(target_blockheight as i32)
                .await
                .unwrap();
            self
        }
        /// Stage and apply blocks up to target height and update tree state.
        pub async fn stage_and_apply_blocks(
            &mut self,
            target_blockheight: u64,
            nonce: u64,
        ) -> &mut DarksideEnvironment {
            self.stage_blocks(target_blockheight, nonce).await;
            self.apply_blocks(target_blockheight).await;
            self
        }
        /// Tool for chainbuilds.
        /// Stage a block and a send from funded lightclient, then write hex transaction to file.
        /// All sends in a chainbuild are appended to same file in order.
        /// Does not apply block.
        pub async fn send_and_write_transaction(
            &mut self,
            // We can't just take a reference to a LightClient, as that might be a reference to
            // a field of the DarksideScenario which we're taking by exclusive (i.e. mut) reference
            sender: DarksideSender<'_>,
            receiver_address: &str,
            value: u64,
            chainbuild_file: &File,
        ) -> &mut DarksideEnvironment {
            let (_, raw_tx) = self.send_transaction(sender, receiver_address, value).await;
            write_raw_transaction(&raw_tx, BranchId::Nu5, chainbuild_file);
            self
        }

        pub async fn send_transaction(
            &mut self,
            // We can't just take a reference to a LightClient, as that might be a reference to
            // a field of the DarksideScenario which we're taking by exclusive (i.e. mut) reference
            sender: DarksideSender<'_>,
            receiver_address: &str,
            value: u64,
        ) -> (&mut DarksideEnvironment, RawTransaction) {
            self.staged_blockheight = self.staged_blockheight.add(1);
            self.darkside_connector
                .stage_blocks_create(u32::from(self.staged_blockheight) as i32, 1, 0)
                .await
                .unwrap();
            let lightclient = match sender {
                DarksideSender::Faucet => self.get_faucet(),
                DarksideSender::IndexedClient(n) => self.get_lightclient(n),
                DarksideSender::ExternalClient(lc) => lc,
            };
            lightclient
                .do_send_test_only(vec![(receiver_address, value, None)])
                .await
                .unwrap();
            let mut streamed_raw_txns = self
                .darkside_connector
                .get_incoming_transactions()
                .await
                .unwrap();
            self.darkside_connector
                .clear_incoming_transactions()
                .await
                .unwrap();
            let raw_tx = streamed_raw_txns.message().await.unwrap().unwrap();
            // There should only be one transaction incoming
            assert!(streamed_raw_txns.message().await.unwrap().is_none());
            self.darkside_connector
                .stage_transactions_stream(vec![(
                    raw_tx.data.clone(),
                    u64::from(self.staged_blockheight),
                )])
                .await
                .unwrap();
            self.tree_state = update_tree_states_for_transaction(
                &self.darkside_connector.0,
                raw_tx.clone(),
                u64::from(self.staged_blockheight),
            )
            .await;
            (self, raw_tx)
        }

        pub async fn shield_transaction(
            &mut self,
            // We can't just take a reference to a LightClient, as that might be a reference to
            // a field of the DarksideScenario which we're taking by exclusive (i.e. mut) reference
            sender: DarksideSender<'_>,
<<<<<<< HEAD
        ) -> (&mut DarksideScenario, RawTransaction) {
=======
            pool_to_shield: Pool,
        ) -> (&mut DarksideEnvironment, RawTransaction) {
>>>>>>> 2a82b6a2
            self.staged_blockheight = self.staged_blockheight.add(1);
            self.darkside_connector
                .stage_blocks_create(u32::from(self.staged_blockheight) as i32, 1, 0)
                .await
                .unwrap();
            let lightclient = match sender {
                DarksideSender::Faucet => self.get_faucet(),
                DarksideSender::IndexedClient(n) => self.get_lightclient(n),
                DarksideSender::ExternalClient(lc) => lc,
            };
            lightclient.do_shield_test_only().await.unwrap();
            let mut streamed_raw_txns = self
                .darkside_connector
                .get_incoming_transactions()
                .await
                .unwrap();
            self.darkside_connector
                .clear_incoming_transactions()
                .await
                .unwrap();
            let raw_tx = streamed_raw_txns.message().await.unwrap().unwrap();
            // There should only be one transaction incoming
            assert!(streamed_raw_txns.message().await.unwrap().is_none());
            self.darkside_connector
                .stage_transactions_stream(vec![(
                    raw_tx.data.clone(),
                    u64::from(self.staged_blockheight),
                )])
                .await
                .unwrap();
            self.tree_state = update_tree_states_for_transaction(
                &self.darkside_connector.0,
                raw_tx.clone(),
                u64::from(self.staged_blockheight),
            )
            .await;
            (self, raw_tx)
        }

        /// Tool for chainbuilds.
        /// Stage a block and a shield from funded lightclient, then write hex transaction to file.
        /// Only one pool can be shielded at a time.
        /// All sends in a chainbuild are appended to same file in order.
        /// Does not apply block.
        pub async fn shield_and_write_transaction(
            &mut self,
            // We can't just take a reference to a LightClient, as that might be a reference to
            // a field of the DarksideScenario which we're taking by exclusive (i.e. mut) reference
            sender: DarksideSender<'_>,
            chainbuild_file: &File,
<<<<<<< HEAD
        ) -> &mut DarksideScenario {
            let (_, raw_tx) = self.shield_transaction(sender).await;
=======
        ) -> &mut DarksideEnvironment {
            let (_, raw_tx) = self.shield_transaction(sender, pool_to_shield).await;
>>>>>>> 2a82b6a2
            write_raw_transaction(&raw_tx, BranchId::Nu5, chainbuild_file);
            self
        }
        /// Stage a block and transaction, then update tree state.
        /// Does not apply block.
        pub async fn stage_transaction(
            &mut self,
            hex_transaction: &str,
        ) -> &mut DarksideEnvironment {
            self.staged_blockheight = self.staged_blockheight.add(1);
            self.darkside_connector
                .stage_blocks_create(u32::from(self.staged_blockheight) as i32, 1, 0)
                .await
                .unwrap();
            self.darkside_connector
                .stage_transactions_stream(vec![(
                    hex::decode(hex_transaction).unwrap(),
                    u64::from(self.staged_blockheight),
                )])
                .await
                .unwrap();
            self.tree_state = update_tree_states_for_transaction(
                &self.darkside_connector.0,
                RawTransaction {
                    data: hex::decode(hex_transaction).unwrap(),
                    height: u64::from(self.staged_blockheight),
                },
                u64::from(self.staged_blockheight),
            )
            .await;
            self.darkside_connector
                .add_tree_state(self.tree_state.clone())
                .await
                .unwrap();
            self
        }
        /// Stage a block and next transaction in transaction set, then update tree state.
        /// Does not apply block.
        /// Temporary until tree states are also written to file.
        pub async fn stage_next_transaction(
            &mut self,
            transaction_set: &[String],
        ) -> &mut DarksideEnvironment {
            self.stage_transaction(&transaction_set[self.transaction_set_index as usize])
                .await;
            self.transaction_set_index += 1;
            self
        }

        /// Update the height of the staged blockchain
        pub fn set_staged_blockheight(&mut self, height: u64) {
            self.staged_blockheight = BlockHeight::from(height as u32);
        }
        /// Update the latest tree state
        pub fn set_tree_state(&mut self, tree_state: TreeState) {
            self.tree_state = tree_state;
        }

        pub fn get_handler(&self) -> &DarksideHandler {
            &self.darkside_handler
        }
        pub fn get_connector(&self) -> &DarksideConnector {
            &self.darkside_connector
        }
        pub fn get_client_builder(&self) -> &ClientBuilder {
            &self.client_builder
        }
        pub fn get_regtest_network(&self) -> &RegtestNetwork {
            &self.regtest_network
        }
        pub fn get_faucet(&self) -> &LightClient {
            self.faucet
                .as_ref()
                .expect("scenario should have a faucet lightclient")
        }
        pub fn get_lightclient(&self, lightclient_index: u64) -> &LightClient {
            &self.lightclients[lightclient_index as usize]
        }
        pub fn get_staged_blockheight(&self) -> &BlockHeight {
            &self.staged_blockheight
        }
        pub fn get_tree_state(&self) -> &TreeState {
            &self.tree_state
        }
    }

    /// A way to specify which client to send funds from
    pub enum DarksideSender<'a> {
        // The faucet of the DarksideScenario
        Faucet,
        // A generated non-faucet client, accessed by index
        IndexedClient(u64),
        // A client not managed by the DarksideScenario itself
        ExternalClient(&'a LightClient),
    }
}<|MERGE_RESOLUTION|>--- conflicted
+++ resolved
@@ -713,12 +713,8 @@
             // We can't just take a reference to a LightClient, as that might be a reference to
             // a field of the DarksideScenario which we're taking by exclusive (i.e. mut) reference
             sender: DarksideSender<'_>,
-<<<<<<< HEAD
-        ) -> (&mut DarksideScenario, RawTransaction) {
-=======
             pool_to_shield: Pool,
         ) -> (&mut DarksideEnvironment, RawTransaction) {
->>>>>>> 2a82b6a2
             self.staged_blockheight = self.staged_blockheight.add(1);
             self.darkside_connector
                 .stage_blocks_create(u32::from(self.staged_blockheight) as i32, 1, 0)
@@ -769,13 +765,8 @@
             // a field of the DarksideScenario which we're taking by exclusive (i.e. mut) reference
             sender: DarksideSender<'_>,
             chainbuild_file: &File,
-<<<<<<< HEAD
-        ) -> &mut DarksideScenario {
-            let (_, raw_tx) = self.shield_transaction(sender).await;
-=======
         ) -> &mut DarksideEnvironment {
             let (_, raw_tx) = self.shield_transaction(sender, pool_to_shield).await;
->>>>>>> 2a82b6a2
             write_raw_transaction(&raw_tx, BranchId::Nu5, chainbuild_file);
             self
         }
