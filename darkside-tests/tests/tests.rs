use darkside_tests::{
<<<<<<< HEAD
    constants::DARKSIDE_SEED,
    utils::{prepare_darksidewalletd, update_tree_states_for_transaction, DarksideHandler},
=======
    constants::{self, BRANCH_ID, DARKSIDE_SEED, GENESIS_BLOCK},
    darkside_types::{Empty, RawTransaction, TreeState},
    utils::{update_tree_states_for_transaction, DarksideConnector, DarksideHandler},
>>>>>>> ceaef350
};

use tokio::time::sleep;
use zingo_testutils::scenarios::setup::ClientBuilder;
use zingoconfig::RegtestNetwork;
use zingolib::{get_base_address, lightclient::PoolBalances};

async fn prepare_darksidewalletd(
    uri: http::Uri,
    include_startup_funds: bool,
) -> Result<(), String> {
    dbg!(&uri);
    let connector = DarksideConnector(uri.clone());

    let mut client = connector.get_client().await.unwrap();
    // Setup prodedures.  Up to this point there's no communication between the client and the dswd
    client.clear_address_utxo(Empty {}).await.unwrap();

    // reset with parameters
    connector
        .reset(1, String::from(BRANCH_ID), String::from("regtest"))
        .await
        .unwrap();

    connector
        .stage_blocks_stream(vec![String::from(GENESIS_BLOCK)])
        .await?;

    connector.stage_blocks_create(2, 2, 0).await.unwrap();

    connector
        .add_tree_state(constants::first_tree_state())
        .await
        .unwrap();
    if include_startup_funds {
        connector
            .stage_transactions_stream(vec![(
                hex::decode(constants::TRANSACTION_INCOMING_100TAZ).unwrap(),
                2,
            )])
            .await
            .unwrap();
        let tree_height_2 = update_tree_states_for_transaction(
            &uri,
            RawTransaction {
                data: hex::decode(constants::TRANSACTION_INCOMING_100TAZ).unwrap(),
                height: 2,
            },
            2,
        )
        .await;
        connector
            .add_tree_state(TreeState {
                height: 3,
                ..tree_height_2
            })
            .await
            .unwrap();
    } else {
        for height in [2, 3] {
            connector
                .add_tree_state(TreeState {
                    height,
                    ..constants::first_tree_state()
                })
                .await
                .unwrap();
        }
    }

    sleep(std::time::Duration::new(2, 0)).await;

    connector.apply_staged(3).await?;

    Ok(())
}

#[tokio::test]
async fn simple_sync() {
<<<<<<< HEAD
    let handler = DarksideHandler::default();
    prepare_darksidewalletd(&handler, true).await.unwrap();
=======
    let darkside_handler = DarksideHandler::new(None);
>>>>>>> ceaef350

    let regtest_network = RegtestNetwork::all_upgrades_active();
    let light_client =
        ClientBuilder::new(handler.darkside_uri.clone(), handler.darkside_dir.clone())
            .build_client(DARKSIDE_SEED.to_string(), 0, true, regtest_network)
            .await;

    let result = light_client.do_sync(true).await.unwrap();

    println!("{}", result);

    assert!(result.success);
    assert_eq!(result.latest_block, 3);
    assert_eq!(result.total_blocks_synced, 3);
    assert_eq!(
        light_client.do_balance().await,
        PoolBalances {
            sapling_balance: Some(0),
            verified_sapling_balance: Some(0),
            spendable_sapling_balance: Some(0),
            unverified_sapling_balance: Some(0),
            orchard_balance: Some(100000000),
            verified_orchard_balance: Some(100000000),
            spendable_orchard_balance: Some(100000000),
            unverified_orchard_balance: Some(0),
            transparent_balance: Some(0)
        }
    );
}

#[tokio::test]
async fn reorg_away_receipt() {
<<<<<<< HEAD
    let handler = DarksideHandler::default();
    prepare_darksidewalletd(&handler, true).await.unwrap();
=======
    let darkside_handler = DarksideHandler::new(None);

    let server_id = zingoconfig::construct_lightwalletd_uri(Some(format!(
        "http://127.0.0.1:{}",
        darkside_handler.grpc_port
    )));
    prepare_darksidewalletd(server_id.clone(), true)
        .await
        .unwrap();
>>>>>>> ceaef350

    let regtest_network = RegtestNetwork::all_upgrades_active();
    let light_client =
        ClientBuilder::new(handler.darkside_uri.clone(), handler.darkside_dir.clone())
            .build_client(DARKSIDE_SEED.to_string(), 0, true, regtest_network)
            .await;

    light_client.do_sync(true).await.unwrap();
    assert_eq!(
        light_client.do_balance().await,
        PoolBalances {
            sapling_balance: Some(0),
            verified_sapling_balance: Some(0),
            spendable_sapling_balance: Some(0),
            unverified_sapling_balance: Some(0),
            orchard_balance: Some(100000000),
            verified_orchard_balance: Some(100000000),
            spendable_orchard_balance: Some(100000000),
            unverified_orchard_balance: Some(0),
            transparent_balance: Some(0)
        }
    );
    prepare_darksidewalletd(&handler, false).await.unwrap();
    light_client.do_sync(true).await.unwrap();
    assert_eq!(
        light_client.do_balance().await,
        PoolBalances {
            sapling_balance: Some(0),
            verified_sapling_balance: Some(0),
            spendable_sapling_balance: Some(0),
            unverified_sapling_balance: Some(0),
            orchard_balance: Some(0),
            verified_orchard_balance: Some(0),
            spendable_orchard_balance: Some(0),
            unverified_orchard_balance: Some(0),
            transparent_balance: Some(0)
        }
    );
}

#[tokio::test]
async fn sent_transaction_reorged_into_mempool() {
<<<<<<< HEAD
    let handler = DarksideHandler::default();
    prepare_darksidewalletd(&handler, true).await.unwrap();
=======
    let darkside_handler = DarksideHandler::new(None);

    let server_id = zingoconfig::construct_lightwalletd_uri(Some(format!(
        "http://127.0.0.1:{}",
        darkside_handler.grpc_port
    )));
    prepare_darksidewalletd(server_id.clone(), true)
        .await
        .unwrap();
>>>>>>> ceaef350

    let mut client_manager =
        ClientBuilder::new(handler.darkside_uri.clone(), handler.darkside_dir.clone());
    let regtest_network = RegtestNetwork::all_upgrades_active();
    let light_client = client_manager
        .build_client(DARKSIDE_SEED.to_string(), 0, true, regtest_network)
        .await;
    let recipient = client_manager
        .build_client(
            zingo_testutils::data::seeds::HOSPITAL_MUSEUM_SEED.to_string(),
            1,
            true,
            regtest_network,
        )
        .await;

    light_client.do_sync(true).await.unwrap();
    assert_eq!(
        light_client.do_balance().await,
        PoolBalances {
            sapling_balance: Some(0),
            verified_sapling_balance: Some(0),
            spendable_sapling_balance: Some(0),
            unverified_sapling_balance: Some(0),
            orchard_balance: Some(100000000),
            verified_orchard_balance: Some(100000000),
            spendable_orchard_balance: Some(100000000),
            unverified_orchard_balance: Some(0),
            transparent_balance: Some(0)
        }
    );
    let txid = light_client
        .do_send(vec![(
            &get_base_address!(recipient, "unified"),
            10_000,
            None,
        )])
        .await
        .unwrap();
    println!("{}", txid);
    recipient.do_sync(false).await.unwrap();
    println!("{}", recipient.do_list_transactions().await.pretty(2));

    let mut streamed_raw_txns = handler
        .darkside_connector
        .get_incoming_transactions()
        .await
        .unwrap();
    let raw_tx = streamed_raw_txns.message().await.unwrap().unwrap();
    // There should only be one transaction incoming
    assert!(streamed_raw_txns.message().await.unwrap().is_none());
    handler
        .darkside_connector
        .stage_transactions_stream(vec![(raw_tx.data.clone(), 4)])
        .await
        .unwrap();
    handler
        .darkside_connector
        .stage_blocks_create(4, 1, 0)
        .await
        .unwrap();
    update_tree_states_for_transaction(&handler.darkside_uri, raw_tx.clone(), 4).await;
    handler.darkside_connector.apply_staged(4).await.unwrap();
    sleep(std::time::Duration::from_secs(1)).await;

    recipient.do_sync(false).await.unwrap();
    //  light_client.do_sync(false).await.unwrap();
    println!(
        "Recipient pre-reorg: {}",
        recipient.do_list_transactions().await.pretty(2)
    );
    println!(
        "Recipient pre-reorg: {}",
        serde_json::to_string_pretty(&recipient.do_balance().await).unwrap()
    );
    println!(
        "Sender pre-reorg (unsynced): {}",
        serde_json::to_string_pretty(&light_client.do_balance().await).unwrap()
    );

    prepare_darksidewalletd(&handler, true).await.unwrap();
    handler
        .darkside_connector
        .stage_blocks_create(4, 1, 0)
        .await
        .unwrap();
    handler.darkside_connector.apply_staged(4).await.unwrap();
    sleep(std::time::Duration::from_secs(1)).await;

    recipient.do_sync(false).await.unwrap();
    light_client.do_sync(false).await.unwrap();
    println!(
        "Recipient post-reorg: {}",
        serde_json::to_string_pretty(&recipient.do_balance().await).unwrap()
    );
    println!(
        "Sender post-reorg: {}",
        serde_json::to_string_pretty(&light_client.do_balance().await).unwrap()
    );
    println!(
        "Sender post-reorg: {}",
        light_client.do_list_transactions().await.pretty(2)
    );
    let loaded_client = light_client.new_client_from_save_buffer().await.unwrap();
    loaded_client.do_sync(false).await.unwrap();
    println!(
        "Sender post-load: {}",
        loaded_client.do_list_transactions().await.pretty(2)
    );
    assert_eq!(
        loaded_client.do_balance().await.orchard_balance,
        Some(100000000)
    );
}<|MERGE_RESOLUTION|>--- conflicted
+++ resolved
@@ -1,12 +1,10 @@
 use darkside_tests::{
-<<<<<<< HEAD
-    constants::DARKSIDE_SEED,
-    utils::{prepare_darksidewalletd, update_tree_states_for_transaction, DarksideHandler},
-=======
     constants::{self, BRANCH_ID, DARKSIDE_SEED, GENESIS_BLOCK},
     darkside_types::{Empty, RawTransaction, TreeState},
-    utils::{update_tree_states_for_transaction, DarksideConnector, DarksideHandler},
->>>>>>> ceaef350
+    utils::{
+        prepare_darksidewalletd, update_tree_states_for_transaction, DarksideConnector,
+        DarksideHandler,
+    },
 };
 
 use tokio::time::sleep;
@@ -14,84 +12,10 @@
 use zingoconfig::RegtestNetwork;
 use zingolib::{get_base_address, lightclient::PoolBalances};
 
-async fn prepare_darksidewalletd(
-    uri: http::Uri,
-    include_startup_funds: bool,
-) -> Result<(), String> {
-    dbg!(&uri);
-    let connector = DarksideConnector(uri.clone());
-
-    let mut client = connector.get_client().await.unwrap();
-    // Setup prodedures.  Up to this point there's no communication between the client and the dswd
-    client.clear_address_utxo(Empty {}).await.unwrap();
-
-    // reset with parameters
-    connector
-        .reset(1, String::from(BRANCH_ID), String::from("regtest"))
-        .await
-        .unwrap();
-
-    connector
-        .stage_blocks_stream(vec![String::from(GENESIS_BLOCK)])
-        .await?;
-
-    connector.stage_blocks_create(2, 2, 0).await.unwrap();
-
-    connector
-        .add_tree_state(constants::first_tree_state())
-        .await
-        .unwrap();
-    if include_startup_funds {
-        connector
-            .stage_transactions_stream(vec![(
-                hex::decode(constants::TRANSACTION_INCOMING_100TAZ).unwrap(),
-                2,
-            )])
-            .await
-            .unwrap();
-        let tree_height_2 = update_tree_states_for_transaction(
-            &uri,
-            RawTransaction {
-                data: hex::decode(constants::TRANSACTION_INCOMING_100TAZ).unwrap(),
-                height: 2,
-            },
-            2,
-        )
-        .await;
-        connector
-            .add_tree_state(TreeState {
-                height: 3,
-                ..tree_height_2
-            })
-            .await
-            .unwrap();
-    } else {
-        for height in [2, 3] {
-            connector
-                .add_tree_state(TreeState {
-                    height,
-                    ..constants::first_tree_state()
-                })
-                .await
-                .unwrap();
-        }
-    }
-
-    sleep(std::time::Duration::new(2, 0)).await;
-
-    connector.apply_staged(3).await?;
-
-    Ok(())
-}
-
 #[tokio::test]
 async fn simple_sync() {
-<<<<<<< HEAD
     let handler = DarksideHandler::default();
     prepare_darksidewalletd(&handler, true).await.unwrap();
-=======
-    let darkside_handler = DarksideHandler::new(None);
->>>>>>> ceaef350
 
     let regtest_network = RegtestNetwork::all_upgrades_active();
     let light_client =
@@ -124,20 +48,8 @@
 
 #[tokio::test]
 async fn reorg_away_receipt() {
-<<<<<<< HEAD
     let handler = DarksideHandler::default();
     prepare_darksidewalletd(&handler, true).await.unwrap();
-=======
-    let darkside_handler = DarksideHandler::new(None);
-
-    let server_id = zingoconfig::construct_lightwalletd_uri(Some(format!(
-        "http://127.0.0.1:{}",
-        darkside_handler.grpc_port
-    )));
-    prepare_darksidewalletd(server_id.clone(), true)
-        .await
-        .unwrap();
->>>>>>> ceaef350
 
     let regtest_network = RegtestNetwork::all_upgrades_active();
     let light_client =
@@ -180,20 +92,8 @@
 
 #[tokio::test]
 async fn sent_transaction_reorged_into_mempool() {
-<<<<<<< HEAD
     let handler = DarksideHandler::default();
     prepare_darksidewalletd(&handler, true).await.unwrap();
-=======
-    let darkside_handler = DarksideHandler::new(None);
-
-    let server_id = zingoconfig::construct_lightwalletd_uri(Some(format!(
-        "http://127.0.0.1:{}",
-        darkside_handler.grpc_port
-    )));
-    prepare_darksidewalletd(server_id.clone(), true)
-        .await
-        .unwrap();
->>>>>>> ceaef350
 
     let mut client_manager =
         ClientBuilder::new(handler.darkside_uri.clone(), handler.darkside_dir.clone());
