use darkside_tests::{
    constants::{
        ADVANCED_REORG_TESTS_USER_WALLET, BRANCH_ID, REORG_CHANGES_INCOMING_TX_HEIGHT_AFTER,
        REORG_CHANGES_INCOMING_TX_HEIGHT_BEFORE, REORG_CHANGES_INCOMING_TX_INDEX_AFTER,
        REORG_CHANGES_INCOMING_TX_INDEX_BEFORE, REORG_EXPIRES_INCOMING_TX_HEIGHT_AFTER,
        REORG_EXPIRES_INCOMING_TX_HEIGHT_BEFORE, TRANSACTION_TO_FILLER_ADDRESS,
        TREE_STATE_FOLDER_PATH,
    },
    darkside_types::{Empty, TreeState},
    utils::{read_dataset, read_lines, DarksideConnector, DarksideHandler},
};

use tokio::time::sleep;
use zcash_primitives::consensus::BlockHeight;
use zingo_testutils::{
    lightclient::from_inputs, paths::get_cargo_manifest_dir, scenarios::setup::ClientBuilder,
};
use zingoconfig::RegtestNetwork;
use zingolib::lightclient::PoolBalances;
use zingolib::wallet::data::summaries::ValueTransferKind;
#[tokio::test]
async fn reorg_changes_incoming_tx_height() {
    let darkside_handler = DarksideHandler::new(None);

    let server_id = zingoconfig::construct_lightwalletd_uri(Some(format!(
        "http://127.0.0.1:{}",
        darkside_handler.grpc_port
    )));

    prepare_before_tx_height_change_reorg(server_id.clone())
        .await
        .unwrap();

    let light_client = ClientBuilder::new(server_id.clone(), darkside_handler.darkside_dir.clone())
        .build_client(
            ADVANCED_REORG_TESTS_USER_WALLET.to_string(),
            202,
            true,
            RegtestNetwork::all_upgrades_active(),
        )
        .await;

    light_client.do_sync(true).await.unwrap();
    assert_eq!(
        light_client.do_balance().await,
        PoolBalances {
            sapling_balance: Some(0),
            verified_sapling_balance: Some(0),
            spendable_sapling_balance: Some(0),
            unverified_sapling_balance: Some(0),
            orchard_balance: Some(100000000),
            verified_orchard_balance: Some(100000000),
            spendable_orchard_balance: Some(100000000),
            unverified_orchard_balance: Some(0),
            transparent_balance: Some(0)
        }
    );

    let before_reorg_transactions = light_client.do_list_txsummaries().await;

    assert_eq!(before_reorg_transactions.len(), 1);
    assert_eq!(
        before_reorg_transactions[0].block_height,
        BlockHeight::from_u32(203)
    );

    prepare_after_tx_height_change_reorg(server_id.clone())
        .await
        .unwrap();

    let reorg_sync_result = light_client.do_sync(true).await;

    match reorg_sync_result {
        Ok(value) => println!("{}", value),
        Err(err_str) => println!("{}", err_str),
    };

    // Assert that balance holds
    assert_eq!(
        light_client.do_balance().await,
        PoolBalances {
            sapling_balance: Some(0),
            verified_sapling_balance: Some(0),
            spendable_sapling_balance: Some(0),
            unverified_sapling_balance: Some(0),
            orchard_balance: Some(100000000),
            verified_orchard_balance: Some(100000000),
            spendable_orchard_balance: Some(100000000),
            unverified_orchard_balance: Some(0),
            transparent_balance: Some(0)
        }
    );

    let after_reorg_transactions = light_client.do_list_txsummaries().await;

    assert_eq!(after_reorg_transactions.len(), 1);
    assert_eq!(
        after_reorg_transactions[0].block_height,
        BlockHeight::from_u32(206)
    );
}

async fn prepare_before_tx_height_change_reorg(uri: http::Uri) -> Result<(), String> {
    dbg!(&uri);
    let connector = DarksideConnector(uri.clone());

    let mut client = connector.get_client().await.unwrap();
    // Setup prodedures.  Up to this point there's no communication between the client and the dswd
    client.clear_address_utxo(Empty {}).await.unwrap();

    // reset with parameters
    connector
        .reset(202, String::from(BRANCH_ID), String::from("regtest"))
        .await
        .unwrap();

    let dataset_path = format!(
        "{}/{}",
        get_cargo_manifest_dir().to_string_lossy(),
        REORG_CHANGES_INCOMING_TX_HEIGHT_BEFORE
    );

    println!("dataset path: {}", dataset_path);

    connector
        .stage_blocks_stream(read_dataset(dataset_path))
        .await?;

    for i in 201..207 {
        let tree_state_path = format!(
            "{}/{}/{}.json",
            get_cargo_manifest_dir().to_string_lossy(),
            TREE_STATE_FOLDER_PATH,
            i
        );
        let tree_state = TreeState::from_file(tree_state_path).unwrap();
        connector.add_tree_state(tree_state).await.unwrap();
    }

    connector.apply_staged(204).await?;

    sleep(std::time::Duration::new(1, 0)).await;

    Ok(())
}

async fn prepare_after_tx_height_change_reorg(uri: http::Uri) -> Result<(), String> {
    dbg!(&uri);
    let connector = DarksideConnector(uri.clone());

    let mut client = connector.get_client().await.unwrap();
    // Setup prodedures.  Up to this point there's no communication between the client and the dswd
    client.clear_address_utxo(Empty {}).await.unwrap();

    let dataset_path = format!(
        "{}/{}",
        get_cargo_manifest_dir().to_string_lossy(),
        REORG_CHANGES_INCOMING_TX_HEIGHT_AFTER
    );
    connector
        .stage_blocks_stream(
            read_lines(dataset_path)
                .unwrap()
                .map(|line| line.unwrap())
                .collect(),
        )
        .await?;

    connector.apply_staged(206).await?;

    sleep(std::time::Duration::new(1, 0)).await;

    Ok(())
}

#[tokio::test]
async fn reorg_changes_incoming_tx_index() {
    let darkside_handler = DarksideHandler::new(None);

    let server_id = zingoconfig::construct_lightwalletd_uri(Some(format!(
        "http://127.0.0.1:{}",
        darkside_handler.grpc_port
    )));

    prepare_before_tx_index_change_reorg(server_id.clone())
        .await
        .unwrap();

    let light_client = ClientBuilder::new(server_id.clone(), darkside_handler.darkside_dir.clone())
        .build_client(
            ADVANCED_REORG_TESTS_USER_WALLET.to_string(),
            202,
            true,
            RegtestNetwork::all_upgrades_active(),
        )
        .await;

    light_client.do_sync(true).await.unwrap();
    assert_eq!(
        light_client.do_balance().await,
        PoolBalances {
            sapling_balance: Some(0),
            verified_sapling_balance: Some(0),
            spendable_sapling_balance: Some(0),
            unverified_sapling_balance: Some(0),
            orchard_balance: Some(100000000),
            verified_orchard_balance: Some(100000000),
            spendable_orchard_balance: Some(100000000),
            unverified_orchard_balance: Some(0),
            transparent_balance: Some(0)
        }
    );

    let before_reorg_transactions = light_client.do_list_txsummaries().await;

    assert_eq!(before_reorg_transactions.len(), 1);
    assert_eq!(
        before_reorg_transactions[0].block_height,
        BlockHeight::from_u32(203)
    );

    prepare_after_tx_index_change_reorg(server_id.clone())
        .await
        .unwrap();

    let reorg_sync_result = light_client.do_sync(true).await;

    match reorg_sync_result {
        Ok(value) => println!("{}", value),
        Err(err_str) => println!("{}", err_str),
    };

    // Assert that balance holds
    assert_eq!(
        light_client.do_balance().await,
        PoolBalances {
            sapling_balance: Some(0),
            verified_sapling_balance: Some(0),
            spendable_sapling_balance: Some(0),
            unverified_sapling_balance: Some(0),
            orchard_balance: Some(100000000),
            verified_orchard_balance: Some(100000000),
            spendable_orchard_balance: Some(100000000),
            unverified_orchard_balance: Some(0),
            transparent_balance: Some(0)
        }
    );

    let after_reorg_transactions = light_client.do_list_txsummaries().await;

    assert_eq!(after_reorg_transactions.len(), 1);
    assert_eq!(
        after_reorg_transactions[0].block_height,
        BlockHeight::from_u32(203)
    );
}

async fn prepare_before_tx_index_change_reorg(uri: http::Uri) -> Result<(), String> {
    dbg!(&uri);
    let connector = DarksideConnector(uri.clone());

    let mut client = connector.get_client().await.unwrap();
    // Setup prodedures.  Up to this point there's no communication between the client and the dswd
    client.clear_address_utxo(Empty {}).await.unwrap();

    // reset with parameters
    connector
        .reset(202, String::from(BRANCH_ID), String::from("regtest"))
        .await
        .unwrap();

    let dataset_path = format!(
        "{}/{}",
        get_cargo_manifest_dir().to_string_lossy(),
        REORG_CHANGES_INCOMING_TX_INDEX_BEFORE
    );

    println!("dataset path: {}", dataset_path);

    connector
        .stage_blocks_stream(read_dataset(dataset_path))
        .await?;

    for i in 201..207 {
        let tree_state_path = format!(
            "{}/{}/{}.json",
            get_cargo_manifest_dir().to_string_lossy(),
            TREE_STATE_FOLDER_PATH,
            i
        );
        let tree_state = TreeState::from_file(tree_state_path).unwrap();
        connector.add_tree_state(tree_state).await.unwrap();
    }

    connector.apply_staged(204).await?;

    sleep(std::time::Duration::new(1, 0)).await;

    Ok(())
}

async fn prepare_after_tx_index_change_reorg(uri: http::Uri) -> Result<(), String> {
    dbg!(&uri);
    let connector = DarksideConnector(uri.clone());

    let mut client = connector.get_client().await.unwrap();
    // Setup prodedures.  Up to this point there's no communication between the client and the dswd
    client.clear_address_utxo(Empty {}).await.unwrap();

    let dataset_path = format!(
        "{}/{}",
        get_cargo_manifest_dir().to_string_lossy(),
        REORG_CHANGES_INCOMING_TX_INDEX_AFTER
    );
    connector
        .stage_blocks_stream(
            read_lines(dataset_path)
                .unwrap()
                .map(|line| line.unwrap())
                .collect(),
        )
        .await?;

    connector.apply_staged(206).await?;

    sleep(std::time::Duration::new(1, 0)).await;

    Ok(())
}

#[tokio::test]
async fn reorg_expires_incoming_tx() {
    let darkside_handler = DarksideHandler::new(None);

    let server_id = zingoconfig::construct_lightwalletd_uri(Some(format!(
        "http://127.0.0.1:{}",
        darkside_handler.grpc_port
    )));

    prepare_expires_incoming_tx_before_reorg(server_id.clone())
        .await
        .unwrap();

    let light_client = ClientBuilder::new(server_id.clone(), darkside_handler.darkside_dir.clone())
        .build_client(
            ADVANCED_REORG_TESTS_USER_WALLET.to_string(),
            202,
            true,
            RegtestNetwork::all_upgrades_active(),
        )
        .await;

    light_client.do_sync(true).await.unwrap();
    assert_eq!(
        light_client.do_balance().await,
        PoolBalances {
            sapling_balance: Some(0),
            verified_sapling_balance: Some(0),
            spendable_sapling_balance: Some(0),
            unverified_sapling_balance: Some(0),
            orchard_balance: Some(100000000),
            verified_orchard_balance: Some(100000000),
            spendable_orchard_balance: Some(100000000),
            unverified_orchard_balance: Some(0),
            transparent_balance: Some(0)
        }
    );

    let before_reorg_transactions = light_client.do_list_txsummaries().await;

    assert_eq!(before_reorg_transactions.len(), 1);
    assert_eq!(
        before_reorg_transactions[0].block_height,
        BlockHeight::from_u32(203)
    );

    prepare_expires_incoming_tx_after_reorg(server_id.clone())
        .await
        .unwrap();

    let reorg_sync_result = light_client.do_sync(true).await;

    match reorg_sync_result {
        Ok(value) => println!("{}", value),
        Err(err_str) => println!("{}", err_str),
    };

    // Assert that balance holds
    assert_eq!(
        light_client.do_balance().await,
        PoolBalances {
            sapling_balance: Some(0),
            verified_sapling_balance: Some(0),
            spendable_sapling_balance: Some(0),
            unverified_sapling_balance: Some(0),
            orchard_balance: Some(0),
            verified_orchard_balance: Some(0),
            spendable_orchard_balance: Some(0),
            unverified_orchard_balance: Some(0),
            transparent_balance: Some(0)
        }
    );

    let after_reorg_transactions = light_client.do_list_txsummaries().await;

    assert_eq!(after_reorg_transactions.len(), 0);
}

async fn prepare_expires_incoming_tx_before_reorg(uri: http::Uri) -> Result<(), String> {
    dbg!(&uri);
    let connector = DarksideConnector(uri.clone());

    let mut client = connector.get_client().await.unwrap();
    // Setup prodedures.  Up to this point there's no communication between the client and the dswd
    client.clear_address_utxo(Empty {}).await.unwrap();

    // reset with parameters
    connector
        .reset(202, String::from(BRANCH_ID), String::from("regtest"))
        .await
        .unwrap();

    let dataset_path = format!(
        "{}/{}",
        get_cargo_manifest_dir().to_string_lossy(),
        REORG_EXPIRES_INCOMING_TX_HEIGHT_BEFORE
    );

    println!("dataset path: {}", dataset_path);

    connector
        .stage_blocks_stream(read_dataset(dataset_path))
        .await?;

    for i in 201..207 {
        let tree_state_path = format!(
            "{}/{}/{}.json",
            get_cargo_manifest_dir().to_string_lossy(),
            TREE_STATE_FOLDER_PATH,
            i
        );
        let tree_state = TreeState::from_file(tree_state_path).unwrap();
        connector.add_tree_state(tree_state).await.unwrap();
    }

    connector.apply_staged(204).await?;

    sleep(std::time::Duration::new(1, 0)).await;

    Ok(())
}

async fn prepare_expires_incoming_tx_after_reorg(uri: http::Uri) -> Result<(), String> {
    dbg!(&uri);
    let connector = DarksideConnector(uri.clone());

    let mut client = connector.get_client().await.unwrap();
    // Setup prodedures.  Up to this point there's no communication between the client and the dswd
    client.clear_address_utxo(Empty {}).await.unwrap();

    let dataset_path = format!(
        "{}/{}",
        get_cargo_manifest_dir().to_string_lossy(),
        REORG_EXPIRES_INCOMING_TX_HEIGHT_AFTER
    );
    connector
        .stage_blocks_stream(
            read_lines(dataset_path)
                .unwrap()
                .map(|line| line.unwrap())
                .collect(),
        )
        .await?;

    connector.apply_staged(206).await?;

    sleep(std::time::Duration::new(1, 0)).await;

    Ok(())
}

// OUTGOING TX TESTS

#[tokio::test]
/// A Re Org occurs and changes the height of an outbound transaction
///
/// Pre-condition: Wallet has funds
///
/// Steps:
/// 1. create fake chain
///    * 1a. sync to latest height
/// 2. send transaction to recipient address
/// 3. getIncomingTransaction
/// 4. stage transaction at `sentTxHeight`
/// 5. applyHeight(sentTxHeight)
/// 6. sync to latest height
///    * 6a. verify that there's a pending transaction with a mined height of sentTxHeight
/// 7. stage 15  blocks from `sentTxHeight`
/// 7. a stage sent tx to `sentTxHeight + 2`
/// 8. `applyHeight(sentTxHeight + 1)` to cause a 1 block reorg
/// 9. sync to latest height
/// 10. verify that there's a pending transaction with -1 mined height
/// 11. `applyHeight(sentTxHeight + 2)`
///    * 11a. sync to latest height
/// 12. verify that there's a pending transaction with a mined height of `sentTxHeight + 2`
/// 13. apply height(`sentTxHeight + 15`)
/// 14. sync to latest height
/// 15. verify that there's no pending transaction and that the tx is displayed on the sentTransactions collection
async fn reorg_changes_outgoing_tx_height() {
    let darkside_handler = DarksideHandler::new(None);

    let server_id = zingoconfig::construct_lightwalletd_uri(Some(format!(
        "http://127.0.0.1:{}",
        darkside_handler.grpc_port
    )));

    prepare_changes_outgoing_tx_height_before_reorg(server_id.clone())
        .await
        .unwrap();

    let light_client = ClientBuilder::new(server_id.clone(), darkside_handler.darkside_dir.clone())
        .build_client(
            ADVANCED_REORG_TESTS_USER_WALLET.to_string(),
            202,
            true,
            RegtestNetwork::all_upgrades_active(),
        )
        .await;

    light_client.do_sync(true).await.unwrap();
    assert_eq!(
        light_client.do_balance().await,
        PoolBalances {
            sapling_balance: Some(0),
            verified_sapling_balance: Some(0),
            spendable_sapling_balance: Some(0),
            unverified_sapling_balance: Some(0),
            orchard_balance: Some(100000000),
            verified_orchard_balance: Some(100000000),
            spendable_orchard_balance: Some(100000000),
            unverified_orchard_balance: Some(0),
            transparent_balance: Some(0)
        }
    );

    let before_reorg_transactions = light_client.do_list_txsummaries().await;

    assert_eq!(before_reorg_transactions.len(), 1);
    assert_eq!(
        before_reorg_transactions[0].block_height,
        BlockHeight::from_u32(203)
    );

    let connector = DarksideConnector(server_id.clone());

    let recipient_string = "uregtest1z8s5szuww2cnze042e0re2ez8l3d04zvkp7kslxwdha6tp644srd4nh0xlp8a05avzduc6uavqkxv79x53c60hrc0qsgeza3age2g3qualullukd4s0lsn6mtfup4z8jz6xdz2c05zakhafc7pmw0dwugwu9ljevzgyc3mfwxg9slr87k8l7cq075gl3fgxpr85uuvxhxydrskp2303";

    // Send 100000 zatoshi to some address
    let amount: u64 = 100000;
<<<<<<< HEAD
    let sent_tx_id = from_inputs::send(&light_client, [(recipient_string, amount, None)].to_vec())
=======
    let sent_tx_id = light_client
        .quick_send_from_send_inputs([(recipient_string, amount, None)].to_vec())
>>>>>>> 6044b417
        .await
        .unwrap();

    println!("SENT TX ID: {:?}", sent_tx_id);

    let mut incoming_transaction_stream = connector.get_incoming_transactions().await.unwrap();
    let tx = incoming_transaction_stream
        .message()
        .await
        .unwrap()
        .unwrap();

    let sent_tx_height: i32 = 205;
    _ = connector.apply_staged(sent_tx_height).await;

    light_client.do_sync(true).await.unwrap();

    let expected_after_send_balance = PoolBalances {
        sapling_balance: Some(0),
        verified_sapling_balance: Some(0),
        spendable_sapling_balance: Some(0),
        unverified_sapling_balance: Some(0),
        orchard_balance: Some(99890000),
        verified_orchard_balance: Some(0),
        spendable_orchard_balance: Some(0),
        unverified_orchard_balance: Some(99890000),
        transparent_balance: Some(0),
    };

    assert_eq!(light_client.do_balance().await, expected_after_send_balance);

    // check that the outgoing transaction has the correct height before
    // the reorg is triggered

    println!("{:?}", light_client.do_list_txsummaries().await);

    assert_eq!(
        light_client
            .do_list_txsummaries()
            .await
            .into_iter()
            .find_map(|v| match v.kind {
                ValueTransferKind::Sent { to_address, amount } => {
                    if to_address.to_string() == recipient_string && amount == 100000 {
                        Some(v.block_height)
                    } else {
                        None
                    }
                }
                _ => {
                    None
                }
            }),
        Some(BlockHeight::from(sent_tx_height as u32))
    );

    //
    // Create reorg
    //

    // stage empty blocks from height 205 to cause a Reorg
    _ = connector.stage_blocks_create(sent_tx_height, 20, 1).await;

    _ = connector
        .stage_transactions_stream([(tx.clone().data, 210)].to_vec())
        .await;

    _ = connector.apply_staged(211).await;

    let reorg_sync_result = light_client.do_sync(true).await;

    match reorg_sync_result {
        Ok(value) => println!("{}", value),
        Err(err_str) => println!("{}", err_str),
    };

    let expected_after_reorg_balance = PoolBalances {
        sapling_balance: Some(0),
        verified_sapling_balance: Some(0),
        spendable_sapling_balance: Some(0),
        unverified_sapling_balance: Some(0),
        orchard_balance: Some(99890000),
        verified_orchard_balance: Some(99890000),
        spendable_orchard_balance: Some(99890000),
        unverified_orchard_balance: Some(0),
        transparent_balance: Some(0),
    };

    // Assert that balance holds
    assert_eq!(
        light_client.do_balance().await,
        expected_after_reorg_balance
    );

    let after_reorg_transactions = light_client.do_list_txsummaries().await;

    assert_eq!(after_reorg_transactions.len(), 3);

    println!("{:?}", light_client.do_list_txsummaries().await);

    // FIXME: This test is broken because if this issue
    // https://github.com/zingolabs/zingolib/issues/622
    // verify that the reorged transaction is in the new height
    // assert_eq!(
    //     light_client
    //         .do_list_txsummaries()
    //         .await
    //         .into_iter()
    //         .find_map(|v| match v.kind {
    //             ValueTransferKind::Sent { to_address, amount } => {
    //                 if to_address.to_string() == recipient_string && amount == 100000 {
    //                     Some(v.block_height)
    //                 } else {
    //                     None
    //                 }
    //             }
    //             _ => {
    //                 None
    //             }
    //         }),
    //     Some(BlockHeight::from(211))
    // );
}

async fn prepare_changes_outgoing_tx_height_before_reorg(uri: http::Uri) -> Result<(), String> {
    dbg!(&uri);
    let connector = DarksideConnector(uri.clone());

    let mut client = connector.get_client().await.unwrap();
    // Setup prodedures.  Up to this point there's no communication between the client and the dswd
    client.clear_address_utxo(Empty {}).await.unwrap();

    // reset with parameters
    connector
        .reset(202, String::from(BRANCH_ID), String::from("regtest"))
        .await
        .unwrap();

    // this dataset works for this test since we only need funds to send a transaction.
    let dataset_path = format!(
        "{}/{}",
        get_cargo_manifest_dir().to_string_lossy(),
        REORG_EXPIRES_INCOMING_TX_HEIGHT_BEFORE
    );

    println!("dataset path: {}", dataset_path);

    connector
        .stage_blocks_stream(read_dataset(dataset_path))
        .await?;

    for i in 201..211 {
        let tree_state_path = format!(
            "{}/{}/{}.json",
            get_cargo_manifest_dir().to_string_lossy(),
            TREE_STATE_FOLDER_PATH,
            i
        );
        let tree_state = TreeState::from_file(tree_state_path).unwrap();
        connector.add_tree_state(tree_state).await.unwrap();
    }

    connector.apply_staged(204).await?;

    sleep(std::time::Duration::new(1, 0)).await;

    Ok(())
}

#[tokio::test]
/// ### ReOrg Removes Outbound TxAnd Is Never Mined
/// Transaction was included in a block, and then is not included in a block after a reorg, and expires.
/// Steps:
/// 1. create fake chain
/// 1a. sync to latest height
/// 2. send transaction to recipient address
/// 3. getIncomingTransaction
/// 4. stage transaction at sentTxHeight
/// 5. applyHeight(sentTxHeight)
/// 6. sync to latest height
/// 6a. verify that there's a pending transaction with a mined height of sentTxHeight
/// 7. stage 15 blocks from sentTxHeigth to cause a reorg
/// 8. sync to latest height
/// 9. verify that there's an expired transaction as a pending transaction
async fn reorg_expires_outgoing_tx_height() {
    let darkside_handler = DarksideHandler::new(None);

    let server_id = zingoconfig::construct_lightwalletd_uri(Some(format!(
        "http://127.0.0.1:{}",
        darkside_handler.grpc_port
    )));

    prepare_changes_outgoing_tx_height_before_reorg(server_id.clone())
        .await
        .unwrap();

    let light_client = ClientBuilder::new(server_id.clone(), darkside_handler.darkside_dir.clone())
        .build_client(
            ADVANCED_REORG_TESTS_USER_WALLET.to_string(),
            202,
            true,
            RegtestNetwork::all_upgrades_active(),
        )
        .await;

    let expected_initial_balance = PoolBalances {
        sapling_balance: Some(0),
        verified_sapling_balance: Some(0),
        spendable_sapling_balance: Some(0),
        unverified_sapling_balance: Some(0),
        orchard_balance: Some(100000000),
        verified_orchard_balance: Some(100000000),
        spendable_orchard_balance: Some(100000000),
        unverified_orchard_balance: Some(0),
        transparent_balance: Some(0),
    };

    light_client.do_sync(true).await.unwrap();
    assert_eq!(light_client.do_balance().await, expected_initial_balance);

    let before_reorg_transactions = light_client.do_list_txsummaries().await;

    assert_eq!(before_reorg_transactions.len(), 1);
    assert_eq!(
        before_reorg_transactions[0].block_height,
        BlockHeight::from_u32(203)
    );

    let connector = DarksideConnector(server_id.clone());

    let recipient_string = "uregtest1z8s5szuww2cnze042e0re2ez8l3d04zvkp7kslxwdha6tp644srd4nh0xlp8a05avzduc6uavqkxv79x53c60hrc0qsgeza3age2g3qualullukd4s0lsn6mtfup4z8jz6xdz2c05zakhafc7pmw0dwugwu9ljevzgyc3mfwxg9slr87k8l7cq075gl3fgxpr85uuvxhxydrskp2303";

    // Send 100000 zatoshi to some address
    let amount: u64 = 100000;
<<<<<<< HEAD
    let sent_tx_id = from_inputs::send(&light_client, [(recipient_string, amount, None)].to_vec())
=======
    let sent_tx_id = light_client
        .quick_send_from_send_inputs([(recipient_string, amount, None)].to_vec())
>>>>>>> 6044b417
        .await
        .unwrap();

    println!("SENT TX ID: {:?}", sent_tx_id);

    let sent_tx_height: i32 = 205;
    _ = connector.apply_staged(sent_tx_height).await;

    light_client.do_sync(true).await.unwrap();

    let expected_after_send_balance = PoolBalances {
        sapling_balance: Some(0),
        verified_sapling_balance: Some(0),
        spendable_sapling_balance: Some(0),
        unverified_sapling_balance: Some(0),
        orchard_balance: Some(99890000),
        verified_orchard_balance: Some(0),
        spendable_orchard_balance: Some(0),
        unverified_orchard_balance: Some(99890000),
        transparent_balance: Some(0),
    };

    assert_eq!(light_client.do_balance().await, expected_after_send_balance);

    // check that the outgoing transaction has the correct height before
    // the reorg is triggered

    println!("{:?}", light_client.do_list_txsummaries().await);

    assert_eq!(
        light_client
            .do_list_txsummaries()
            .await
            .into_iter()
            .find_map(|v| match v.kind {
                ValueTransferKind::Sent { to_address, amount } => {
                    if to_address.to_string() == recipient_string && amount == 100000 {
                        Some(v.block_height)
                    } else {
                        None
                    }
                }
                _ => {
                    None
                }
            }),
        Some(BlockHeight::from(sent_tx_height as u32))
    );

    //
    // Create reorg
    //

    // stage empty blocks from height 205 to cause a Reorg
    _ = connector.stage_blocks_create(sent_tx_height, 50, 1).await;

    // this will remove the submitted transaction from our view of the blockchain
    _ = connector.apply_staged(245).await;

    let reorg_sync_result = light_client.do_sync(true).await;

    match reorg_sync_result {
        Ok(value) => println!("{}", value),
        Err(err_str) => println!("{}", err_str),
    };

    // Assert that balance is equal to the initial balance since the
    // sent transaction was never mined and has expired.
    assert_eq!(light_client.do_balance().await, expected_initial_balance);

    let after_reorg_transactions = light_client.do_list_txsummaries().await;

    assert_eq!(after_reorg_transactions.len(), 1);

    println!("{:?}", light_client.do_list_txsummaries().await);

    // FIXME: This test is broken because if this issue
    // https://github.com/zingolabs/zingolib/issues/622
    // verify that the reorged transaction is in the new height
    // assert_eq!(
    //     light_client
    //         .do_list_txsummaries()
    //         .await
    //         .into_iter()
    //         .find_map(|v| match v.kind {
    //             ValueTransferKind::Sent { to_address, amount } => {
    //                 if to_address.to_string() == recipient_string && amount == 100000 {
    //                     Some(v.block_height)
    //                 } else {
    //                     None
    //                 }
    //             }
    //             _ => {
    //                 None
    //             }
    //         }),
    //     Some(BlockHeight::from(211))
    // );
}

#[tokio::test]
/// ### Reorg Changes Outbound Tx Index
/// An outbound, unconfirmed transaction in a specific block changes height in the event of a reorg
///
/// The wallet handles this change, reflects it appropriately in local storage, and funds remain spendable post confirmation.
///
/// **Pre-conditions:**
///   - Wallet has spendable funds
///
/// 1. Setup w/ default dataset
/// 2. applyStaged(received_Tx_height)
/// 3. sync up to received_Tx_height
/// 4. create transaction
/// 5. stage 10 empty blocks
/// 6. submit tx at sentTxHeight
///    * a. getIncomingTx
///    * b. stageTransaction(sentTx, sentTxHeight)
///    * c. applyheight(sentTxHeight + 1 )
/// 7. sync to  sentTxHeight + 2
/// 8. stage sentTx and otherTx at sentTxheight
/// 9. applyStaged(sentTx + 2)
/// 10. sync up to received_Tx_height + 2
/// 11. verify that the sent tx is mined and balance is correct
/// 12. applyStaged(sentTx + 10)
/// 13. verify that there's no more pending transaction
async fn reorg_changes_outgoing_tx_index() {
    let darkside_handler = DarksideHandler::new(None);

    let server_id = zingoconfig::construct_lightwalletd_uri(Some(format!(
        "http://127.0.0.1:{}",
        darkside_handler.grpc_port
    )));

    prepare_changes_outgoing_tx_height_before_reorg(server_id.clone())
        .await
        .unwrap();

    let light_client = ClientBuilder::new(server_id.clone(), darkside_handler.darkside_dir.clone())
        .build_client(
            ADVANCED_REORG_TESTS_USER_WALLET.to_string(),
            202,
            true,
            RegtestNetwork::all_upgrades_active(),
        )
        .await;

    light_client.do_sync(true).await.unwrap();
    assert_eq!(
        light_client.do_balance().await,
        PoolBalances {
            sapling_balance: Some(0),
            verified_sapling_balance: Some(0),
            spendable_sapling_balance: Some(0),
            unverified_sapling_balance: Some(0),
            orchard_balance: Some(100000000),
            verified_orchard_balance: Some(100000000),
            spendable_orchard_balance: Some(100000000),
            unverified_orchard_balance: Some(0),
            transparent_balance: Some(0)
        }
    );

    let before_reorg_transactions = light_client.do_list_txsummaries().await;

    assert_eq!(before_reorg_transactions.len(), 1);
    assert_eq!(
        before_reorg_transactions[0].block_height,
        BlockHeight::from_u32(203)
    );

    let connector = DarksideConnector(server_id.clone());

    let recipient_string = "uregtest1z8s5szuww2cnze042e0re2ez8l3d04zvkp7kslxwdha6tp644srd4nh0xlp8a05avzduc6uavqkxv79x53c60hrc0qsgeza3age2g3qualullukd4s0lsn6mtfup4z8jz6xdz2c05zakhafc7pmw0dwugwu9ljevzgyc3mfwxg9slr87k8l7cq075gl3fgxpr85uuvxhxydrskp2303";

    // Send 100000 zatoshi to some address
    let amount: u64 = 100000;
<<<<<<< HEAD
    let sent_tx_id = from_inputs::send(&light_client, [(recipient_string, amount, None)].to_vec())
=======
    let sent_tx_id = light_client
        .quick_send_from_send_inputs([(recipient_string, amount, None)].to_vec())
>>>>>>> 6044b417
        .await
        .unwrap();

    println!("SENT TX ID: {:?}", sent_tx_id);

    let mut incoming_transaction_stream = connector.get_incoming_transactions().await.unwrap();
    let tx = incoming_transaction_stream
        .message()
        .await
        .unwrap()
        .unwrap();

    let sent_tx_height: i32 = 205;
    _ = connector.apply_staged(sent_tx_height).await;

    light_client.do_sync(true).await.unwrap();

    let expected_after_send_balance = PoolBalances {
        sapling_balance: Some(0),
        verified_sapling_balance: Some(0),
        spendable_sapling_balance: Some(0),
        unverified_sapling_balance: Some(0),
        orchard_balance: Some(99890000),
        verified_orchard_balance: Some(0),
        spendable_orchard_balance: Some(0),
        unverified_orchard_balance: Some(99890000),
        transparent_balance: Some(0),
    };

    assert_eq!(light_client.do_balance().await, expected_after_send_balance);

    // check that the outgoing transaction has the correct height before
    // the reorg is triggered

    println!("{:?}", light_client.do_list_txsummaries().await);

    assert_eq!(
        light_client
            .do_list_txsummaries()
            .await
            .into_iter()
            .find_map(|v| match v.kind {
                ValueTransferKind::Sent { to_address, amount } => {
                    if to_address.to_string() == recipient_string && amount == 100000 {
                        Some(v.block_height)
                    } else {
                        None
                    }
                }
                _ => {
                    None
                }
            }),
        Some(BlockHeight::from(sent_tx_height as u32))
    );

    //
    // Create reorg
    //

    // stage empty blocks from height 205 to cause a Reorg
    _ = connector.stage_blocks_create(sent_tx_height, 20, 1).await;

    _ = connector
        .stage_transactions_stream(
            [
                (hex::decode(TRANSACTION_TO_FILLER_ADDRESS).unwrap(), 205),
                (tx.clone().data, 205),
            ]
            .to_vec(),
        )
        .await;

    _ = connector.apply_staged(211).await;

    let reorg_sync_result = light_client.do_sync(true).await;

    match reorg_sync_result {
        Ok(value) => println!("{}", value),
        Err(err_str) => println!("{}", err_str),
    };

    let expected_after_reorg_balance = PoolBalances {
        sapling_balance: Some(0),
        verified_sapling_balance: Some(0),
        spendable_sapling_balance: Some(0),
        unverified_sapling_balance: Some(0),
        orchard_balance: Some(99890000),
        verified_orchard_balance: Some(99890000),
        spendable_orchard_balance: Some(99890000),
        unverified_orchard_balance: Some(0),
        transparent_balance: Some(0),
    };

    // Assert that balance holds
    assert_eq!(
        light_client.do_balance().await,
        expected_after_reorg_balance
    );

    let after_reorg_transactions = light_client.do_list_txsummaries().await;

    assert_eq!(after_reorg_transactions.len(), 3);

    println!("{:?}", after_reorg_transactions);

    // FIXME: This test is broken because if this issue
    // https://github.com/zingolabs/zingolib/issues/622
    // verify that the reorged transaction is in the new height
    // assert_eq!(
    //     light_client
    //         .do_list_txsummaries()
    //         .await
    //         .into_iter()
    //         .find_map(|v| match v.kind {
    //             ValueTransferKind::Sent { to_address, amount } => {
    //                 if to_address.to_string() == recipient_string && amount == 100000 {
    //                     Some(v.block_height)
    //                 } else {
    //                     None
    //                 }
    //             }
    //             _ => {
    //                 None
    //             }
    //         }),
    //     Some(BlockHeight::from(205))
    // );
}
// UTILS TESTS
#[tokio::test]
async fn test_read_block_dataset() {
    let dataset_path = format!(
        "{}/{}",
        get_cargo_manifest_dir().to_string_lossy(),
        REORG_CHANGES_INCOMING_TX_HEIGHT_BEFORE
    );
    let blocks = read_dataset(dataset_path);
    assert_eq!(blocks.len(), 21)
}

#[tokio::test]
async fn test_read_tree_state_from_file() {
    let tree_state_path = format!(
        "{}/{}/{}.json",
        get_cargo_manifest_dir().to_string_lossy(),
        TREE_STATE_FOLDER_PATH,
        203
    );

    println!("{}", tree_state_path);

    let tree_state = TreeState::from_file(tree_state_path).unwrap();

    assert_eq!(tree_state.network.as_str(), "regtest");
    assert_eq!(tree_state.height, 203);
    assert_eq!(
        tree_state.hash,
        "016da97020ab191559f34f1d3f992ce2ec7c609cb0e5b932c45f1693eeb2192f"
    );
    assert_eq!(tree_state.time, 1694454196);
    assert_eq!(tree_state.sapling_tree, "000000");
    assert_eq!(tree_state.orchard_tree, "01136febe0db97210efb679e378d3b3a49d6ac72d0161ae478b1faaa9bd26a2118012246dd85ba2d9510caa03c40f0b75f7b02cb0cfac88ec1c4b9193d58bb6d44201f000001f0328e13a28669f9a5bd2a1c5301549ea28ccb7237347b9c76c05276952ad135016be8aefe4f98825b5539a2b47b90a8057e52c1e1badc725d67c06b4cc2a32e24000000000000000000000000000000000000000000000000000000");
}<|MERGE_RESOLUTION|>--- conflicted
+++ resolved
@@ -557,12 +557,8 @@
 
     // Send 100000 zatoshi to some address
     let amount: u64 = 100000;
-<<<<<<< HEAD
+    // TODO: convert this to quicksend_from_inputs
     let sent_tx_id = from_inputs::send(&light_client, [(recipient_string, amount, None)].to_vec())
-=======
-    let sent_tx_id = light_client
-        .quick_send_from_send_inputs([(recipient_string, amount, None)].to_vec())
->>>>>>> 6044b417
         .await
         .unwrap();
 
@@ -797,12 +793,8 @@
 
     // Send 100000 zatoshi to some address
     let amount: u64 = 100000;
-<<<<<<< HEAD
+    // TODO: convert to quicksend_from_inputs
     let sent_tx_id = from_inputs::send(&light_client, [(recipient_string, amount, None)].to_vec())
-=======
-    let sent_tx_id = light_client
-        .quick_send_from_send_inputs([(recipient_string, amount, None)].to_vec())
->>>>>>> 6044b417
         .await
         .unwrap();
 
@@ -979,12 +971,8 @@
 
     // Send 100000 zatoshi to some address
     let amount: u64 = 100000;
-<<<<<<< HEAD
+    // TODO:  convert to quicksend_from_inputs
     let sent_tx_id = from_inputs::send(&light_client, [(recipient_string, amount, None)].to_vec())
-=======
-    let sent_tx_id = light_client
-        .quick_send_from_send_inputs([(recipient_string, amount, None)].to_vec())
->>>>>>> 6044b417
         .await
         .unwrap();
 
