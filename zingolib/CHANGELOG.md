--- conflicted
+++ resolved
@@ -19,30 +19,24 @@
 - LightClient pub fn get_wallet_dir_location
 - `wallet::keys`:
   - `is_transparent_address`
-<<<<<<< HEAD
 - `lightclient::send`
   - `do_propose` behind "zip317" feature
   - `do_send_proposal` behind "zip317" feature
 - `commands`
   - `ProposeCommand` struct and methods behind "zip317" feature
   - `QuickSendCommand` struct and methods behind "zip317" feature
-=======
 - pub struct crate::wallet::notes::NoteRecordIdentifier
->>>>>>> 870270e4
 
 ### Changed
 
 - load_client_config fn moves from zingolib to zingoconfig
 - `wallet::keys`:
   - `is_shielded_address` takes a `&ChainType` instead of a `&ZingoConfig`
-<<<<<<< HEAD
 - `commands`
   - `get_commands` added propose and quicksend to entries behind "zip317" feature
   - `SendCommand::help` formatting
-=======
 - zingolib/src/wallet/transaction_record_map.rs -> zingolib/src/wallet/transaction_records_by_id.rs
 - TransactionRecordMap -> TransactionRecordsById
->>>>>>> 870270e4
 
 ### Removed
 
