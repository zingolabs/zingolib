--- conflicted
+++ resolved
@@ -82,12 +82,9 @@
 either = "1.8.1"
 serde = { version = "1.0.188", features = ["derive"] }
 sapling-crypto.workspace = true
-<<<<<<< HEAD
 secrecy = "0.8.0"
-=======
 getset = "0.1.2"
 test-case = "3.3.1"
->>>>>>> 07f5649b
 
 [dev-dependencies]
 portpicker = "0.1.0"
