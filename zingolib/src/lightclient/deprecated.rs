use super::*;
use zcash_note_encryption::Domain;

impl LightClient {
    fn add_nonchange_notes<'a, 'b, 'c>(
        &'a self,
        transaction_metadata: &'b TransactionRecord,
        unified_spend_auth: &'c crate::wallet::keys::unified::WalletCapability,
    ) -> impl Iterator<Item = JsonValue> + 'b
    where
        'a: 'b,
        'c: 'b,
    {
        self.add_wallet_notes_in_transaction_to_list_inner::<'a, 'b, 'c, zcash_primitives::sapling::note_encryption::SaplingDomain<zingoconfig::ChainType>>(
            transaction_metadata,
            unified_spend_auth,
        )
        .chain(
            self.add_wallet_notes_in_transaction_to_list_inner::<'a, 'b, 'c, orchard::note_encryption::OrchardDomain>(
                transaction_metadata,
                unified_spend_auth,
            ),
        )
    }

    fn add_wallet_notes_in_transaction_to_list_inner<'a, 'b, 'c, D>(
        &'a self,
        transaction_metadata: &'b TransactionRecord,
        unified_spend_auth: &'c crate::wallet::keys::unified::WalletCapability,
    ) -> impl Iterator<Item = JsonValue> + 'b
    where
        'a: 'b,
        'c: 'b,
        D: crate::wallet::traits::DomainWalletExt,
        D::WalletNote: 'b,
        <D as Domain>::Recipient: crate::wallet::traits::Recipient,
        <D as Domain>::Note: PartialEq + Clone,
    {
        D::WalletNote::transaction_metadata_notes(transaction_metadata).iter().filter(|nd| !nd.is_change()).enumerate().map(|(i, nd)| {
                    let block_height: u32 = transaction_metadata.status.get_height().into();
                    object! {
                        "block_height" => block_height,
                        "unconfirmed"  => !transaction_metadata.status.is_confirmed(),
                        "datetime"     => transaction_metadata.datetime,
                        "position"     => i,
                        "txid"         => format!("{}", transaction_metadata.txid),
                        "amount"       => nd.value() as i64,
                        "zec_price"    => transaction_metadata.price.map(|p| (p * 100.0).round() / 100.0),
                        "address"      => LightWallet::note_address::<D>(&self.config.chain, nd, unified_spend_auth),
                        "memo"         => LightWallet::memo_str(nd.memo().clone())
                    }

                })
    }

    /// This fn is _only_ called inside a block conditioned on "is_outgoing_transaction"
    fn append_change_notes(
        wallet_transaction: &TransactionRecord,
        received_utxo_value: u64,
    ) -> JsonValue {
        // TODO:  Understand why sapling and orchard have an "is_change" filter, but transparent does not
        // It seems like this already depends on an invariant where all outgoing utxos are change.
        // This should never be true _AFTER SOME VERSION_ since we only send change to orchard.
        // If I sent a transaction to a foreign transparent address wouldn't this "total_change" value
        // be wrong?
        let total_change = wallet_transaction
            .sapling_notes
            .iter()
            .filter(|nd| nd.is_change)
            .map(|nd| nd.note.value().inner())
            .sum::<u64>()
            + wallet_transaction
                .orchard_notes
                .iter()
                .filter(|nd| nd.is_change)
                .map(|nd| nd.note.value().inner())
                .sum::<u64>()
            + received_utxo_value;

        // Collect outgoing metadata
        let outgoing_json = wallet_transaction
            .outgoing_tx_data
            .iter()
            .map(|om| {
                object! {
                    // Is this address ever different than the address in the containing struct
                    // this is the full UA.
                    "address" => om.recipient_ua.clone().unwrap_or(om.to_address.clone()),
                    "value"   => om.value,
                    "memo"    => LightWallet::memo_str(Some(om.memo.clone()))
                }
            })
            .collect::<Vec<JsonValue>>();

        let block_height: u32 = wallet_transaction.status.get_height().into();
        object! {
            "block_height" => block_height,
            "unconfirmed"  => !wallet_transaction.status.is_confirmed(),
            "datetime"     => wallet_transaction.datetime,
            "txid"         => format!("{}", wallet_transaction.txid),
            "zec_price"    => wallet_transaction.price.map(|p| (p * 100.0).round() / 100.0),
            "amount"       => total_change as i64 - wallet_transaction.total_value_spent() as i64,
            "outgoing_metadata" => outgoing_json,
        }
    }
    pub async fn do_list_transactions(&self) -> JsonValue {
        // Create a list of TransactionItems from wallet transactions
        let mut consumer_ui_notes = self
            .wallet
            .transaction_context.transaction_metadata_set
            .read()
            .await
            .current
            .iter()
            .flat_map(|(txid, wallet_transaction)| {
                let mut consumer_notes_by_tx: Vec<JsonValue> = vec![];

                let total_transparent_received = wallet_transaction.transparent_notes.iter().map(|u| u.value).sum::<u64>();
                if wallet_transaction.is_outgoing_transaction() {
                    // If money was spent, create a consumer_ui_note. For this, we'll subtract
                    // all the change notes + Utxos
                    consumer_notes_by_tx.push(Self::append_change_notes(wallet_transaction, total_transparent_received));
                }

                // For each note that is not a change, add a consumer_ui_note.
                consumer_notes_by_tx.extend(self.add_nonchange_notes(wallet_transaction, &self.wallet.wallet_capability()));

                // TODO:  determine if all notes are either Change-or-NotChange, if that's the case
                // add a sanity check that asserts all notes are processed by this point

                // Get the total transparent value received in this transaction
                // Again we see the assumption that utxos are incoming.
                let net_transparent_value = total_transparent_received as i64 - wallet_transaction.get_transparent_value_spent() as i64;
                let address = wallet_transaction.transparent_notes.iter().map(|utxo| utxo.address.clone()).collect::<Vec<String>>().join(",");
                if net_transparent_value > 0 {
                    if let Some(transaction) = consumer_notes_by_tx.iter_mut().find(|transaction| transaction["txid"] == txid.to_string()) {
                        // If this transaction is outgoing:
                        // Then we've already accounted for the entire balance.

                        if !wallet_transaction.is_outgoing_transaction() {
                            // If not, we've added sapling/orchard, and need to add transparent
                            let old_amount = transaction.remove("amount").as_i64().unwrap();
                            transaction.insert("amount", old_amount + net_transparent_value).unwrap();
                        }
                    } else {
                        // Create an input transaction for the transparent value as well.
                        let block_height: u32 = wallet_transaction.status.get_height().into();
                        consumer_notes_by_tx.push(object! {
                            "block_height" => block_height,
                            "unconfirmed"  => !wallet_transaction.status.is_confirmed(),
                            "datetime"     => wallet_transaction.datetime,
                            "txid"         => format!("{}", txid),
                            "amount"       => net_transparent_value,
                            "zec_price"    => wallet_transaction.price.map(|p| (p * 100.0).round() / 100.0),
                            "address"      => address,
                            "memo"         => None::<String>
                        })
                    }
                }

                consumer_notes_by_tx
            })
            .collect::<Vec<JsonValue>>();

        let match_by_txid =
            |a: &JsonValue, b: &JsonValue| a["txid"].to_string().cmp(&b["txid"].to_string());
        consumer_ui_notes.sort_by(match_by_txid);
        consumer_ui_notes.dedup_by(|a, b| {
            if match_by_txid(a, b) == cmp::Ordering::Equal {
                let val_b = b.remove("amount").as_i64().unwrap();
                b.insert(
                    "amount",
                    JsonValue::from(val_b + a.remove("amount").as_i64().unwrap()),
                )
                .unwrap();
                let memo_b = b.remove("memo").to_string();
                b.insert("memo", [a.remove("memo").to_string(), memo_b].join(", "))
                    .unwrap();
                for (key, a_val) in a.entries_mut() {
                    let b_val = b.remove(key);
                    if b_val == JsonValue::Null {
                        b.insert(key, a_val.clone()).unwrap();
                    } else {
                        if a_val != &b_val {
                            log::error!("{key}: {a_val} does not match {key}: {b_val}");
                        }
                        b.insert(key, b_val).unwrap()
                    }
                }

                true
            } else {
                false
            }
        });
        consumer_ui_notes.sort_by(|a, b| {
            if a["block_height"] == b["block_height"] {
                a["txid"].as_str().cmp(&b["txid"].as_str())
            } else {
                a["block_height"].as_i32().cmp(&b["block_height"].as_i32())
            }
        });

        JsonValue::Array(consumer_ui_notes)
    }
<<<<<<< HEAD
}
#[cfg(test)]
mod tests {
    use tokio::runtime::Runtime;
    use zingo_testvectors::seed_phrases::CHIMNEY_BETTER;
    use zingoconfig::{ChainType, ZingoConfig};

    use crate::{lightclient::LightClient, wallet::WalletBase};

    #[test]
    fn new_wallet_from_phrase() {
        let temp_dir = tempfile::Builder::new().prefix("test").tempdir().unwrap();
        let data_dir = temp_dir
            .into_path()
            .canonicalize()
            .expect("This path is available.");

        let wallet_name = data_dir.join("zingo-wallet.dat");
        let config = ZingoConfig::build(ChainType::FakeMainnet)
            .set_wallet_dir(data_dir)
            .create();
        let lc = LightClient::create_from_wallet_base(
            WalletBase::MnemonicPhrase(CHIMNEY_BETTER.to_string()),
            &config,
            0,
            false,
        )
        .unwrap();
        assert_eq!(
        format!(
            "{:?}",
            LightClient::create_from_wallet_base(
                WalletBase::MnemonicPhrase(CHIMNEY_BETTER.to_string()),
                &config,
                0,
                false
            )
            .err()
            .unwrap()
        ),
        format!(
            "{:?}",
            std::io::Error::new(
                std::io::ErrorKind::AlreadyExists,
                format!("Cannot create a new wallet from seed, because a wallet already exists at:\n{:?}", wallet_name),
            )
        )
    );

        // The first t address and z address should be derived
        Runtime::new().unwrap().block_on(async move {
            let addresses = lc.do_addresses().await;
            assert_eq!(
                "zs1q6xk3q783t5k92kjqt2rkuuww8pdw2euzy5rk6jytw97enx8fhpazdv3th4xe7vsk6e9sfpawfg"
                    .to_string(),
                addresses[0]["receivers"]["sapling"]
            );
            assert_eq!(
                "t1eQ63fwkQ4n4Eo5uCrPGaAV8FWB2tmx7ui",
                addresses[0]["receivers"]["transparent"]
            );
        });
    }
=======
>>>>>>> c008e3f5
}<|MERGE_RESOLUTION|>--- conflicted
+++ resolved
@@ -203,70 +203,4 @@
 
         JsonValue::Array(consumer_ui_notes)
     }
-<<<<<<< HEAD
-}
-#[cfg(test)]
-mod tests {
-    use tokio::runtime::Runtime;
-    use zingo_testvectors::seed_phrases::CHIMNEY_BETTER;
-    use zingoconfig::{ChainType, ZingoConfig};
-
-    use crate::{lightclient::LightClient, wallet::WalletBase};
-
-    #[test]
-    fn new_wallet_from_phrase() {
-        let temp_dir = tempfile::Builder::new().prefix("test").tempdir().unwrap();
-        let data_dir = temp_dir
-            .into_path()
-            .canonicalize()
-            .expect("This path is available.");
-
-        let wallet_name = data_dir.join("zingo-wallet.dat");
-        let config = ZingoConfig::build(ChainType::FakeMainnet)
-            .set_wallet_dir(data_dir)
-            .create();
-        let lc = LightClient::create_from_wallet_base(
-            WalletBase::MnemonicPhrase(CHIMNEY_BETTER.to_string()),
-            &config,
-            0,
-            false,
-        )
-        .unwrap();
-        assert_eq!(
-        format!(
-            "{:?}",
-            LightClient::create_from_wallet_base(
-                WalletBase::MnemonicPhrase(CHIMNEY_BETTER.to_string()),
-                &config,
-                0,
-                false
-            )
-            .err()
-            .unwrap()
-        ),
-        format!(
-            "{:?}",
-            std::io::Error::new(
-                std::io::ErrorKind::AlreadyExists,
-                format!("Cannot create a new wallet from seed, because a wallet already exists at:\n{:?}", wallet_name),
-            )
-        )
-    );
-
-        // The first t address and z address should be derived
-        Runtime::new().unwrap().block_on(async move {
-            let addresses = lc.do_addresses().await;
-            assert_eq!(
-                "zs1q6xk3q783t5k92kjqt2rkuuww8pdw2euzy5rk6jytw97enx8fhpazdv3th4xe7vsk6e9sfpawfg"
-                    .to_string(),
-                addresses[0]["receivers"]["sapling"]
-            );
-            assert_eq!(
-                "t1eQ63fwkQ4n4Eo5uCrPGaAV8FWB2tmx7ui",
-                addresses[0]["receivers"]["transparent"]
-            );
-        });
-    }
-=======
->>>>>>> c008e3f5
 }