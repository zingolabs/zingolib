--- conflicted
+++ resolved
@@ -81,13 +81,8 @@
     /// error in parsed addresses
     #[error("{0}")]
     Receiver(zcash_client_backend::zip321::Zip321Error),
-<<<<<<< HEAD
-    /// error in using trait to create proposal
-    #[error("{0}")]
-=======
     /// error in using trait to create spend proposal
-    #[error("{:?}", {0})]
->>>>>>> e863eea1
+    #[error("{0:?}")]
     Proposal(
         zcash_client_backend::data_api::error::Error<
             TxMapAndMaybeTreesTraitError,
