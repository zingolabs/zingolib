--- conflicted
+++ resolved
@@ -124,11 +124,7 @@
         &self,
         receivers: Receivers,
     ) -> Result<TransferProposal, ProposeSendError> {
-<<<<<<< HEAD
-        let proposal = self.create_send_proposal(request).await?;
-=======
-        let proposal = self.propose_send(receivers).await?;
->>>>>>> e9486083
+        let proposal = self.create_send_proposal(receivers).await?;
         self.store_proposal(ZingoProposal::Transfer(proposal.clone()))
             .await;
         Ok(proposal)
@@ -137,12 +133,7 @@
     /// Unstable function to expose the zip317 interface for development
     // TOdo: add correct functionality and doc comments / tests
     // TODO: Add migrate_sapling_to_orchard argument
-<<<<<<< HEAD
-    #[cfg(feature = "zip317")]
     pub async fn propose_send_all(
-=======
-    pub async fn propose_send_all_and_store(
->>>>>>> e9486083
         &self,
         _address: Address,
         _memo: Option<MemoBytes>,
