//! LightClient function do_propose generates a proposal to send to specified addresses.

<<<<<<< HEAD
use crate::{
    data::proposal::ZingoProposal,
    lightclient::LightClient,
    wallet::tx_map_and_maybe_trees::{TxMapAndMaybeTrees, TxMapAndMaybeTreesTraitError},
};
use std::{convert::Infallible, num::NonZeroU32, ops::DerefMut};
use thiserror::Error;
use zcash_client_backend::{
    data_api::wallet::input_selection::GreedyInputSelector,
    zip321::{Payment, TransactionRequest, Zip321Error},
    ShieldedProtocol,
};
=======
use std::convert::Infallible;
use std::num::NonZeroU32;
use std::ops::DerefMut;

use zcash_client_backend::data_api::wallet::input_selection::GreedyInputSelector;
use zcash_client_backend::zip321::Payment;
use zcash_client_backend::zip321::TransactionRequest;
use zcash_client_backend::zip321::Zip321Error;
use zcash_client_backend::ShieldedProtocol;
>>>>>>> 2a82b6a2
use zcash_keys::address::Address;
use zcash_primitives::memo::MemoBytes;
use zcash_primitives::transaction::components::amount::BalanceError;
use zcash_primitives::transaction::components::amount::NonNegativeAmount;

use thiserror::Error;

use crate::{
    data::proposal::ShieldProposal, wallet::tx_map_and_maybe_trees::TxMapAndMaybeTreesTraitError,
};
use crate::{data::proposal::TransferProposal, wallet::tx_map_and_maybe_trees::TxMapAndMaybeTrees};
use crate::{data::proposal::ZingoProposal, lightclient::LightClient};
use zingoconfig::ChainType;

/// Errors that can result from do_propose
#[allow(missing_docs)] // error types document themselves
#[derive(Debug, Error)]
pub enum RawToTransactionRequestError {
    #[error("Could not parse address.")]
    Address,
    #[error("Invalid amount: {0}")]
    Amount(BalanceError),
    #[error("Invalid memo: {0}")]
    Memo(zcash_primitives::memo::Error),
    #[error("Error requesting transaction: {0}")]
    Zip321(Zip321Error),
}

impl LightClient {
    /// takes raw data as input (strings and numbers) and returns a TransactionRequest
    pub fn raw_to_transaction_request(
        &self,
        address_amount_memo_tuples: Vec<(String, u32, Option<String>)>,
    ) -> Result<TransactionRequest, RawToTransactionRequestError> {
        let mut payments = vec![];
        for receiver in address_amount_memo_tuples {
            let recipient_address = Address::decode(
                &self.wallet.transaction_context.config.chain,
                receiver.0.as_str(),
            )
            .ok_or(RawToTransactionRequestError::Address)?;

            let amount = NonNegativeAmount::from_u64(receiver.1 as u64)
                .map_err(RawToTransactionRequestError::Amount)?;

            let memo = match receiver.2 {
                None => None,
                Some(memo_string) => Some(
                    MemoBytes::from_bytes(memo_string.as_bytes())
                        .map_err(RawToTransactionRequestError::Memo)?,
                ),
            };
            payments.push(Payment {
                recipient_address,
                amount,
                memo,
                label: None,
                message: None,
                other_params: vec![],
            });
        }

        TransactionRequest::new(payments).map_err(RawToTransactionRequestError::Zip321)
    }
}

/// takes parsed data as input (address, amount, option memo) and returns a TransactionRequest
pub fn parsed_to_transaction_request(
    address_amount_memo_tuples: Vec<(Address, NonNegativeAmount, Option<MemoBytes>)>,
) -> Result<TransactionRequest, Zip321Error> {
    let mut payments = vec![];
    for out in address_amount_memo_tuples.clone() {
        payments.push(Payment {
            recipient_address: out.0,
            amount: out.1,
            memo: out.2,
            label: None,
            message: None,
            other_params: vec![],
        });
    }

    TransactionRequest::new(payments)
}

type GISKit = GreedyInputSelector<
    TxMapAndMaybeTrees,
    zcash_client_backend::fees::zip317::SingleOutputChangeStrategy,
>;

/// Errors that can result from do_propose
#[derive(Debug, Error)]
pub enum ProposeSendError {
    // todo: better display is possible if NoteId implements display. which i know is done in some fluidvanadium librustzcash branch
    #[error("{0:?}")]
    /// error in using trait to create spend proposal
<<<<<<< HEAD
    #[error("{0:?}")]
=======
>>>>>>> 2a82b6a2
    Proposal(
        zcash_client_backend::data_api::error::Error<
            TxMapAndMaybeTreesTraitError,
            TxMapAndMaybeTreesTraitError,
            zcash_client_backend::data_api::wallet::input_selection::GreedyInputSelectorError<
                zcash_primitives::transaction::fees::zip317::FeeError,
                zcash_client_backend::wallet::NoteId,
            >,
            zcash_primitives::transaction::fees::zip317::FeeError,
        >,
    ),
}

/// Errors that can result from do_propose
#[derive(Debug, Error)]
pub enum ProposeShieldError {
    /// error in parsed addresses
    #[error("{0}")]
    Receiver(zcash_client_backend::zip321::Zip321Error),
    // todo: better display is possible if NoteId implements display. which i know is done in some fluidvanadium librustzcash branch
    #[error("{0:?}")]
    /// error in using trait to create shielding proposal
    ShieldProposal(
        zcash_client_backend::data_api::error::Error<
            TxMapAndMaybeTreesTraitError,
            TxMapAndMaybeTreesTraitError,
            zcash_client_backend::data_api::wallet::input_selection::GreedyInputSelectorError<
                zcash_primitives::transaction::fees::zip317::FeeError,
                Infallible,
            >,
            zcash_primitives::transaction::fees::zip317::FeeError,
        >,
    ),
}

impl LightClient {
    async fn store_proposal(&self, proposal: ZingoProposal) {
        let mut latest_proposal_lock = self.latest_proposal.write().await;
        *latest_proposal_lock = Some(proposal);
    }
    /// Unstable function to expose the zip317 interface for development
    // TOdo: add correct functionality and doc comments / tests
    // TODO: Add migrate_sapling_to_orchard argument
<<<<<<< HEAD
    pub async fn do_propose_send(
=======
    pub(crate) async fn propose_send(
>>>>>>> 2a82b6a2
        &self,
        request: TransactionRequest,
    ) -> Result<TransferProposal, ProposeSendError> {
        let change_strategy = zcash_client_backend::fees::zip317::SingleOutputChangeStrategy::new(
            zcash_primitives::transaction::fees::zip317::FeeRule::standard(),
            None,
            ShieldedProtocol::Orchard,
        ); // review consider change strategy!

        let input_selector = GISKit::new(
            change_strategy,
            zcash_client_backend::fees::DustOutputPolicy::default(),
        );

        let mut tmamt = self
            .wallet
            .transaction_context
            .transaction_metadata_set
            .write()
            .await;

        zcash_client_backend::data_api::wallet::propose_transfer::<
            TxMapAndMaybeTrees,
            ChainType,
            GISKit,
            TxMapAndMaybeTreesTraitError,
        >(
            tmamt.deref_mut(),
            &self.wallet.transaction_context.config.chain,
            zcash_primitives::zip32::AccountId::ZERO,
            &input_selector,
            request,
            NonZeroU32::MIN, //review! use custom constant?
        )
        .map_err(ProposeSendError::Proposal)
    }

<<<<<<< HEAD
        self.update_latest_proposal(ZingoProposal::Transfer(proposal.clone()))
=======
    /// Unstable function to expose the zip317 interface for development
    pub async fn propose_send_and_store(
        &self,
        request: TransactionRequest,
    ) -> Result<TransferProposal, ProposeSendError> {
        let proposal = self.propose_send(request).await?;
        self.store_proposal(ZingoProposal::Transfer(proposal.clone()))
            .await;
        Ok(proposal)
    }

    /// Unstable function to expose the zip317 interface for development
    // TOdo: add correct functionality and doc comments / tests
    // TODO: Add migrate_sapling_to_orchard argument
    #[cfg(feature = "zip317")]
    pub async fn propose_send_all_and_store(
        &self,
        _address: Address,
        _memo: Option<MemoBytes>,
    ) -> Result<crate::data::proposal::TransferProposal, String> {
        use crate::test_framework::mocks::ProposalBuilder;

        let proposal = ProposalBuilder::default().build();
        self.store_proposal(ZingoProposal::Transfer(proposal.clone()))
>>>>>>> 2a82b6a2
            .await;
        Ok(proposal)
    }

    fn get_transparent_addresses(
        &self,
    ) -> Result<Vec<zcash_primitives::legacy::TransparentAddress>, ProposeShieldError> {
        let secp = secp256k1::Secp256k1::new();
        Ok(self
            .wallet
            .wallet_capability()
            .transparent_child_keys()
            .map_err(|_e| {
                ProposeShieldError::ShieldProposal(
                    zcash_client_backend::data_api::error::Error::DataSource(
                        TxMapAndMaybeTreesTraitError::NoSpendCapability,
                    ),
                )
            })?
            .iter()
            .map(|(_index, sk)| {
                #[allow(deprecated)]
                zcash_primitives::legacy::keys::pubkey_to_address(&sk.public_key(&secp))
            })
            .collect::<Vec<_>>())
    }
    /// The shield operation consumes a proposal that transfers value
    /// into the Orchard pool.
    ///
    /// The proposal is generated with this method, which operates on
    /// the balances in the wallet pools, without other input.
    /// In other words, shield does not take a user-specified amount
    /// to shield, rather it consumes all transparent value in the wallet that
    /// can be consumsed without costing more in zip317 fees than is being transferred.
    pub(crate) async fn propose_shield(
        &self,
    ) -> Result<crate::data::proposal::ShieldProposal, ProposeShieldError> {
        let change_strategy = zcash_client_backend::fees::zip317::SingleOutputChangeStrategy::new(
            zcash_primitives::transaction::fees::zip317::FeeRule::standard(),
            None,
            ShieldedProtocol::Orchard,
        ); // review consider change strategy!

        let input_selector = GISKit::new(
            change_strategy,
            zcash_client_backend::fees::DustOutputPolicy::default(),
        );

        let mut tmamt = self
            .wallet
            .transaction_context
            .transaction_metadata_set
            .write()
            .await;

        let proposed_shield = zcash_client_backend::data_api::wallet::propose_shielding::<
            TxMapAndMaybeTrees,
            ChainType,
            GISKit,
            TxMapAndMaybeTreesTraitError,
        >(
            &mut tmamt,
            &self.wallet.transaction_context.config.chain,
            &input_selector,
            // don't shield dust
            NonNegativeAmount::const_from_u64(10_000),
            &self.get_transparent_addresses()?,
            // review! do we want to require confirmations?
            // make it configurable?
            0,
        )
        .map_err(ProposeShieldError::ShieldProposal)?;

<<<<<<< HEAD
        self.update_latest_proposal(ZingoProposal::Shield(proposed_shield.clone()))
            .await;
        Ok(proposed_shield)
    }
    /// A helper method that standardizes latest_proposal update
    async fn update_latest_proposal(&self, proposal: ZingoProposal) {
        *(self.latest_proposal.write().await) = Some(proposal.clone());
        assert!(self.latest_proposal.read().await.is_some());
=======
        Ok(proposed_shield)
    }

    /// Unstable function to expose the zip317 interface for development
    pub async fn propose_shield_and_store(&self) -> Result<ShieldProposal, ProposeShieldError> {
        let proposal = self.propose_shield().await?;
        self.store_proposal(ZingoProposal::Shield(proposal.clone()))
            .await;
        Ok(proposal)
>>>>>>> 2a82b6a2
    }
}
#[cfg(test)]
mod shielding {
    #[tokio::test]
    async fn get_transparent_addresses() {
        let client = crate::lightclient::LightClient::create_unconnected(
            &zingoconfig::ZingoConfigBuilder::default().create(),
            crate::wallet::WalletBase::MnemonicPhrase(
                zingo_testvectors::seeds::HOSPITAL_MUSEUM_SEED.to_string(),
            ),
            0,
        )
        .await
        .unwrap();
        assert_eq!(
            client.get_transparent_addresses().unwrap(),
            [zcash_primitives::legacy::TransparentAddress::PublicKeyHash(
                [
                    161, 138, 222, 242, 254, 121, 71, 105, 93, 131, 177, 31, 59, 185, 120, 148,
                    255, 189, 198, 33
                ]
            )]
        );
    }
}<|MERGE_RESOLUTION|>--- conflicted
+++ resolved
@@ -1,29 +1,28 @@
 //! LightClient function do_propose generates a proposal to send to specified addresses.
 
-<<<<<<< HEAD
 use crate::{
     data::proposal::ZingoProposal,
     lightclient::LightClient,
     wallet::tx_map_and_maybe_trees::{TxMapAndMaybeTrees, TxMapAndMaybeTreesTraitError},
 };
+use crate::{
+    lightclient::LightClient,
+    wallet::tx_map_and_maybe_trees::{TxMapAndMaybeTrees, TxMapAndMaybeTreesTraitError},
+};
 use std::{convert::Infallible, num::NonZeroU32, ops::DerefMut};
+use thiserror::Error;
 use thiserror::Error;
 use zcash_client_backend::{
     data_api::wallet::input_selection::GreedyInputSelector,
     zip321::{Payment, TransactionRequest, Zip321Error},
     ShieldedProtocol,
 };
-=======
-use std::convert::Infallible;
-use std::num::NonZeroU32;
-use std::ops::DerefMut;
-
-use zcash_client_backend::data_api::wallet::input_selection::GreedyInputSelector;
-use zcash_client_backend::zip321::Payment;
-use zcash_client_backend::zip321::TransactionRequest;
-use zcash_client_backend::zip321::Zip321Error;
-use zcash_client_backend::ShieldedProtocol;
->>>>>>> 2a82b6a2
+use zcash_client_backend::{
+    data_api::wallet::input_selection::GreedyInputSelector,
+    zip321::{Payment, TransactionRequest, Zip321Error},
+    ShieldedProtocol,
+};
+
 use zcash_keys::address::Address;
 use zcash_primitives::memo::MemoBytes;
 use zcash_primitives::transaction::components::amount::BalanceError;
@@ -118,12 +117,8 @@
 #[derive(Debug, Error)]
 pub enum ProposeSendError {
     // todo: better display is possible if NoteId implements display. which i know is done in some fluidvanadium librustzcash branch
-    #[error("{0:?}")]
     /// error in using trait to create spend proposal
-<<<<<<< HEAD
-    #[error("{0:?}")]
-=======
->>>>>>> 2a82b6a2
+    #[error("{:?}", {0})]
     Proposal(
         zcash_client_backend::data_api::error::Error<
             TxMapAndMaybeTreesTraitError,
@@ -161,17 +156,12 @@
 
 impl LightClient {
     async fn store_proposal(&self, proposal: ZingoProposal) {
-        let mut latest_proposal_lock = self.latest_proposal.write().await;
-        *latest_proposal_lock = Some(proposal);
+        *self.latest_proposal.write().await = Some(proposal);
     }
     /// Unstable function to expose the zip317 interface for development
     // TOdo: add correct functionality and doc comments / tests
     // TODO: Add migrate_sapling_to_orchard argument
-<<<<<<< HEAD
-    pub async fn do_propose_send(
-=======
     pub(crate) async fn propose_send(
->>>>>>> 2a82b6a2
         &self,
         request: TransactionRequest,
     ) -> Result<TransferProposal, ProposeSendError> {
@@ -206,37 +196,9 @@
             request,
             NonZeroU32::MIN, //review! use custom constant?
         )
-        .map_err(ProposeSendError::Proposal)
-    }
-
-<<<<<<< HEAD
+        .map_err(ProposeSendError::Proposal);
+
         self.update_latest_proposal(ZingoProposal::Transfer(proposal.clone()))
-=======
-    /// Unstable function to expose the zip317 interface for development
-    pub async fn propose_send_and_store(
-        &self,
-        request: TransactionRequest,
-    ) -> Result<TransferProposal, ProposeSendError> {
-        let proposal = self.propose_send(request).await?;
-        self.store_proposal(ZingoProposal::Transfer(proposal.clone()))
-            .await;
-        Ok(proposal)
-    }
-
-    /// Unstable function to expose the zip317 interface for development
-    // TOdo: add correct functionality and doc comments / tests
-    // TODO: Add migrate_sapling_to_orchard argument
-    #[cfg(feature = "zip317")]
-    pub async fn propose_send_all_and_store(
-        &self,
-        _address: Address,
-        _memo: Option<MemoBytes>,
-    ) -> Result<crate::data::proposal::TransferProposal, String> {
-        use crate::test_framework::mocks::ProposalBuilder;
-
-        let proposal = ProposalBuilder::default().build();
-        self.store_proposal(ZingoProposal::Transfer(proposal.clone()))
->>>>>>> 2a82b6a2
             .await;
         Ok(proposal)
     }
@@ -310,7 +272,6 @@
         )
         .map_err(ProposeShieldError::ShieldProposal)?;
 
-<<<<<<< HEAD
         self.update_latest_proposal(ZingoProposal::Shield(proposed_shield.clone()))
             .await;
         Ok(proposed_shield)
@@ -319,17 +280,6 @@
     async fn update_latest_proposal(&self, proposal: ZingoProposal) {
         *(self.latest_proposal.write().await) = Some(proposal.clone());
         assert!(self.latest_proposal.read().await.is_some());
-=======
-        Ok(proposed_shield)
-    }
-
-    /// Unstable function to expose the zip317 interface for development
-    pub async fn propose_shield_and_store(&self) -> Result<ShieldProposal, ProposeShieldError> {
-        let proposal = self.propose_shield().await?;
-        self.store_proposal(ZingoProposal::Shield(proposal.clone()))
-            .await;
-        Ok(proposal)
->>>>>>> 2a82b6a2
     }
 }
 #[cfg(test)]
