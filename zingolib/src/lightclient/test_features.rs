--- conflicted
+++ resolved
@@ -1,10 +1,5 @@
-<<<<<<< HEAD
-=======
 use zcash_client_backend::{PoolType, ShieldedProtocol};
-use zcash_keys::address::Address;
-use zcash_primitives::transaction::components::amount::NonNegativeAmount;
 
->>>>>>> 2e9bc592
 use crate::{
     error::ZingoLibError,
     utils::conversion::{address_from_str, testing::receivers_from_send_inputs},
@@ -71,6 +66,7 @@
             .await
             .map(|txid| txid.to_string())
     }
+
     /// gets the first address that will allow a sender to send to a specific pool, as a string
     pub async fn get_base_address(&self, pooltype: PoolType) -> String {
         match pooltype {
