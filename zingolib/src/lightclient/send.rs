//! TODO: Add Mod Description Here!
use nonempty::NonEmpty;

<<<<<<< HEAD
use zcash_client_backend::address::Address;
use zcash_primitives::consensus::BlockHeight;
use zcash_primitives::memo::MemoBytes;
use zcash_primitives::transaction::components::amount::NonNegativeAmount;
=======
use zcash_client_backend::{address::Address, zip321::TransactionRequest};
use zcash_primitives::consensus::BlockHeight;


>>>>>>> d947dd12
use zcash_primitives::transaction::fees::zip317::MINIMUM_FEE;
use zcash_primitives::transaction::TxId;
use zcash_proofs::prover::LocalTxProver;

use crate::utils::zatoshis_from_u64;
use crate::wallet::Pool;

use super::LightClient;
use super::LightWalletSendProgress;

impl LightClient {
    async fn get_submission_height(&self) -> Result<BlockHeight, String> {
        Ok(BlockHeight::from_u32(
            crate::grpc_connector::get_latest_block(self.config.get_lightwalletd_uri())
                .await?
                .height as u32,
        ) + 1)
    }

    /// Send funds
    pub async fn do_quick_send(
        &self,
<<<<<<< HEAD
        receivers: Vec<(Address, NonNegativeAmount, Option<MemoBytes>)>,
    ) -> Result<NonEmpty<TxId>, String> {
        self.do_propose_spend(receivers)
=======
        request: TransactionRequest,
    ) -> Result<NonEmpty<TxId>, String> {
        self.do_propose_spend(request)
>>>>>>> d947dd12
            .await
            .map_err(|e| e.to_string())?;
        self.do_send_proposed().await.map_err(|e| e.to_string())
    }

    /// TODO: Add Doc Comment Here!
    pub async fn do_send_progress(&self) -> Result<LightWalletSendProgress, String> {
        let progress = self.wallet.get_send_progress().await;
        Ok(LightWalletSendProgress {
            progress: progress.clone(),
            interrupt_sync: *self.interrupt_sync.read().await,
        })
    }

    /// Shield funds. Send transparent or sapling funds to a unified address.
    /// Defaults to the unified address of the capability if `address` is `None`.
    pub async fn do_shield(
        &self,
        pools_to_shield: &[Pool],
        address: Option<Address>,
    ) -> Result<TxId, String> {
        let transaction_submission_height = self.get_submission_height().await?;
        let fee = u64::from(MINIMUM_FEE); // TODO: This can no longer be hard coded, and must be calced
                                          // as a fn of the transactions structure.
        let tbal = self
            .wallet
            .tbalance(None)
            .await
            .expect("to receive a balance");
        let sapling_bal = self
            .wallet
            .spendable_sapling_balance(None)
            .await
            .unwrap_or(0);

        // Make sure there is a balance, and it is greater than the amount
        let balance_to_shield = if pools_to_shield.contains(&Pool::Transparent) {
            tbal
        } else {
            0
        } + if pools_to_shield.contains(&Pool::Sapling) {
            sapling_bal
        } else {
            0
        };
        if balance_to_shield <= fee {
            return Err(format!(
                "Not enough transparent/sapling balance to shield. Have {} zats, need more than {} zats to cover tx fee",
                balance_to_shield, fee
            ));
        }

        let address = address.unwrap_or(Address::from(
            self.wallet.wallet_capability().addresses()[0].clone(),
        ));
        let amount = zatoshis_from_u64(balance_to_shield - fee)
            .expect("balance cannot be outside valid range of zatoshis");
        let receiver = vec![(address, amount, None)];

        let _lock = self.sync_lock.lock().await;
        let (sapling_output, sapling_spend) = self.read_sapling_params()?;

        let sapling_prover = LocalTxProver::from_bytes(&sapling_spend, &sapling_output);

        self.wallet
            .send_to_addresses(
                sapling_prover,
                pools_to_shield.to_vec(),
                receiver,
                transaction_submission_height,
                |transaction_bytes| {
                    crate::grpc_connector::send_transaction(
                        self.get_server_uri(),
                        transaction_bytes,
                    )
                },
            )
            .await
    }

    /// Unstable function to expose the zip317 interface for development
    // TODO: add correct functionality and doc comments / tests
    pub async fn do_send_proposed(&self) -> Result<NonEmpty<TxId>, DoSendProposedError> {
        if self
            .wallet
            .transaction_context
            .transaction_metadata_set
            .read()
            .await
            .witness_trees()
            .is_none()
        {
            return Err(DoSendProposedError::NoSpendCapability);
        }

        use std::ops::DerefMut;

        use zcash_keys::keys::UnifiedSpendingKey;

        if let Some(proposal) = self.latest_proposal.read().await.as_ref() {
            let submission_height = self
                .get_submission_height()
                .await
                .map_err(DoSendProposedError::SubmissionHeight)?;

            let (sapling_output, sapling_spend) = self
                .read_sapling_params()
                .map_err(DoSendProposedError::SaplingParams)?;
            let sapling_prover = LocalTxProver::from_bytes(&sapling_spend, &sapling_output);
            let unified_spend_key =
                UnifiedSpendingKey::try_from(self.wallet.wallet_capability().as_ref())
                    .map_err(DoSendProposedError::UnifiedSpendKey)?;

            match proposal {
                crate::lightclient::ZingoProposal::Transfer(transfer_proposal) => {
                    let mut step_results = Vec::with_capacity(transfer_proposal.steps().len());
                    let mut txids = Vec::with_capacity(transfer_proposal.steps().len());
                    for step in transfer_proposal.steps() {
                        let mut tmamt = self
                            .wallet
                            .transaction_context
                            .transaction_metadata_set
                            .write()
                            .await;

                        let step_result =
                            zcash_client_backend::data_api::wallet::calculate_proposed_transaction(
                                tmamt.deref_mut(),
                                &self.wallet.transaction_context.config.chain,
                                &sapling_prover,
                                &sapling_prover,
                                &unified_spend_key,
                                zcash_client_backend::wallet::OvkPolicy::Sender,
                                transfer_proposal.fee_rule(),
                                transfer_proposal.min_target_height(),
                                &step_results,
                                step,
                            )
                            .map_err(DoSendProposedError::Calculation)?;

                        drop(tmamt);

                        let txid = self
                            .wallet
                            .send_to_addresses_inner(
                                step_result.transaction(),
                                submission_height,
                                |transaction_bytes| {
                                    crate::grpc_connector::send_transaction(
                                        self.get_server_uri(),
                                        transaction_bytes,
                                    )
                                },
                            )
                            .await
                            .map_err(DoSendProposedError::Broadcast)?;
                        step_results.push((step, step_result));
                        txids.push(txid);
                    }
                    Ok(NonEmpty::from_vec(txids).expect("nonempty"))
                }
                crate::lightclient::ZingoProposal::Shield(_) => {
                    todo!();
                    // Ok(vec![TxId::from_bytes([222u8; 32])])
                }
            }
        } else {
            Err(DoSendProposedError::NoProposal)
        }
    }
}

use thiserror::Error;

/// Errors that can result from do_send_proposed
#[allow(missing_docs)] // error types document themselves
#[derive(Debug, Error)]
pub enum DoSendProposedError {
    #[error("No witness trees. This is viewkey watch, not spendkey wallet.")]
    NoSpendCapability,
    #[error("No proposal. Call do_propose first.")]
    NoProposal,
    #[error("Cant get submission height. Server connection?: {0}")]
    SubmissionHeight(String),
    #[error("Could not load sapling_params: {0}")]
    SaplingParams(String),
    #[error("Could not find UnifiedSpendKey: {0}")]
    UnifiedSpendKey(std::io::Error),
    #[error("No proposal. Call do_propose first.")]
    Calculation(
        zcash_client_backend::data_api::error::Error<
            crate::wallet::tx_map_and_maybe_trees::TxMapAndMaybeTreesTraitError,
            std::convert::Infallible,
            std::convert::Infallible,
            zcash_primitives::transaction::fees::zip317::FeeError,
        >,
    ),
    #[error("Broadcast failed: {0}")]
    Broadcast(String),
}

/// Errors that can result from do_quick_send
#[allow(missing_docs)] // error types document themselves
#[derive(Debug, Error)]
pub enum DoQuickSendProposedError {
    #[error("propose {0}")]
    Propose(crate::lightclient::propose::DoProposeError),
    #[error("No proposal. Call do_propose first.")]
    Send(DoSendProposedError),
}<|MERGE_RESOLUTION|>--- conflicted
+++ resolved
@@ -1,17 +1,10 @@
 //! TODO: Add Mod Description Here!
 use nonempty::NonEmpty;
 
-<<<<<<< HEAD
-use zcash_client_backend::address::Address;
-use zcash_primitives::consensus::BlockHeight;
-use zcash_primitives::memo::MemoBytes;
-use zcash_primitives::transaction::components::amount::NonNegativeAmount;
-=======
 use zcash_client_backend::{address::Address, zip321::TransactionRequest};
 use zcash_primitives::consensus::BlockHeight;
 
 
->>>>>>> d947dd12
 use zcash_primitives::transaction::fees::zip317::MINIMUM_FEE;
 use zcash_primitives::transaction::TxId;
 use zcash_proofs::prover::LocalTxProver;
@@ -34,15 +27,9 @@
     /// Send funds
     pub async fn do_quick_send(
         &self,
-<<<<<<< HEAD
-        receivers: Vec<(Address, NonNegativeAmount, Option<MemoBytes>)>,
-    ) -> Result<NonEmpty<TxId>, String> {
-        self.do_propose_spend(receivers)
-=======
         request: TransactionRequest,
     ) -> Result<NonEmpty<TxId>, String> {
         self.do_propose_spend(request)
->>>>>>> d947dd12
             .await
             .map_err(|e| e.to_string())?;
         self.do_send_proposed().await.map_err(|e| e.to_string())
