//! TODO: Add Mod Description Here!

use zcash_primitives::consensus::BlockHeight;

use super::LightClient;
use super::LightWalletSendProgress;

impl LightClient {
    async fn get_submission_height(&self) -> Result<BlockHeight, String> {
        Ok(BlockHeight::from_u32(
            crate::grpc_connector::get_latest_block(self.config.get_lightwalletd_uri())
                .await?
                .height as u32,
        ) + 1)
    }

    /// TODO: Add Doc Comment Here!
    pub async fn do_send_progress(&self) -> Result<LightWalletSendProgress, String> {
        let progress = self.wallet.get_send_progress().await;
        Ok(LightWalletSendProgress {
            progress: progress.clone(),
            interrupt_sync: *self.interrupt_sync.read().await,
        })
    }
}

/// patterns for newfangled propose flow
pub mod send_with_proposal {
    use std::{convert::Infallible, ops::DerefMut as _};

    use hdwallet::traits::Deserialize as _;
    use nonempty::NonEmpty;

    use secp256k1::SecretKey;
    use zcash_client_backend::wallet::NoteId;
    use zcash_client_backend::zip321::TransactionRequest;
    use zcash_client_backend::{proposal::Proposal, wallet::TransparentAddressMetadata};
    use zcash_keys::keys::UnifiedSpendingKey;
    use zcash_primitives::transaction::TxId;

    use thiserror::Error;
    use zcash_proofs::prover::LocalTxProver;

    use crate::lightclient::LightClient;
    use crate::{
        lightclient::propose::{ProposeSendError, ProposeShieldError},
        wallet::utils::read_sapling_params,
    };

    #[allow(missing_docs)] // error types document themselves
    #[derive(Debug, Error)]
    pub enum CompleteAndBroadcastError {
        #[error("No witness trees. This is viewkey watch, not spendkey wallet.")]
        NoSpendCapability,
        #[error("No proposal. Call do_propose first.")]
        NoProposal,
        #[error("Cant get submission height. Server connection?: {0:?}")]
        SubmissionHeight(String),
        #[error("Could not load sapling_params: {0:?}")]
        SaplingParams(String),
        #[error("Could not find UnifiedSpendKey: {0:?}")]
        UnifiedSpendKey(std::io::Error),
        #[error("Can't Calculate {0:?}")]
        Calculation(
            zcash_client_backend::data_api::error::Error<
                crate::wallet::tx_map_and_maybe_trees::TxMapAndMaybeTreesTraitError,
                std::convert::Infallible,
                std::convert::Infallible,
                zcash_primitives::transaction::fees::zip317::FeeError,
            >,
        ),
        #[error("Broadcast failed: {0:?}")]
        Broadcast(String),
        #[error("Sending to exchange addresses is not supported yet!")]
        ExchangeAddressesNotSupported,
    }

    #[allow(missing_docs)] // error types document themselves
    #[derive(Debug, Error)]
    pub enum CompleteAndBroadcastStoredProposal {
        #[error("No proposal. Call do_propose first.")]
        NoStoredProposal,
        #[error("send {0:?}")]
        CompleteAndBroadcast(CompleteAndBroadcastError),
    }

    #[allow(missing_docs)] // error types document themselves
    #[derive(Debug, Error)]
    pub enum QuickSendError {
        #[error("propose send {0:?}")]
        ProposeSend(#[from] ProposeSendError),
        #[error("send {0:?}")]
        CompleteAndBroadcast(#[from] CompleteAndBroadcastError),
    }

    #[allow(missing_docs)] // error types document themselves
    #[derive(Debug, Error)]
    pub enum QuickShieldError {
        #[error("propose shield {0:?}")]
        Propose(#[from] ProposeShieldError),
        #[error("send {0:?}")]
        CompleteAndBroadcast(#[from] CompleteAndBroadcastError),
    }

    impl LightClient {
        /// Unstable function to expose the zip317 interface for development
        // TODO: add correct functionality and doc comments / tests
        async fn complete_and_broadcast<NoteRef>(
            &self,
            proposal: &Proposal<zcash_primitives::transaction::fees::zip317::FeeRule, NoteRef>,
        ) -> Result<NonEmpty<TxId>, CompleteAndBroadcastError> {
<<<<<<< HEAD
            // Reset the progress to start. Any errors will get recorded here
            self.wallet.reset_send_progress().await;

            if self
                .wallet
                .transaction_context
                .transaction_metadata_set
                .read()
                .await
                .witness_trees()
                .is_none()
            {
                return Err(CompleteAndBroadcastError::NoSpendCapability);
            }
            let submission_height = self
                .get_submission_height()
                .await
                .map_err(CompleteAndBroadcastError::SubmissionHeight)?;
=======
            let result = {
                if self
                    .wallet
                    .transaction_context
                    .transaction_metadata_set
                    .read()
                    .await
                    .witness_trees()
                    .is_none()
                {
                    return Err(CompleteAndBroadcastError::NoSpendCapability);
                }
                let submission_height = self
                    .get_submission_height()
                    .await
                    .map_err(CompleteAndBroadcastError::SubmissionHeight)?;
>>>>>>> 0537f1e7

                let (sapling_output, sapling_spend): (Vec<u8>, Vec<u8>) =
                    read_sapling_params().map_err(CompleteAndBroadcastError::SaplingParams)?;
                let sapling_prover = LocalTxProver::from_bytes(&sapling_spend, &sapling_output);
                let unified_spend_key =
                    UnifiedSpendingKey::try_from(self.wallet.wallet_capability().as_ref())
                        .map_err(CompleteAndBroadcastError::UnifiedSpendKey)?;

                // We don't support zip320 yet. Only one step.
                if proposal.steps().len() != 1 {
                    return Err(CompleteAndBroadcastError::ExchangeAddressesNotSupported);
                }

                let step = proposal.steps().first();

                // The 'UnifiedSpendingKey' we create is not a 'proper' USK, in that the
                // transparent key it contains is not the account spending key, but the
                // externally-scoped derivative key. The goal is to fix this, but in the
                // interim we use this special-case logic.
                fn usk_to_tkey(
                    unified_spend_key: &UnifiedSpendingKey,
                    t_metadata: &TransparentAddressMetadata,
                ) -> SecretKey {
                    hdwallet::ExtendedPrivKey::deserialize(
                        &unified_spend_key.transparent().to_bytes(),
                    )
                    .expect("This a hack to do a type conversion, and will not fail")
                    .derive_private_key(t_metadata.address_index().into())
                    // This is unwrapped in librustzcash, so I'm not too worried about it
                    .expect("private key derivation failed")
                    .private_key
                }

<<<<<<< HEAD
            let build_result =
                zcash_client_backend::data_api::wallet::calculate_proposed_transaction(
                    self.wallet
                        .transaction_context
                        .transaction_metadata_set
                        .write()
                        .await
                        .deref_mut(),
                    &self.wallet.transaction_context.config.chain,
                    &sapling_prover,
                    &sapling_prover,
                    &unified_spend_key,
                    zcash_client_backend::wallet::OvkPolicy::Sender,
                    proposal.fee_rule(),
                    proposal.min_target_height(),
                    &[],
                    step,
                    Some(usk_to_tkey),
                    Some(self.wallet.wallet_capability().first_sapling_address()),
                )
                .map_err(CompleteAndBroadcastError::Calculation)?;

            self.wallet
                .send_to_addresses_inner(
                    build_result.transaction(),
                    submission_height,
                    |transaction_bytes| {
                        crate::grpc_connector::send_transaction(
                            self.get_server_uri(),
                            transaction_bytes,
                        )
                    },
                )
                .await
                .map_err(CompleteAndBroadcastError::Broadcast)
                .map(NonEmpty::singleton)
=======
                let build_result =
                    zcash_client_backend::data_api::wallet::calculate_proposed_transaction(
                        self.wallet
                            .transaction_context
                            .transaction_metadata_set
                            .write()
                            .await
                            .deref_mut(),
                        &self.wallet.transaction_context.config.chain,
                        &sapling_prover,
                        &sapling_prover,
                        &unified_spend_key,
                        zcash_client_backend::wallet::OvkPolicy::Sender,
                        proposal.fee_rule(),
                        proposal.min_target_height(),
                        &[],
                        step,
                        Some(usk_to_tkey),
                        Some(self.wallet.wallet_capability().first_sapling_address()),
                    )
                    .map_err(CompleteAndBroadcastError::Calculation)?;

                self.wallet
                    .send_to_addresses_inner(
                        build_result.transaction(),
                        submission_height,
                        |transaction_bytes| {
                            crate::grpc_connector::send_transaction(
                                self.get_server_uri(),
                                transaction_bytes,
                            )
                        },
                    )
                    .await
                    .map_err(CompleteAndBroadcastError::Broadcast)
                    .map(NonEmpty::singleton)
            };

            self.wallet
                .set_send_result(
                    result
                        .as_ref()
                        .map(|txids| txids.first().to_string())
                        .map_err(|e| e.to_string()),
                )
                .await;

            result
>>>>>>> 0537f1e7
        }

        /// Unstable function to expose the zip317 interface for development
        // TODO: add correct functionality and doc comments / tests
        pub async fn complete_and_broadcast_stored_proposal(
            &self,
        ) -> Result<NonEmpty<TxId>, CompleteAndBroadcastStoredProposal> {
            if let Some(proposal) = self.latest_proposal.read().await.as_ref() {
                match proposal {
                    crate::lightclient::ZingoProposal::Transfer(transfer_proposal) => {
                        self.complete_and_broadcast::<NoteId>(transfer_proposal)
                            .await
                    }
                    crate::lightclient::ZingoProposal::Shield(shield_proposal) => {
                        self.complete_and_broadcast::<Infallible>(shield_proposal)
                            .await
                    }
                }
                .map_err(CompleteAndBroadcastStoredProposal::CompleteAndBroadcast)
            } else {
                Err(CompleteAndBroadcastStoredProposal::NoStoredProposal)
            }
        }

        /// Unstable function to expose the zip317 interface for development
        // TODO: add correct functionality and doc comments / tests
        pub async fn quick_send(
            &self,
            request: TransactionRequest,
        ) -> Result<NonEmpty<TxId>, QuickSendError> {
            let proposal = self.create_send_proposal(request).await?;
            Ok(self.complete_and_broadcast::<NoteId>(&proposal).await?)
        }

        /// Unstable function to expose the zip317 interface for development
        // TODO: add correct functionality and doc comments / tests
        pub async fn quick_shield(&self) -> Result<NonEmpty<TxId>, QuickShieldError> {
            let proposal = self.create_shield_proposal().await?;
            Ok(self.complete_and_broadcast::<Infallible>(&proposal).await?)
        }
    }

    #[cfg(test)]
    mod tests {
        use zingo_testvectors::seeds::ABANDON_ART_SEED;
        use zingoconfig::ZingoConfigBuilder;

        use crate::{
            lightclient::{send::send_with_proposal::CompleteAndBroadcastError, LightClient},
            mocks::ProposalBuilder,
        };

        #[tokio::test]
        async fn complete_and_broadcast() {
            let lc = LightClient::create_unconnected(
                &ZingoConfigBuilder::default().create(),
                crate::wallet::WalletBase::MnemonicPhrase(ABANDON_ART_SEED.to_string()),
                1,
            )
            .await
            .unwrap();
            let proposal = ProposalBuilder::default().build();
            assert_eq!(
                CompleteAndBroadcastError::SubmissionHeight(
                    "Error getting client: InvalidScheme".to_string(),
                )
                .to_string(),
                lc.complete_and_broadcast(&proposal)
                    .await
                    .unwrap_err()
                    .to_string(),
            );
        }
    }
}<|MERGE_RESOLUTION|>--- conflicted
+++ resolved
@@ -109,10 +109,6 @@
             &self,
             proposal: &Proposal<zcash_primitives::transaction::fees::zip317::FeeRule, NoteRef>,
         ) -> Result<NonEmpty<TxId>, CompleteAndBroadcastError> {
-<<<<<<< HEAD
-            // Reset the progress to start. Any errors will get recorded here
-            self.wallet.reset_send_progress().await;
-
             if self
                 .wallet
                 .transaction_context
@@ -124,62 +120,45 @@
             {
                 return Err(CompleteAndBroadcastError::NoSpendCapability);
             }
+
+            // Reset the progress to start. Any errors will get recorded here
+            self.wallet.reset_send_progress().await;
+
             let submission_height = self
                 .get_submission_height()
                 .await
                 .map_err(CompleteAndBroadcastError::SubmissionHeight)?;
-=======
-            let result = {
-                if self
-                    .wallet
-                    .transaction_context
-                    .transaction_metadata_set
-                    .read()
-                    .await
-                    .witness_trees()
-                    .is_none()
-                {
-                    return Err(CompleteAndBroadcastError::NoSpendCapability);
-                }
-                let submission_height = self
-                    .get_submission_height()
-                    .await
-                    .map_err(CompleteAndBroadcastError::SubmissionHeight)?;
->>>>>>> 0537f1e7
-
-                let (sapling_output, sapling_spend): (Vec<u8>, Vec<u8>) =
-                    read_sapling_params().map_err(CompleteAndBroadcastError::SaplingParams)?;
-                let sapling_prover = LocalTxProver::from_bytes(&sapling_spend, &sapling_output);
-                let unified_spend_key =
-                    UnifiedSpendingKey::try_from(self.wallet.wallet_capability().as_ref())
-                        .map_err(CompleteAndBroadcastError::UnifiedSpendKey)?;
-
-                // We don't support zip320 yet. Only one step.
-                if proposal.steps().len() != 1 {
-                    return Err(CompleteAndBroadcastError::ExchangeAddressesNotSupported);
-                }
-
-                let step = proposal.steps().first();
-
-                // The 'UnifiedSpendingKey' we create is not a 'proper' USK, in that the
-                // transparent key it contains is not the account spending key, but the
-                // externally-scoped derivative key. The goal is to fix this, but in the
-                // interim we use this special-case logic.
-                fn usk_to_tkey(
-                    unified_spend_key: &UnifiedSpendingKey,
-                    t_metadata: &TransparentAddressMetadata,
-                ) -> SecretKey {
-                    hdwallet::ExtendedPrivKey::deserialize(
-                        &unified_spend_key.transparent().to_bytes(),
-                    )
+
+            let (sapling_output, sapling_spend): (Vec<u8>, Vec<u8>) =
+                read_sapling_params().map_err(CompleteAndBroadcastError::SaplingParams)?;
+            let sapling_prover = LocalTxProver::from_bytes(&sapling_spend, &sapling_output);
+            let unified_spend_key =
+                UnifiedSpendingKey::try_from(self.wallet.wallet_capability().as_ref())
+                    .map_err(CompleteAndBroadcastError::UnifiedSpendKey)?;
+
+            // We don't support zip320 yet. Only one step.
+            if proposal.steps().len() != 1 {
+                return Err(CompleteAndBroadcastError::ExchangeAddressesNotSupported);
+            }
+
+            let step = proposal.steps().first();
+
+            // The 'UnifiedSpendingKey' we create is not a 'proper' USK, in that the
+            // transparent key it contains is not the account spending key, but the
+            // externally-scoped derivative key. The goal is to fix this, but in the
+            // interim we use this special-case logic.
+            fn usk_to_tkey(
+                unified_spend_key: &UnifiedSpendingKey,
+                t_metadata: &TransparentAddressMetadata,
+            ) -> SecretKey {
+                hdwallet::ExtendedPrivKey::deserialize(&unified_spend_key.transparent().to_bytes())
                     .expect("This a hack to do a type conversion, and will not fail")
                     .derive_private_key(t_metadata.address_index().into())
                     // This is unwrapped in librustzcash, so I'm not too worried about it
                     .expect("private key derivation failed")
                     .private_key
-                }
-
-<<<<<<< HEAD
+            }
+
             let build_result =
                 zcash_client_backend::data_api::wallet::calculate_proposed_transaction(
                     self.wallet
@@ -202,7 +181,8 @@
                 )
                 .map_err(CompleteAndBroadcastError::Calculation)?;
 
-            self.wallet
+            let result = self
+                .wallet
                 .send_to_addresses_inner(
                     build_result.transaction(),
                     submission_height,
@@ -215,45 +195,7 @@
                 )
                 .await
                 .map_err(CompleteAndBroadcastError::Broadcast)
-                .map(NonEmpty::singleton)
-=======
-                let build_result =
-                    zcash_client_backend::data_api::wallet::calculate_proposed_transaction(
-                        self.wallet
-                            .transaction_context
-                            .transaction_metadata_set
-                            .write()
-                            .await
-                            .deref_mut(),
-                        &self.wallet.transaction_context.config.chain,
-                        &sapling_prover,
-                        &sapling_prover,
-                        &unified_spend_key,
-                        zcash_client_backend::wallet::OvkPolicy::Sender,
-                        proposal.fee_rule(),
-                        proposal.min_target_height(),
-                        &[],
-                        step,
-                        Some(usk_to_tkey),
-                        Some(self.wallet.wallet_capability().first_sapling_address()),
-                    )
-                    .map_err(CompleteAndBroadcastError::Calculation)?;
-
-                self.wallet
-                    .send_to_addresses_inner(
-                        build_result.transaction(),
-                        submission_height,
-                        |transaction_bytes| {
-                            crate::grpc_connector::send_transaction(
-                                self.get_server_uri(),
-                                transaction_bytes,
-                            )
-                        },
-                    )
-                    .await
-                    .map_err(CompleteAndBroadcastError::Broadcast)
-                    .map(NonEmpty::singleton)
-            };
+                .map(NonEmpty::singleton);
 
             self.wallet
                 .set_send_result(
@@ -265,7 +207,6 @@
                 .await;
 
             result
->>>>>>> 0537f1e7
         }
 
         /// Unstable function to expose the zip317 interface for development
