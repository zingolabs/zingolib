pub(crate) mod macros;
<<<<<<< HEAD
pub(crate) mod mocks;
fn get_basic_transaction_record() -> TransactionRecord {}
=======
mod mocks;

#[allow(dead_code)]
pub(crate) fn create_transaction_record_with_one_tnote(
) -> crate::wallet::transaction_record::TransactionRecord {
    // A single transparent note makes is_incoming_trsaction true.
    let txid = zcash_primitives::transaction::TxId::from_bytes([0u8; 32]);
    let transparent_note = mocks::TransparentNoteBuilder::new()
        .address("t".to_string())
        .spent(Some((txid, 3)))
        .build();
    let mut transaction_record = crate::wallet::transaction_record::TransactionRecord::new(
        zingo_status::confirmation_status::ConfirmationStatus::Confirmed(
            zcash_primitives::consensus::BlockHeight::from_u32(5),
        ),
        1705077003,
        &txid,
    );
    transaction_record.transparent_notes.push(transparent_note);
    transaction_record
}
>>>>>>> 3971de9f
<|MERGE_RESOLUTION|>--- conflicted
+++ resolved
@@ -1,8 +1,4 @@
 pub(crate) mod macros;
-<<<<<<< HEAD
-pub(crate) mod mocks;
-fn get_basic_transaction_record() -> TransactionRecord {}
-=======
 mod mocks;
 
 #[allow(dead_code)]
@@ -23,5 +19,4 @@
     );
     transaction_record.transparent_notes.push(transparent_note);
     transaction_record
-}
->>>>>>> 3971de9f
+}