//! TODO: Add Mod Description Here!
use super::traits::{self, DomainWalletExt, ToBytes};
use crate::error::{ZingoLibError, ZingoLibResult};
use byteorder::{LittleEndian, ReadBytesExt, WriteBytesExt};
use incrementalmerkletree::frontier::{CommitmentTree, NonEmptyFrontier};
use incrementalmerkletree::witness::IncrementalWitness;
use incrementalmerkletree::{Address, Hashable, Level, Position};
use orchard::note_encryption::OrchardDomain;
use orchard::tree::MerkleHashOrchard;
use prost::Message;
use sapling_crypto::note_encryption::SaplingDomain;
use sapling_crypto::Node;
use shardtree::store::memory::MemoryShardStore;
use shardtree::store::{Checkpoint, ShardStore};
use shardtree::LocatedPrunableTree;
use shardtree::ShardTree;
use std::convert::TryFrom;
use std::io::{self, Read, Write};
use std::usize;
use zcash_client_backend::proto::compact_formats::CompactBlock;
use zcash_client_backend::serialization::shardtree::{read_shard, write_shard};
use zcash_encoding::{Optional, Vector};
use zcash_note_encryption::Domain;
use zcash_primitives::consensus::BlockHeight;
use zcash_primitives::memo::MemoBytes;
use zcash_primitives::merkle_tree::{read_commitment_tree, write_commitment_tree, HashSer};
use zcash_primitives::{memo::Memo, transaction::TxId};
use zingoconfig::MAX_REORG;

/// TODO: Add Doc Comment Here!
pub const COMMITMENT_TREE_LEVELS: u8 = 32;
/// TODO: Add Doc Comment Here!
pub const MAX_SHARD_LEVEL: u8 = 16;

/// This type is motivated by the IPC architecture where (currently) channels traffic in
/// `(TxId, WalletNullifier, BlockHeight, Option<u32>)`.  This enum permits a single channel
/// type to handle nullifiers from different domains.
/// <https://github.com/zingolabs/zingolib/issues/64>
#[derive(Clone, Copy, Debug, PartialEq, Eq)]
pub enum PoolNullifier {
    /// TODO: Add Doc Comment Here!
    Sapling(sapling_crypto::Nullifier),
    /// TODO: Add Doc Comment Here!
    Orchard(orchard::note::Nullifier),
}

type SapStore = MemoryShardStore<Node, BlockHeight>;
type OrchStore = MemoryShardStore<MerkleHashOrchard, BlockHeight>;

/// TODO: Add Doc Comment Here!
#[derive(Debug)]
pub struct WitnessTrees {
    /// TODO: Add Doc Comment Here!
    pub witness_tree_sapling: ShardTree<SapStore, COMMITMENT_TREE_LEVELS, MAX_SHARD_LEVEL>,
    /// TODO: Add Doc Comment Here!
    pub witness_tree_orchard: ShardTree<OrchStore, COMMITMENT_TREE_LEVELS, MAX_SHARD_LEVEL>,
}

fn write_shards<W, H, C>(mut writer: W, store: &MemoryShardStore<H, C>) -> io::Result<()>
where
    H: Hashable + Clone + Eq + HashSer,
    C: Ord + std::fmt::Debug + Copy,
    W: Write,
{
    let roots = store.get_shard_roots().expect("Infallible");
    Vector::write(&mut writer, &roots, |w, root| {
        w.write_u8(root.level().into())?;
        w.write_u64::<LittleEndian>(root.index())?;
        let shard = store
            .get_shard(*root)
            .expect("Infallible")
            .expect("cannot find root that shard store claims to have");
        write_shard(w, shard.root())?; // s.root returns &Tree
        Ok(())
    })?;
    Ok(())
}

fn write_checkpoints<W, Cid>(mut writer: W, checkpoints: &[(Cid, Checkpoint)]) -> io::Result<()>
where
    W: Write,
    Cid: Ord + std::fmt::Debug + Copy,
    u32: From<Cid>,
{
    Vector::write(
        &mut writer,
        checkpoints,
        |mut w, (checkpoint_id, checkpoint)| {
            w.write_u32::<LittleEndian>(u32::from(*checkpoint_id))?;
            match checkpoint.tree_state() {
                shardtree::store::TreeState::Empty => w.write_u8(0),
                shardtree::store::TreeState::AtPosition(pos) => {
                    w.write_u8(1)?;
                    w.write_u64::<LittleEndian>(<u64 as From<Position>>::from(pos))
                }
            }?;
            Vector::write(
                &mut w,
                &checkpoint.marks_removed().iter().collect::<Vec<_>>(),
                |w, mark| w.write_u64::<LittleEndian>(<u64 as From<Position>>::from(**mark)),
            )
        },
    )?;
    Ok(())
}

/// Write memory-backed shardstore, represented tree.
fn write_shardtree<H: Hashable + Clone + Eq + HashSer, C: Ord + std::fmt::Debug + Copy, W: Write>(
    tree: &mut shardtree::ShardTree<
        MemoryShardStore<H, C>,
        COMMITMENT_TREE_LEVELS,
        MAX_SHARD_LEVEL,
    >,
    mut writer: W,
) -> io::Result<()>
where
    u32: From<C>,
{
    // Replace original tree with empty tree, and mutate new version into store.
    let mut store = std::mem::replace(
        tree,
        shardtree::ShardTree::new(MemoryShardStore::empty(), 0),
    )
    .into_store();
    macro_rules! write_with_error_handling {
        ($writer: ident, $from: ident) => {
            if let Err(e) = $writer(&mut writer, &$from) {
                *tree = shardtree::ShardTree::new(store, MAX_REORG);
                return Err(e);
            }
        };
    }
    // Write located prunable trees
    write_with_error_handling!(write_shards, store);
    let mut checkpoints = Vec::new();
    store
        .with_checkpoints(MAX_REORG, |checkpoint_id, checkpoint| {
            checkpoints.push((*checkpoint_id, checkpoint.clone()));
            Ok(())
        })
        .expect("Infallible");
    // Write checkpoints
    write_with_error_handling!(write_checkpoints, checkpoints);
    let cap = store.get_cap().expect("Infallible");
    // Write cap
    write_with_error_handling!(write_shard, cap);
    *tree = shardtree::ShardTree::new(store, MAX_REORG);
    Ok(())
}

impl Default for WitnessTrees {
    fn default() -> WitnessTrees {
        Self {
            witness_tree_sapling: shardtree::ShardTree::new(MemoryShardStore::empty(), MAX_REORG),
            witness_tree_orchard: shardtree::ShardTree::new(MemoryShardStore::empty(), MAX_REORG),
        }
    }
}

impl WitnessTrees {
    pub(crate) fn add_checkpoint(&mut self, height: BlockHeight) {
        self.witness_tree_sapling.checkpoint(height).unwrap();
        self.witness_tree_orchard.checkpoint(height).unwrap();
    }

    const VERSION: u8 = 0;

    /// TODO: Add Doc Comment Here!
    pub fn read<R: Read>(mut reader: R) -> io::Result<Self> {
        let _serialized_version = reader.read_u8()?;
        let witness_tree_sapling = read_shardtree(&mut reader)?;
        let witness_tree_orchard = read_shardtree(reader)?;
        Ok(Self {
            witness_tree_sapling,
            witness_tree_orchard,
        })
    }

    /// TODO: Add Doc Comment Here!
    pub fn write<W: Write>(&mut self, mut writer: W) -> io::Result<()> {
        writer.write_u8(Self::VERSION)?;
        write_shardtree(&mut self.witness_tree_sapling, &mut writer)?;
        write_shardtree(&mut self.witness_tree_orchard, &mut writer)
    }

    pub(crate) fn insert_all_frontier_nodes(
        &mut self,
        non_empty_sapling_frontier: Option<NonEmptyFrontier<Node>>,
        non_empty_orchard_frontier: Option<NonEmptyFrontier<MerkleHashOrchard>>,
    ) {
        self.insert_domain_frontier_nodes::<SaplingDomain>(non_empty_sapling_frontier);
        self.insert_domain_frontier_nodes::<OrchardDomain>(non_empty_orchard_frontier);
    }

    fn insert_domain_frontier_nodes<D: DomainWalletExt>(
        &mut self,
        non_empty_frontier: Option<
            NonEmptyFrontier<<D::WalletNote as super::notes::ShieldedNoteInterface>::Node>,
        >,
    ) where
        <D as Domain>::Note: PartialEq + Clone,
        <D as Domain>::Recipient: traits::Recipient,
    {
        use incrementalmerkletree::Retention;
        if let Some(front) = non_empty_frontier {
            D::get_shardtree_mut(self)
                .insert_frontier_nodes(front, Retention::Ephemeral)
                .unwrap_or_else(|e| {
                    let _: ZingoLibResult<()> = ZingoLibError::Error(format!(
                        "failed to insert non-empty {} frontier: {e}",
                        D::NAME
                    ))
                    .handle();
                })
        }
    }

    /// TODO: Add Doc Comment Here!
    pub fn clear(&mut self) {
        *self = Self::default()
    }
}

fn read_shardtree<
    H: Hashable + Clone + HashSer + Eq,
    C: Ord + std::fmt::Debug + Copy + From<u32>,
    R: Read,
>(
    mut reader: R,
) -> io::Result<shardtree::ShardTree<MemoryShardStore<H, C>, COMMITMENT_TREE_LEVELS, MAX_SHARD_LEVEL>>
{
    let shards = Vector::read(&mut reader, |r| {
        let level = Level::from(r.read_u8()?);
        let index = r.read_u64::<LittleEndian>()?;
        let root_addr = Address::from_parts(level, index);
        let shard = read_shard(r)?;
        Ok(LocatedPrunableTree::from_parts(root_addr, shard))
    })?;
    let mut store = MemoryShardStore::empty();
    for shard in shards {
        store.put_shard(shard).expect("Infallible");
    }
    let checkpoints = Vector::read(&mut reader, |r| {
        let checkpoint_id = C::from(r.read_u32::<LittleEndian>()?);
        let tree_state = match r.read_u8()? {
            0 => shardtree::store::TreeState::Empty,
            1 => shardtree::store::TreeState::AtPosition(Position::from(
                r.read_u64::<LittleEndian>()?,
            )),
            otherwise => {
                return Err(io::Error::new(
                    io::ErrorKind::InvalidData,
                    format!("error reading TreeState: expected boolean value, found {otherwise}"),
                ))
            }
        };
        let marks_removed = Vector::read(r, |r| r.read_u64::<LittleEndian>().map(Position::from))?;
        Ok((
            checkpoint_id,
            Checkpoint::from_parts(tree_state, marks_removed.into_iter().collect()),
        ))
    })?;
    for (checkpoint_id, checkpoint) in checkpoints {
        store
            .add_checkpoint(checkpoint_id, checkpoint)
            .expect("Infallible");
    }
    store.put_cap(read_shard(reader)?).expect("Infallible");
    Ok(shardtree::ShardTree::new(store, MAX_REORG))
}

impl std::hash::Hash for PoolNullifier {
    fn hash<H: std::hash::Hasher>(&self, state: &mut H) {
        match self {
            PoolNullifier::Sapling(n) => {
                state.write_u8(0);
                n.0.hash(state);
            }
            PoolNullifier::Orchard(n) => {
                state.write_u8(1);
                n.to_bytes().hash(state);
            }
        }
    }
}

/// TODO: Add Doc Comment Here!
#[derive(Clone, Debug, PartialEq)]
pub struct BlockData {
    /// TODO: Add Doc Comment Here!
    pub(crate) ecb: Vec<u8>,
    /// TODO: Add Doc Comment Here!
    pub height: u64,
}

impl BlockData {
    /// TODO: Add Doc Comment Here!
    pub fn serialized_version() -> u64 {
        20
    }

    pub(crate) fn new_with(height: u64, hash: &[u8]) -> Self {
        let hash = hash.iter().copied().rev().collect::<Vec<_>>();

        let cb = CompactBlock {
            hash,
            ..Default::default()
        };

        let mut ecb = vec![];
        cb.encode(&mut ecb).unwrap();

        Self { ecb, height }
    }

    pub(crate) fn new(mut cb: CompactBlock) -> Self {
        for compact_transaction in &mut cb.vtx {
            for co in &mut compact_transaction.outputs {
                co.ciphertext.clear();
                co.ephemeral_key.clear();
            }
        }

        cb.header.clear();
        let height = cb.height;

        let mut ecb = vec![];
        cb.encode(&mut ecb).unwrap();

        Self { ecb, height }
    }

    pub(crate) fn cb(&self) -> CompactBlock {
        let b = self.ecb.clone();
        CompactBlock::decode(&b[..]).unwrap()
    }

    pub(crate) fn hash(&self) -> String {
        self.cb().hash().to_string()
    }

    /// TODO: Add Doc Comment Here!
    pub fn read<R: Read>(mut reader: R) -> io::Result<Self> {
        let height = reader.read_i32::<LittleEndian>()? as u64;

        let mut hash_bytes = [0; 32];
        reader.read_exact(&mut hash_bytes)?;
        hash_bytes.reverse();

        // We don't need this, but because of a quirk, the version is stored later, so we can't actually
        // detect the version here. So we write an empty tree and read it back here
        let tree: sapling_crypto::CommitmentTree = read_commitment_tree(&mut reader)?;
        let _tree = if tree.size() == 0 { None } else { Some(tree) };

        let version = reader.read_u64::<LittleEndian>()?;

        let ecb = if version <= 11 {
            vec![]
        } else {
            Vector::read(&mut reader, |r| r.read_u8())?
        };

        if ecb.is_empty() {
            Ok(BlockData::new_with(height, &hash_bytes))
        } else {
            Ok(BlockData { ecb, height })
        }
    }

    /// TODO: Add Doc Comment Here!
    pub fn write<W: Write>(&self, mut writer: W) -> io::Result<()> {
        writer.write_i32::<LittleEndian>(self.height as i32)?;

        let hash_bytes: Vec<_> = hex::decode(self.hash())
            .unwrap()
            .into_iter()
            .rev()
            .collect();
        writer.write_all(&hash_bytes[..])?;

        write_commitment_tree(
            &CommitmentTree::<sapling_crypto::Node, 32>::empty(),
            &mut writer,
        )?;
        writer.write_u64::<LittleEndian>(Self::serialized_version())?;

        // Write the ecb as well
        Vector::write(&mut writer, &self.ecb, |w, b| w.write_u8(*b))?;

        Ok(())
    }
}

/// TODO: Add Doc Comment Here!
#[derive(Clone)]
pub struct WitnessCache<Node: Hashable> {
    /// TODO: Add Doc Comment Here!
    pub(crate) witnesses: Vec<IncrementalWitness<Node, 32>>,
    /// TODO: Add Doc Comment Here!
    pub top_height: u64,
}

impl<Node: Hashable> std::fmt::Debug for WitnessCache<Node> {
    fn fmt(&self, f: &mut std::fmt::Formatter<'_>) -> std::fmt::Result {
        f.debug_struct("WitnessCache")
            .field("witnesses", &self.witnesses.len())
            .field("top_height", &self.top_height)
            .finish_non_exhaustive()
    }
}

impl<Node: Hashable> WitnessCache<Node> {
    /// TODO: Add Doc Comment Here!
    pub fn new(witnesses: Vec<IncrementalWitness<Node, 32>>, top_height: u64) -> Self {
        Self {
            witnesses,
            top_height,
        }
    }

    /// TODO: Add Doc Comment Here!
    pub fn empty() -> Self {
        Self {
            witnesses: vec![],
            top_height: 0,
        }
    }

    /// TODO: Add Doc Comment Here!
    pub fn len(&self) -> usize {
        self.witnesses.len()
    }

    /// TODO: Add Doc Comment Here!
    pub fn is_empty(&self) -> bool {
        self.witnesses.is_empty()
    }

    /// TODO: Add Doc Comment Here!
    pub fn clear(&mut self) {
        self.witnesses.clear();
    }

    /// TODO: Add Doc Comment Here!
    pub fn get(&self, i: usize) -> Option<&IncrementalWitness<Node, 32>> {
        self.witnesses.get(i)
    }

    /// TODO: Add Doc Comment Here!
    #[cfg(test)]
    pub fn get_from_last(&self, i: usize) -> Option<&IncrementalWitness<Node, 32>> {
        self.witnesses.get(self.len() - i - 1)
    }

    /// TODO: Add Doc Comment Here!
    pub fn last(&self) -> Option<&IncrementalWitness<Node, 32>> {
        self.witnesses.last()
    }

    /// TODO: Add Doc Comment Here!
    pub fn pop(&mut self, at_height: u64) {
        while !self.witnesses.is_empty() && self.top_height >= at_height {
            self.witnesses.pop();
            self.top_height -= 1;
        }
    }

    // pub fn get_as_string(&self, i: usize) -> String {
    //     if i >= self.witnesses.len() {
    //         return "".to_string();
    //     }

    //     let mut buf = vec![];
    //     self.get(i).unwrap().write(&mut buf).unwrap();
    //     return hex::encode(buf);
    // }
}

// Reading a note also needs the corresponding address to read from.
pub(crate) fn read_sapling_rseed<R: Read>(mut reader: R) -> io::Result<sapling_crypto::Rseed> {
    let note_type = reader.read_u8()?;

    let mut r_bytes: [u8; 32] = [0; 32];
    reader.read_exact(&mut r_bytes)?;

    let r = match note_type {
        1 => sapling_crypto::Rseed::BeforeZip212(jubjub::Fr::from_bytes(&r_bytes).unwrap()),
        2 => sapling_crypto::Rseed::AfterZip212(r_bytes),
        _ => return Err(io::Error::new(io::ErrorKind::InvalidInput, "Bad note type")),
    };

    Ok(r)
}

pub(crate) fn write_sapling_rseed<W: Write>(
    mut writer: W,
    rseed: &sapling_crypto::Rseed,
) -> io::Result<()> {
    let note_type = match rseed {
        sapling_crypto::Rseed::BeforeZip212(_) => 1,
        sapling_crypto::Rseed::AfterZip212(_) => 2,
    };
    writer.write_u8(note_type)?;

    match rseed {
        sapling_crypto::Rseed::BeforeZip212(fr) => writer.write_all(&fr.to_bytes()),
        sapling_crypto::Rseed::AfterZip212(b) => writer.write_all(b),
    }
}

/// TODO: Add Doc Comment Here!
#[derive(Debug)]
pub struct OutgoingTxData {
    /// TODO: Add Doc Comment Here!
    pub to_address: String,
    /// TODO: Add Doc Comment Here!
    pub value: u64,
    /// TODO: Add Doc Comment Here!
    pub memo: Memo,
    /// TODO: Add Doc Comment Here!
    pub recipient_ua: Option<String>,
}

impl PartialEq for OutgoingTxData {
    fn eq(&self, other: &Self) -> bool {
        (self.to_address == other.to_address || self.recipient_ua == other.recipient_ua)
            && self.value == other.value
            && self.memo == other.memo
    }
}

impl OutgoingTxData {
    /// TODO: Add Doc Comment Here!
    pub fn read<R: Read>(mut reader: R) -> io::Result<Self> {
        let address_len = reader.read_u64::<LittleEndian>()?;
        let mut address_bytes = vec![0; address_len as usize];
        reader.read_exact(&mut address_bytes)?;
        let address = String::from_utf8(address_bytes).unwrap();

        let value = reader.read_u64::<LittleEndian>()?;

        let mut memo_bytes = [0u8; 512];
        reader.read_exact(&mut memo_bytes)?;
        let memo = match MemoBytes::from_bytes(&memo_bytes) {
            Ok(mb) => match Memo::try_from(mb.clone()) {
                Ok(m) => Ok(m),
                Err(_) => Ok(Memo::Future(mb)),
            },
            Err(e) => Err(io::Error::new(
                io::ErrorKind::InvalidInput,
                format!("Couldn't create memo: {}", e),
            )),
        }?;

        Ok(OutgoingTxData {
            to_address: address,
            value,
            memo,
            recipient_ua: None,
        })
    }

    /// TODO: Add Doc Comment Here!
    pub fn write<W: Write>(&self, mut writer: W) -> io::Result<()> {
        // Strings are written as len + utf8
        match &self.recipient_ua {
            None => {
                writer.write_u64::<LittleEndian>(self.to_address.as_bytes().len() as u64)?;
                writer.write_all(self.to_address.as_bytes())?;
            }
            Some(ua) => {
                writer.write_u64::<LittleEndian>(ua.as_bytes().len() as u64)?;
                writer.write_all(ua.as_bytes())?;
            }
        }
        writer.write_u64::<LittleEndian>(self.value)?;
        writer.write_all(self.memo.encode().as_array())
    }
}

/// TODO: Add Mod Description Here!
pub mod finsight {
    /// TODO: Add Doc Comment Here!
    pub struct ValuesSentToAddress(pub std::collections::HashMap<String, Vec<u64>>);
    /// TODO: Add Doc Comment Here!
    pub struct TotalValueToAddress(pub std::collections::HashMap<String, u64>);
    /// TODO: Add Doc Comment Here!
    pub struct TotalSendsToAddress(pub std::collections::HashMap<String, u64>);
    /// TODO: Add Doc Comment Here!
    #[derive(Debug)]
    pub struct TotalMemoBytesToAddress(pub std::collections::HashMap<String, usize>);

    impl From<TotalMemoBytesToAddress> for json::JsonValue {
        fn from(value: TotalMemoBytesToAddress) -> Self {
            let mut jsonified = json::object!();
            let hm = value.0;
            for (key, val) in hm.iter() {
                jsonified[key] = json::JsonValue::from(*val);
            }
            jsonified
        }
    }

    impl From<TotalValueToAddress> for json::JsonValue {
        fn from(value: TotalValueToAddress) -> Self {
            let mut jsonified = json::object!();
            let hm = value.0;
            for (key, val) in hm.iter() {
                jsonified[key] = json::JsonValue::from(*val);
            }
            jsonified
        }
    }

    impl From<TotalSendsToAddress> for json::JsonValue {
        fn from(value: TotalSendsToAddress) -> Self {
            let mut jsonified = json::object!();
            let hm = value.0;
            for (key, val) in hm.iter() {
                jsonified[key] = json::JsonValue::from(*val);
            }
            jsonified
        }
    }
}

/// TODO: Add Mod Description Here!
pub mod summaries {
    use json::{object, JsonValue};
    use zcash_primitives::transaction::TxId;

    use crate::wallet::Pool;

    /// The MobileTx is the zingolib representation of
    /// transactions in the format most useful for
    /// consumption in mobile and mobile-like UI
    #[derive(PartialEq)]
    pub struct ValueTransfer {
        /// TODO: Add Doc Comment Here!
        pub block_height: zcash_primitives::consensus::BlockHeight,
        /// TODO: Add Doc Comment Here!
        pub datetime: u64,
        /// TODO: Add Doc Comment Here!
        pub kind: ValueTransferKind,
        /// TODO: Add Doc Comment Here!
        pub memos: Vec<zcash_primitives::memo::TextMemo>,
        /// TODO: Add Doc Comment Here!
        pub price: Option<f64>,
        /// TODO: Add Doc Comment Here!
        pub txid: TxId,
        /// TODO: Add Doc Comment Here!
        pub unconfirmed: bool,
    }

    impl ValueTransfer {
        /// TODO: Add Doc Comment Here!
        pub fn balance_delta(&self) -> i64 {
            use ValueTransferKind::*;
            match self.kind {
                Sent { amount, .. } => -(amount as i64),
                Fee { amount, .. } => -(amount as i64),
                Received { amount, .. } => amount as i64,
                SendToSelf => 0,
            }
        }
    }

    impl std::fmt::Debug for ValueTransfer {
        fn fmt(&self, f: &mut std::fmt::Formatter<'_>) -> std::fmt::Result {
            use core::ops::Deref as _;
            f.debug_struct("ValueTransfer")
                .field("block_height", &self.block_height)
                .field("datetime", &self.datetime)
                .field("kind", &self.kind)
                .field(
                    "memos",
                    &self
                        .memos
                        .iter()
                        .map(zcash_primitives::memo::TextMemo::deref)
                        .collect::<Vec<_>>(),
                )
                .field("price", &self.price)
                .field("txid", &self.txid)
                .field("unconfirmed", &self.unconfirmed)
                .finish()
        }
    }

    /// TODO: Add Doc Comment Here!
    #[derive(Clone, PartialEq, Eq, Debug)]
    pub enum ValueTransferKind {
        /// TODO: Add Doc Comment Here!
        Sent {
            /// TODO: Add Doc Comment Here!
            amount: u64,
            /// TODO: Add Doc Comment Here!
            to_address: zcash_address::ZcashAddress,
        },
        /// TODO: Add Doc Comment Here!
        Received {
            /// TODO: Add Doc Comment Here!
            pool: Pool,
            /// TODO: Add Doc Comment Here!
            amount: u64,
        },
        /// TODO: Add Doc Comment Here!
        SendToSelf,
        /// TODO: Add Doc Comment Here!
        Fee {
            /// TODO: Add Doc Comment Here!
            amount: u64,
        },
    }

    impl From<&ValueTransferKind> for JsonValue {
        fn from(value: &ValueTransferKind) -> Self {
            match value {
                ValueTransferKind::Sent { .. } => JsonValue::String(String::from("Sent")),
                ValueTransferKind::Received { .. } => JsonValue::String(String::from("Received")),
                ValueTransferKind::SendToSelf => JsonValue::String(String::from("SendToSelf")),
                ValueTransferKind::Fee { .. } => JsonValue::String(String::from("Fee")),
            }
        }
    }

    impl From<ValueTransfer> for JsonValue {
        fn from(value: ValueTransfer) -> Self {
            let mut temp_object = object! {
                    "amount": "",
                    "block_height": u32::from(value.block_height),
                    "datetime": value.datetime,
                    "kind": "",
                    "memos": value.memos.iter().cloned().map(String::from).collect::<Vec<String>>(),
                    "pool": "",
                    "price": value.price,
                    "txid": value.txid.to_string(),
                    "unconfirmed": value.unconfirmed,
            };
            match value.kind {
                ValueTransferKind::Sent {
                    ref to_address,
                    amount,
                } => {
                    temp_object["amount"] = JsonValue::from(amount);
                    temp_object["kind"] = JsonValue::from(&value.kind);
                    temp_object["to_address"] = JsonValue::from(to_address.encode());
                    temp_object
                }
                ValueTransferKind::Fee { amount } => {
                    temp_object["amount"] = JsonValue::from(amount);
                    temp_object["kind"] = JsonValue::from(&value.kind);
                    temp_object
                }
                ValueTransferKind::Received { pool, amount } => {
                    temp_object["amount"] = JsonValue::from(amount);
                    temp_object["kind"] = JsonValue::from(&value.kind);
                    temp_object["pool"] = JsonValue::from(pool);
                    temp_object
                }
                ValueTransferKind::SendToSelf => {
                    temp_object["amount"] = JsonValue::from(0);
                    temp_object["kind"] = JsonValue::from(&value.kind);
                    temp_object["pool"] = JsonValue::from("None".to_string());
                    temp_object["price"] = JsonValue::from("None".to_string());
                    temp_object["to_address"] = JsonValue::from("None".to_string());
                    temp_object
                }
            }
        }
    }
}

pub use crate::wallet::transaction_record::TransactionRecord;

<<<<<<< HEAD
#[test]
#[cfg(feature = "test-features")]
fn single_transparent_note_makes_is_incoming_true() {
    // A single transparent note makes is_incoming_trsaction true.
    let transaction_record = crate::test_framework::default_trecord_with_one_tnote();
    assert!(transaction_record.is_incoming_transaction());
}

/// TODO: Add Doc Comment Here!
=======
>>>>>>> 31c067ad
#[derive(Debug)]
pub struct SpendableSaplingNote {
    /// TODO: Add Doc Comment Here!
    pub transaction_id: TxId,
    /// TODO: Add Doc Comment Here!
    pub nullifier: sapling_crypto::Nullifier,
    /// TODO: Add Doc Comment Here!
    pub diversifier: sapling_crypto::Diversifier,
    /// TODO: Add Doc Comment Here!
    pub note: sapling_crypto::Note,
    /// TODO: Add Doc Comment Here!
    pub witnessed_position: Position,
    /// TODO: Add Doc Comment Here!
    pub extsk: Option<sapling_crypto::zip32::ExtendedSpendingKey>,
}

/// TODO: Add Doc Comment Here!
#[derive(Debug)]
pub struct SpendableOrchardNote {
    /// TODO: Add Doc Comment Here!
    pub transaction_id: TxId,
    /// TODO: Add Doc Comment Here!
    pub nullifier: orchard::note::Nullifier,
    /// TODO: Add Doc Comment Here!
    pub diversifier: orchard::keys::Diversifier,
    /// TODO: Add Doc Comment Here!
    pub note: orchard::note::Note,
    /// TODO: Add Doc Comment Here!
    pub witnessed_position: Position,
    /// TODO: Add Doc Comment Here!
    pub spend_key: Option<orchard::keys::SpendingKey>,
}

/// Struct that tracks the latest and historical price of ZEC in the wallet
#[derive(Clone, Debug)]
pub struct WalletZecPriceInfo {
    /// Latest price of ZEC and when it was fetched
    pub zec_price: Option<(u64, f64)>,

    /// Wallet's currency. All the prices are in this currency
    pub currency: String,

    /// When the last time historical prices were fetched
    pub last_historical_prices_fetched_at: Option<u64>,

    /// Historical prices retry count
    pub historical_prices_retry_count: u64,
}

impl Default for WalletZecPriceInfo {
    fn default() -> Self {
        Self {
            zec_price: None,
            currency: "USD".to_string(), // Only USD is supported right now.
            last_historical_prices_fetched_at: None,
            historical_prices_retry_count: 0,
        }
    }
}

impl WalletZecPriceInfo {
    /// TODO: Add Doc Comment Here!
    pub fn serialized_version() -> u64 {
        20
    }

    /// TODO: Add Doc Comment Here!
    pub fn read<R: Read>(mut reader: R) -> io::Result<Self> {
        let version = reader.read_u64::<LittleEndian>()?;
        if version > Self::serialized_version() {
            return Err(io::Error::new(
                io::ErrorKind::InvalidData,
                "Can't read ZecPriceInfo because of incorrect version",
            ));
        }

        // The "current" zec price is not persisted, since it is almost certainly outdated
        let zec_price = None;

        // Currency is only USD for now
        let currency = "USD".to_string();

        let last_historical_prices_fetched_at =
            Optional::read(&mut reader, |r| r.read_u64::<LittleEndian>())?;
        let historical_prices_retry_count = reader.read_u64::<LittleEndian>()?;

        Ok(Self {
            zec_price,
            currency,
            last_historical_prices_fetched_at,
            historical_prices_retry_count,
        })
    }

    /// TODO: Add Doc Comment Here!
    pub fn write<W: Write>(&self, mut writer: W) -> io::Result<()> {
        writer.write_u64::<LittleEndian>(Self::serialized_version())?;

        // We don't write the currency zec price or the currency yet.
        Optional::write(
            &mut writer,
            self.last_historical_prices_fetched_at,
            |w, t| w.write_u64::<LittleEndian>(t),
        )?;
        writer.write_u64::<LittleEndian>(self.historical_prices_retry_count)?;

        Ok(())
    }
}

#[test]
fn read_write_empty_sapling_tree() {
    let mut buffer = Vec::new();

    write_commitment_tree(
        &CommitmentTree::<sapling_crypto::Node, 32>::empty(),
        &mut buffer,
    )
    .unwrap();
    assert_eq!(
        CommitmentTree::<sapling_crypto::Node, 32>::empty(),
        read_commitment_tree(&mut buffer.as_slice()).unwrap()
    )
}<|MERGE_RESOLUTION|>--- conflicted
+++ resolved
@@ -773,7 +773,7 @@
 
 pub use crate::wallet::transaction_record::TransactionRecord;
 
-<<<<<<< HEAD
+/// TODO: Add Doc Comment Here!
 #[test]
 #[cfg(feature = "test-features")]
 fn single_transparent_note_makes_is_incoming_true() {
@@ -781,10 +781,6 @@
     let transaction_record = crate::test_framework::default_trecord_with_one_tnote();
     assert!(transaction_record.is_incoming_transaction());
 }
-
-/// TODO: Add Doc Comment Here!
-=======
->>>>>>> 31c067ad
 #[derive(Debug)]
 pub struct SpendableSaplingNote {
     /// TODO: Add Doc Comment Here!
