--- conflicted
+++ resolved
@@ -1,11 +1,14 @@
-use std::collections::BTreeMap;
+use std::{collections::BTreeMap, fmt::format, ops::Add};
 
 use orchard::note_encryption::OrchardDomain;
 use sapling_crypto::note_encryption::SaplingDomain;
 use zcash_client_backend::{data_api::InputSource, ShieldedProtocol};
 use zcash_primitives::{transaction::components::amount::NonNegativeAmount, zip32::AccountId};
 
-use crate::{error::ZingoLibError, wallet::transaction_record};
+use crate::{
+    error::{ZingoLibError, ZingoLibResult},
+    wallet::transaction_record,
+};
 
 use super::{NoteRecordReference, RecordBook};
 
@@ -33,7 +36,7 @@
             shielded_protocol: protocol,
             index,
         };
-        self.get_spendable_note_from_reference(note_record_reference)
+        Ok(self.get_spendable_note_from_reference(note_record_reference))
     }
 
     fn select_spendable_notes(
@@ -57,9 +60,6 @@
                 "we don't use non-zero accounts (yet?)".to_string(),
             ));
         }
-<<<<<<< HEAD
-        let vals_refs: BTreeMap<u64, NoteRecordReference> = BTreeMap::new();
-=======
         let mut value_ref_pairs: BTreeMap<u64, NoteRecordReference> = BTreeMap::new();
         for transaction_record in self.all_transactions.values().filter(|transaction_record| {
             transaction_record
@@ -83,41 +83,32 @@
                 );
             }
         }
->>>>>>> a8117bba
         let mut noteset: Vec<
             zcash_client_backend::wallet::ReceivedNote<
                 Self::NoteRef,
                 zcash_client_backend::wallet::Note,
             >,
         > = Vec::new();
-        let mut value_selected = NonNegativeAmount::ZERO;
-        for transaction_record in self.all_transactions.values() {
-            if sources.contains(&ShieldedProtocol::Sapling) {
-                noteset.extend(transaction_record.select_unspent_domain_notes::<SaplingDomain>());
-                value_selected = (value_selected
-                    + NonNegativeAmount::from_u64(transaction_record.total_sapling_value_spent)
-                        .map_err(|e| ZingoLibError::Error("Balance overflow".to_string()))?)
-                .ok_or(ZingoLibError::Error("Balance overflow".to_string()))?;
-            }
-            match sources.contains(&ShieldedProtocol::Orchard) {
-                true => {
-                    noteset
-                        .extend(transaction_record.select_unspent_domain_notes::<OrchardDomain>());
-                    value_selected = (value_selected
-                        + NonNegativeAmount::from_u64(
-                            transaction_record.total_orchard_value_spent,
-                        )
-                        .map_err(|e| ZingoLibError::Error("Balance overflow".to_string()))?)
-                    .ok_or(ZingoLibError::Error("Balance overflow".to_string()))?;
+        if let Some(missing_value) = value_ref_pairs.into_iter().rev(/*biggest first*/).try_fold(
+            Some(target_value),
+            |rolling_target, (val, noteref)| match rolling_target {
+                Some(targ) => {
+                    noteset.push(
+                        self.get_spendable_note_from_reference(noteref)
+                            .ok_or(ZingoLibError::Error("missing note".to_string()))?,
+                    );
+                    Ok(targ
+                        - NonNegativeAmount::from_u64(val)
+                            .map_err(|e| ZingoLibError::Error(e.to_string()))?)
                 }
-                false => (),
-            }
-            //review! select notes in some sort of sane, non-arbitrary order, instead of
-            //adding all notes from a random? transaction and the stopping if we have enough
-            if value_selected >= target_value {
-                break;
-            }
-        }
+                None => Ok(None),
+            },
+        )? {
+            return ZingoLibResult::Err(ZingoLibError::Error(format!(
+                "Insufficient sendable balance, need {} more zats",
+                missing_value.into_u64()
+            )));
+        };
         Ok(noteset) //review! this is incorrect because it selects more notes than needed if they're
                     // in the same transaction, and has no rhyme or reason for what notes it selects
     }
