--- conflicted
+++ resolved
@@ -151,28 +151,7 @@
         >,
         Self::Error,
     > {
-<<<<<<< HEAD
-        let note_record_reference: <Self as InputSource>::NoteRef =
-            TxIdAndNullifier::new(*txid, protocol, index as u16);
-        match protocol {
-            ShieldedProtocol::Sapling => Ok(self
-                .get_received_spendable_note_from_identifier::<SaplingDomain>(note_record_reference)
-                .map(|note| {
-                    note.map_note(|note_inner| {
-                        zcash_client_backend::wallet::Note::Sapling(note_inner)
-                    })
-                })),
-            ShieldedProtocol::Orchard => Ok(self
-                .get_received_spendable_note_from_identifier::<OrchardDomain>(note_record_reference)
-                .map(|note| {
-                    note.map_note(|note_inner| {
-                        zcash_client_backend::wallet::Note::Orchard(note_inner)
-                    })
-                })),
-        }
-=======
         unimplemented!()
->>>>>>> cc38563c
     }
 
     #[allow(rustdoc::private_intra_doc_links)]
