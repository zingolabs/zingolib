--- conflicted
+++ resolved
@@ -1,10 +1,7 @@
-<<<<<<< HEAD
-//! TODO: Add Mod Discription Here!
+//! Functionality for managing transactions
 
 use std::collections::HashMap;
 
-=======
->>>>>>> b1b9f274
 use crate::wallet::{data::WitnessTrees, transaction_records_by_id::TransactionRecordsById};
 
 /// HashMap of all transactions in a wallet, keyed by txid.
