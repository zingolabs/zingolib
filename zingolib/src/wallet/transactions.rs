--- conflicted
+++ resolved
@@ -6,7 +6,6 @@
 use crate::wallet::data::{TransactionRecord, WitnessTrees};
 use crate::wallet::notes::NoteRecordIdentifier;
 
-<<<<<<< HEAD
 pub struct TransactionRecordMap {
     pub map: HashMap<TxId, TransactionRecord>,
 }
@@ -22,7 +21,6 @@
     }
 }
 
-=======
 pub type TransferProposal = Proposal<FeeRule, NoteRecordIdentifier>;
 pub type ShieldProposal = Proposal<FeeRule, Infallible>;
 #[derive(Clone)]
@@ -60,18 +58,12 @@
 }
 
 /// Transactions Metadata and Maybe Trees
->>>>>>> 2b3c4202
 /// HashMap of all transactions in a wallet, keyed by txid.
 /// Note that the parent is expected to hold a RwLock, so we will assume that all accesses to
 /// this struct are threadsafe/locked properly.
 pub struct TxMapAndMaybeTrees {
-<<<<<<< HEAD
     pub current: TransactionRecordMap,
-    pub witness_trees: Option<WitnessTrees>,
-=======
-    pub current: HashMap<TxId, TransactionRecord>, //soon to be superceded to RecordBook, which will inherit any methods from this struct.
     pub spending_data: Option<SpendingData>,
->>>>>>> 2b3c4202
 }
 
 pub mod get;
@@ -81,33 +73,18 @@
 impl TxMapAndMaybeTrees {
     pub(crate) fn new_spending() -> TxMapAndMaybeTrees {
         Self {
-<<<<<<< HEAD
             current: TransactionRecordMap::new_empty(),
-            witness_trees: Some(WitnessTrees::default()),
-=======
-            current: HashMap::default(),
             spending_data: Some(SpendingData::default()),
->>>>>>> 2b3c4202
         }
     }
     pub(crate) fn new_viewing() -> TxMapAndMaybeTrees {
         Self {
-<<<<<<< HEAD
             current: TransactionRecordMap::new_empty(),
-            witness_trees: None,
+            spending_data: None,
         }
     }
     pub fn clear(&mut self) {
         self.current.map.clear();
-        self.witness_trees.as_mut().map(WitnessTrees::clear);
-=======
-            current: HashMap::default(),
-            spending_data: None,
-        }
-    }
-    pub fn clear(&mut self) {
-        self.current.clear();
         self.spending_data.as_mut().map(SpendingData::clear);
->>>>>>> 2b3c4202
     }
 }