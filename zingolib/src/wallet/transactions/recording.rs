use incrementalmerkletree::Position;
use orchard::note_encryption::OrchardDomain;
use sapling_crypto::note_encryption::SaplingDomain;
use zcash_note_encryption::Domain;
use zcash_primitives::{consensus::BlockHeight, transaction::TxId};
use zingo_status::confirmation_status::ConfirmationStatus;

use crate::{
    error::{ZingoLibError, ZingoLibResult},
    wallet::{
        data::PoolNullifier,
        notes::OutputInterface,
        notes::ShieldedNoteInterface,
        traits::{self, DomainWalletExt, Nullifier, Recipient},
    },
};

/// Witness tree requiring methods, each method is noted with *HOW* it requires witness trees.
impl super::TxMapAndMaybeTrees {
    /// During reorgs, we need to remove all txns at a given height, and all spends that refer to any removed txns.
    pub fn invalidate_all_transactions_after_or_at_height(&mut self, reorg_height: u64) {
        let reorg_height = BlockHeight::from_u32(reorg_height as u32);

        self.transaction_records_by_id
            .invalidate_all_transactions_after_or_at_height(reorg_height);

        if let Some(ref mut t) = self.witness_trees {
            t.witness_tree_sapling
                .truncate_removing_checkpoint(&(reorg_height - 1))
                .expect("Infallible");
            t.witness_tree_orchard
                .truncate_removing_checkpoint(&(reorg_height - 1))
                .expect("Infallible");
            t.add_checkpoint(reorg_height - 1);
        }
    }

    /// Records a TxId as having spent some nullifiers from the wallet.
    /// witness tree requirement:
    /// found_spent_nullifier_internal -> mark_note_as_spent -> remove_witness_mark
    #[allow(clippy::too_many_arguments)]
    pub fn found_spent_nullifier(
        &mut self,
        spending_txid: TxId,
        status: ConfirmationStatus,
        timestamp: u32,
        spent_nullifier: PoolNullifier,
        source_txid: TxId,
        output_index: Option<u32>,
    ) -> ZingoLibResult<()> {
        match spent_nullifier {
            PoolNullifier::Orchard(spent_nullifier) => self
                .found_spent_nullifier_internal::<OrchardDomain>(
                    spending_txid,
                    status,
                    timestamp,
                    spent_nullifier,
                    source_txid,
                    output_index,
                ),
            PoolNullifier::Sapling(spent_nullifier) => self
                .found_spent_nullifier_internal::<SaplingDomain>(
                    spending_txid,
                    status,
                    timestamp,
                    spent_nullifier,
                    source_txid,
                    output_index,
                ),
        }
    }

    /// witness tree requirement:
    /// mark_note_as_spent -> remove_witness_mark
    #[allow(clippy::too_many_arguments)]
    fn found_spent_nullifier_internal<D: DomainWalletExt>(
        &mut self,
        spending_txid: TxId,
        status: ConfirmationStatus,
        timestamp: u32,
        spent_nullifier: <D::WalletNote as ShieldedNoteInterface>::Nullifier,
        source_txid: TxId,
        output_index: Option<u32>,
    ) -> ZingoLibResult<()>
    where
        <D as Domain>::Note: PartialEq + Clone,
        <D as Domain>::Recipient: traits::Recipient,
    {
        // Mark the source note as spent
        let value = self.mark_note_as_spent::<D>(
            spent_nullifier,
            spending_txid,
            status,
            source_txid,
            output_index,
        )?; // todo error handling

        // Record this Tx as having spent some funds
        let transaction_metadata = self
            .transaction_records_by_id
            .create_modify_get_transaction_metadata(&spending_txid, status, timestamp as u64);

        if !<D::WalletNote as ShieldedNoteInterface>::Nullifier::get_nullifiers_spent_in_transaction(
            transaction_metadata,
        )
        .iter()
        .any(|nf| *nf == spent_nullifier)
        {
            transaction_metadata.add_spent_nullifier(spent_nullifier.into(), value)
        }

        // Since this Txid has spent some funds, output notes in this Tx that are sent to us are actually change.
        self.transaction_records_by_id
            .check_notes_mark_change(&spending_txid);

        Ok(())
    }

    // Will mark a note as having been spent at the supplied height and spent_txid.
    /// witness tree requirement:
    /// remove_witness_mark ~-> note_datum.witnessed_position
    pub fn mark_note_as_spent<D: DomainWalletExt>(
        &mut self,
        spent_nullifier: <D::WalletNote as ShieldedNoteInterface>::Nullifier,
        spending_txid: TxId,
        status: ConfirmationStatus,
        source_txid: TxId,
        output_index: Option<u32>,
    ) -> ZingoLibResult<u64>
    where
        <D as Domain>::Note: PartialEq + Clone,
        <D as Domain>::Recipient: traits::Recipient,
    {
        Ok(if let Some(height) = status.get_confirmed_height() {
            // ie remove_witness_mark_sapling or _orchard
            self.remove_witness_mark::<D>(height, spending_txid, source_txid, output_index)?;
            if let Some(transaction_spent_from) =
                self.transaction_records_by_id.get_mut(&source_txid)
            {
                if let Some(confirmed_spent_note) = D::to_notes_vec_mut(transaction_spent_from)
                    .iter_mut()
                    .find(|note| note.nullifier() == Some(spent_nullifier))
                {
                    *confirmed_spent_note.spent_mut() = Some((spending_txid, height.into()));
                    *confirmed_spent_note.pending_spent_mut() = None;

                    confirmed_spent_note.value()
                } else {
                    ZingoLibError::NoSuchNullifierInTx(spending_txid).handle()?
                }
            } else {
                ZingoLibError::NoSuchTxId(spending_txid).handle()?
            }
        } else if let Some(height) = status.get_broadcast_height() {
            // Mark the unconfirmed_spent. Confirmed spends are already handled in update_notes
            if let Some(transaction_spent_from) =
                self.transaction_records_by_id.get_mut(&source_txid)
            {
                if let Some(unconfirmed_spent_note) = D::to_notes_vec_mut(transaction_spent_from)
                    .iter_mut()
                    .find(|note| note.nullifier() == Some(spent_nullifier))
                {
                    *unconfirmed_spent_note.pending_spent_mut() =
                        Some((spending_txid, u32::from(height)));
                    unconfirmed_spent_note.value()
                } else {
                    ZingoLibError::NoSuchNullifierInTx(spending_txid).handle()?
                }
            } else {
                ZingoLibError::NoSuchTxId(spending_txid).handle()?
            }
        } else {
            ZingoLibError::UnknownError.handle()?
        }) // todO add special error variant
    }
<<<<<<< HEAD

    pub fn add_taddr_spent(
        &mut self,
        txid: TxId,
        status: ConfirmationStatus,
        timestamp: u64,
        total_transparent_value_spent: u64,
    ) {
        let transaction_metadata =
            self.create_modify_get_transaction_metadata(&txid, status, timestamp);

        transaction_metadata.total_transparent_value_spent = total_transparent_value_spent;

        self.check_notes_mark_change(&txid);
    }

    pub fn mark_txid_utxo_spent(
        &mut self,
        spent_txid: TxId,
        output_num: u32,
        source_txid: TxId,
        spending_tx_status: ConfirmationStatus,
    ) -> u64 {
        // Find the UTXO
        let value = if let Some(utxo_transacion_metadata) =
            self.transaction_records_by_id.get_mut(&spent_txid)
        {
            if let Some(spent_utxo) = utxo_transacion_metadata
                .transparent_outputs
                .iter_mut()
                .find(|u| u.txid == spent_txid && u.output_index == output_num as u64)
            {
                if spending_tx_status.is_confirmed() {
                    // Mark this utxo as spent
                    *spent_utxo.spent_mut() =
                        Some((source_txid, spending_tx_status.get_height().into()));
                    spent_utxo.unconfirmed_spent = None;
                } else {
                    spent_utxo.unconfirmed_spent =
                        Some((source_txid, u32::from(spending_tx_status.get_height())));
                }

                spent_utxo.value
            } else {
                error!("Couldn't find UTXO that was spent");
                0
            }
        } else {
            error!("Couldn't find TxID that was spent!");
            0
        };

        // Return the value of the note that was spent.
        value
    }

    #[allow(clippy::too_many_arguments)]
    pub fn add_new_taddr_output(
        &mut self,
        txid: TxId,
        taddr: String,
        status: ConfirmationStatus,
        timestamp: u64,
        vout: &TxOut,
        output_num: u32,
    ) {
        // Read or create the current TxId
        let transaction_metadata =
            self.create_modify_get_transaction_metadata(&txid, status, timestamp);

        // Add this UTXO if it doesn't already exist
        if transaction_metadata
            .transparent_outputs
            .iter_mut()
            .any(|utxo| utxo.txid == txid && utxo.output_index == output_num as u64)
        {
            // If it already exists, it is likely an mempool tx, so update the height
        } else {
            transaction_metadata.transparent_outputs.push(
                crate::wallet::notes::TransparentOutput::from_parts(
                    taddr,
                    txid,
                    output_num as u64,
                    vout.script_pubkey.0.clone(),
                    u64::from(vout.value),
                    None,
                    None,
                ),
            );
        }
    }

    pub(crate) fn add_pending_note<D>(
        &mut self,
        txid: TxId,
        height: BlockHeight,
        timestamp: u64,
        note: D::Note,
        to: D::Recipient,
        output_index: usize,
    ) where
        D: DomainWalletExt,
        D::Note: PartialEq + Clone,
        D::Recipient: Recipient,
    {
        let status = ConfirmationStatus::Broadcast(height);
        let transaction_metadata =
            self.create_modify_get_transaction_metadata(&txid, status, timestamp);

        match D::to_notes_vec_mut(transaction_metadata)
            .iter_mut()
            .find(|n| n.note() == &note)
        {
            None => {
                let nd = D::WalletNote::from_parts(
                    to.diversifier(),
                    note,
                    None,
                    None,
                    None,
                    None,
                    None,
                    // if this is change, we'll mark it later in check_notes_mark_change
                    false,
                    false,
                    Some(output_index as u32),
                );

                D::WalletNote::transaction_metadata_notes_mut(transaction_metadata).push(nd);
            }
            Some(_) => {}
        }
    }

    #[allow(clippy::too_many_arguments)]
    pub(crate) fn add_new_note<D: DomainWalletExt>(
        &mut self,
        txid: TxId,
        status: ConfirmationStatus,
        timestamp: u64,
        note: <D::WalletNote as ShieldedNoteInterface>::Note,
        to: D::Recipient,
        have_spending_key: bool,
        nullifier: Option<<D::WalletNote as ShieldedNoteInterface>::Nullifier>,
        output_index: u32,
        position: Position,
    ) where
        D::Note: PartialEq + Clone,
        D::Recipient: Recipient,
    {
        let transaction_metadata =
            self.create_modify_get_transaction_metadata(&txid, status, timestamp);

        let nd = D::WalletNote::from_parts(
            D::Recipient::diversifier(&to),
            note.clone(),
            Some(position),
            nullifier,
            None,
            None,
            None,
            // if this is change, we'll mark it later in check_notes_mark_change
            false,
            have_spending_key,
            Some(output_index),
        );
        match D::WalletNote::transaction_metadata_notes_mut(transaction_metadata)
            .iter_mut()
            .find(|n| n.note() == &note)
        {
            None => {
                D::WalletNote::transaction_metadata_notes_mut(transaction_metadata).push(nd);

                D::WalletNote::transaction_metadata_notes_mut(transaction_metadata)
                    .retain(|n| n.nullifier().is_some());
            }
            #[allow(unused_mut)]
            Some(mut n) => {
                // An overwrite should be safe here: TODO: test that confirms this
                *n = nd;
            }
        }
    }

    // Update the memo for a note if it already exists. If the note doesn't exist, then nothing happens.
    pub(crate) fn add_memo_to_note_metadata<Nd: ShieldedNoteInterface>(
        &mut self,
        txid: &TxId,
        note: Nd::Note,
        memo: Memo,
    ) {
        if let Some(transaction_metadata) = self.transaction_records_by_id.get_mut(txid) {
            if let Some(n) = Nd::transaction_metadata_notes_mut(transaction_metadata)
                .iter_mut()
                .find(|n| n.note() == &note)
            {
                *n.memo_mut() = Some(memo);
            }
        }
    }

    pub fn add_outgoing_metadata(&mut self, txid: &TxId, outgoing_metadata: Vec<OutgoingTxData>) {
        // println!("        adding outgoing metadata to txid {}", txid);
        if let Some(transaction_metadata) = self.transaction_records_by_id.get_mut(txid) {
            transaction_metadata.outgoing_tx_data = outgoing_metadata
        } else {
            error!(
                "TxId {} should be present while adding metadata, but wasn't",
                txid
            );
        }
    }

    pub fn set_price(&mut self, txid: &TxId, price: Option<f64>) {
        price.map(|p| {
            self.transaction_records_by_id
                .get_mut(txid)
                .map(|tx| tx.price = Some(p))
        });
    }
=======
>>>>>>> 17ce6720
}

// shardtree
impl crate::wallet::transactions::TxMapAndMaybeTrees {
    /// A mark designates a leaf as non-ephemeral, mark removal causes
    /// the leaf to eventually transition to the ephemeral state
    pub fn remove_witness_mark<D>(
        &mut self,
        height: BlockHeight,
        txid: TxId,
        source_txid: TxId,
        output_index: Option<u32>,
    ) -> ZingoLibResult<()>
    where
        D: DomainWalletExt,
        <D as Domain>::Note: PartialEq + Clone,
        <D as Domain>::Recipient: Recipient,
    {
        let transaction_metadata = self
            .transaction_records_by_id
            .get_mut(&source_txid)
            .expect("Txid should be present");

        if let Some(maybe_note) = D::to_notes_vec_mut(transaction_metadata)
            .iter_mut()
            .find_map(|nnmd| {
                if nnmd.output_index().is_some() != output_index.is_some() {
                    return Some(Err(ZingoLibError::MissingOutputIndex(txid)));
                }
                if *nnmd.output_index() == output_index {
                    Some(Ok(nnmd))
                } else {
                    None
                }
            })
        {
            match maybe_note {
                Ok(note_datum) => {
                    *note_datum.spent_mut() = Some((txid, height.into()));
                    if let Some(position) = *note_datum.witnessed_position() {
                        if let Some(ref mut tree) =
                            D::transaction_metadata_set_to_shardtree_mut(self)
                        {
                            tree.remove_mark(position, Some(&(height - BlockHeight::from(1))))
                                .unwrap();
                        }
                    } else {
                        todo!("Tried to mark note as spent with no position: FIX")
                    }
                }
                Err(_) => return Err(ZingoLibError::MissingOutputIndex(txid)),
            }
        } else {
            eprintln!("Could not remove node!")
        }
        Ok(())
    }

    pub(crate) fn mark_note_position<D: DomainWalletExt>(
        &mut self,
        txid: TxId,
        output_index: Option<u32>,
        position: Position,
        fvk: &D::Fvk,
    ) -> ZingoLibResult<()>
    where
        <D as Domain>::Note: PartialEq + Clone,
        <D as Domain>::Recipient: Recipient,
    {
        if let Some(tmd) = self.transaction_records_by_id.get_mut(&txid) {
            if let Some(maybe_nnmd) = &mut D::to_notes_vec_mut(tmd).iter_mut().find_map(|nnmd| {
                if nnmd.output_index().is_some() != output_index.is_some() {
                    return Some(Err(ZingoLibError::MissingOutputIndex(txid)));
                }
                if *nnmd.output_index() == output_index {
                    Some(Ok(nnmd))
                } else {
                    None
                }
            }) {
                match maybe_nnmd {
                    Ok(nnmd) => {
                        *nnmd.witnessed_position_mut() = Some(position);
                        *nnmd.nullifier_mut() =
                            Some(D::get_nullifier_from_note_fvk_and_witness_position(
                                &nnmd.note().clone(),
                                fvk,
                                u64::from(position),
                            ));
                    }
                    Err(_) => return Err(ZingoLibError::MissingOutputIndex(txid)),
                }
            } else {
                println!("Could not update witness position");
            }
        } else {
            println!("Could not update witness position");
        }
        Ok(())
    }
}<|MERGE_RESOLUTION|>--- conflicted
+++ resolved
@@ -173,229 +173,6 @@
             ZingoLibError::UnknownError.handle()?
         }) // todO add special error variant
     }
-<<<<<<< HEAD
-
-    pub fn add_taddr_spent(
-        &mut self,
-        txid: TxId,
-        status: ConfirmationStatus,
-        timestamp: u64,
-        total_transparent_value_spent: u64,
-    ) {
-        let transaction_metadata =
-            self.create_modify_get_transaction_metadata(&txid, status, timestamp);
-
-        transaction_metadata.total_transparent_value_spent = total_transparent_value_spent;
-
-        self.check_notes_mark_change(&txid);
-    }
-
-    pub fn mark_txid_utxo_spent(
-        &mut self,
-        spent_txid: TxId,
-        output_num: u32,
-        source_txid: TxId,
-        spending_tx_status: ConfirmationStatus,
-    ) -> u64 {
-        // Find the UTXO
-        let value = if let Some(utxo_transacion_metadata) =
-            self.transaction_records_by_id.get_mut(&spent_txid)
-        {
-            if let Some(spent_utxo) = utxo_transacion_metadata
-                .transparent_outputs
-                .iter_mut()
-                .find(|u| u.txid == spent_txid && u.output_index == output_num as u64)
-            {
-                if spending_tx_status.is_confirmed() {
-                    // Mark this utxo as spent
-                    *spent_utxo.spent_mut() =
-                        Some((source_txid, spending_tx_status.get_height().into()));
-                    spent_utxo.unconfirmed_spent = None;
-                } else {
-                    spent_utxo.unconfirmed_spent =
-                        Some((source_txid, u32::from(spending_tx_status.get_height())));
-                }
-
-                spent_utxo.value
-            } else {
-                error!("Couldn't find UTXO that was spent");
-                0
-            }
-        } else {
-            error!("Couldn't find TxID that was spent!");
-            0
-        };
-
-        // Return the value of the note that was spent.
-        value
-    }
-
-    #[allow(clippy::too_many_arguments)]
-    pub fn add_new_taddr_output(
-        &mut self,
-        txid: TxId,
-        taddr: String,
-        status: ConfirmationStatus,
-        timestamp: u64,
-        vout: &TxOut,
-        output_num: u32,
-    ) {
-        // Read or create the current TxId
-        let transaction_metadata =
-            self.create_modify_get_transaction_metadata(&txid, status, timestamp);
-
-        // Add this UTXO if it doesn't already exist
-        if transaction_metadata
-            .transparent_outputs
-            .iter_mut()
-            .any(|utxo| utxo.txid == txid && utxo.output_index == output_num as u64)
-        {
-            // If it already exists, it is likely an mempool tx, so update the height
-        } else {
-            transaction_metadata.transparent_outputs.push(
-                crate::wallet::notes::TransparentOutput::from_parts(
-                    taddr,
-                    txid,
-                    output_num as u64,
-                    vout.script_pubkey.0.clone(),
-                    u64::from(vout.value),
-                    None,
-                    None,
-                ),
-            );
-        }
-    }
-
-    pub(crate) fn add_pending_note<D>(
-        &mut self,
-        txid: TxId,
-        height: BlockHeight,
-        timestamp: u64,
-        note: D::Note,
-        to: D::Recipient,
-        output_index: usize,
-    ) where
-        D: DomainWalletExt,
-        D::Note: PartialEq + Clone,
-        D::Recipient: Recipient,
-    {
-        let status = ConfirmationStatus::Broadcast(height);
-        let transaction_metadata =
-            self.create_modify_get_transaction_metadata(&txid, status, timestamp);
-
-        match D::to_notes_vec_mut(transaction_metadata)
-            .iter_mut()
-            .find(|n| n.note() == &note)
-        {
-            None => {
-                let nd = D::WalletNote::from_parts(
-                    to.diversifier(),
-                    note,
-                    None,
-                    None,
-                    None,
-                    None,
-                    None,
-                    // if this is change, we'll mark it later in check_notes_mark_change
-                    false,
-                    false,
-                    Some(output_index as u32),
-                );
-
-                D::WalletNote::transaction_metadata_notes_mut(transaction_metadata).push(nd);
-            }
-            Some(_) => {}
-        }
-    }
-
-    #[allow(clippy::too_many_arguments)]
-    pub(crate) fn add_new_note<D: DomainWalletExt>(
-        &mut self,
-        txid: TxId,
-        status: ConfirmationStatus,
-        timestamp: u64,
-        note: <D::WalletNote as ShieldedNoteInterface>::Note,
-        to: D::Recipient,
-        have_spending_key: bool,
-        nullifier: Option<<D::WalletNote as ShieldedNoteInterface>::Nullifier>,
-        output_index: u32,
-        position: Position,
-    ) where
-        D::Note: PartialEq + Clone,
-        D::Recipient: Recipient,
-    {
-        let transaction_metadata =
-            self.create_modify_get_transaction_metadata(&txid, status, timestamp);
-
-        let nd = D::WalletNote::from_parts(
-            D::Recipient::diversifier(&to),
-            note.clone(),
-            Some(position),
-            nullifier,
-            None,
-            None,
-            None,
-            // if this is change, we'll mark it later in check_notes_mark_change
-            false,
-            have_spending_key,
-            Some(output_index),
-        );
-        match D::WalletNote::transaction_metadata_notes_mut(transaction_metadata)
-            .iter_mut()
-            .find(|n| n.note() == &note)
-        {
-            None => {
-                D::WalletNote::transaction_metadata_notes_mut(transaction_metadata).push(nd);
-
-                D::WalletNote::transaction_metadata_notes_mut(transaction_metadata)
-                    .retain(|n| n.nullifier().is_some());
-            }
-            #[allow(unused_mut)]
-            Some(mut n) => {
-                // An overwrite should be safe here: TODO: test that confirms this
-                *n = nd;
-            }
-        }
-    }
-
-    // Update the memo for a note if it already exists. If the note doesn't exist, then nothing happens.
-    pub(crate) fn add_memo_to_note_metadata<Nd: ShieldedNoteInterface>(
-        &mut self,
-        txid: &TxId,
-        note: Nd::Note,
-        memo: Memo,
-    ) {
-        if let Some(transaction_metadata) = self.transaction_records_by_id.get_mut(txid) {
-            if let Some(n) = Nd::transaction_metadata_notes_mut(transaction_metadata)
-                .iter_mut()
-                .find(|n| n.note() == &note)
-            {
-                *n.memo_mut() = Some(memo);
-            }
-        }
-    }
-
-    pub fn add_outgoing_metadata(&mut self, txid: &TxId, outgoing_metadata: Vec<OutgoingTxData>) {
-        // println!("        adding outgoing metadata to txid {}", txid);
-        if let Some(transaction_metadata) = self.transaction_records_by_id.get_mut(txid) {
-            transaction_metadata.outgoing_tx_data = outgoing_metadata
-        } else {
-            error!(
-                "TxId {} should be present while adding metadata, but wasn't",
-                txid
-            );
-        }
-    }
-
-    pub fn set_price(&mut self, txid: &TxId, price: Option<f64>) {
-        price.map(|p| {
-            self.transaction_records_by_id
-                .get_mut(txid)
-                .map(|tx| tx.price = Some(p))
-        });
-    }
-=======
->>>>>>> 17ce6720
 }
 
 // shardtree
