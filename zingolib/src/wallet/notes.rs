//! All things needed to create, manaage, and use notes
pub mod interface;
pub use interface::OutputInterface;
pub use interface::ShieldedNoteInterface;
pub mod transparent;
pub use transparent::TransparentOutput;
pub mod sapling;
pub use sapling::SaplingNote;
pub mod orchard;
pub use orchard::OrchardNote;
pub mod query;

use zcash_client_backend::PoolType;
use zcash_client_backend::ShieldedProtocol;
use zcash_primitives::transaction::TxId;

/// This triple of values uniquely identifies an entry on a zcash blockchain.
#[derive(Clone, Copy, Debug, Eq, Ord, PartialEq, PartialOrd)]
pub struct OutputId {
    /// TODO: Add Doc Comment Here!
    pub txid: TxId,
    /// TODO: Add Doc Comment Here!
    pub pool: PoolType,
    /// TODO: Add Doc Comment Here!
    pub index: u32,
}
impl OutputId {
    /// The primary constructor, note index means FLARRGGGLLLE!
    pub fn from_parts(txid: TxId, pool: PoolType, index: u32) -> Self {
        OutputId { txid, pool, index }
    }
}

impl std::fmt::Display for OutputId {
    fn fmt(&self, f: &mut std::fmt::Formatter<'_>) -> std::fmt::Result {
        write!(
            f,
            "txid {}, {:?}, index {}",
            self.txid, self.pool, self.index,
        )
    }
}

/// This triple of values uniquely identifies an entry on a zcash blockchain.
#[derive(Clone, Copy, Debug, Eq, Ord, PartialEq, PartialOrd)]
pub struct ShNoteId {
    /// TODO: Add Doc Comment Here!
    pub txid: TxId,
    /// TODO: Add Doc Comment Here!
    pub shpool: zcash_client_backend::ShieldedProtocol,
    /// TODO: Add Doc Comment Here!
    pub index: u32,
}
impl ShNoteId {
    /// The primary constructor, note index means FLARRGGGLLLE!
    pub fn from_parts(txid: TxId, shpool: ShieldedProtocol, index: u32) -> Self {
        ShNoteId {
            txid,
            shpool,
            index,
        }
    }
}

impl std::fmt::Display for ShNoteId {
    fn fmt(&self, f: &mut std::fmt::Formatter<'_>) -> std::fmt::Result {
        write!(
            f,
            "txid {}, {:?}, index {}",
            self.txid, self.shpool, self.index,
        )
    }
}

#[cfg(any(test, feature = "test-features"))]
pub mod mocks {
    //! Mock version of the struct for testing
    use zcash_client_backend::ShieldedProtocol;
    use zcash_primitives::transaction::TxId;

    use crate::test_framework::mocks::{build_method, default_txid};

    /// to build a mock NoteRecordIdentifier
    pub struct ShNoteIdBuilder {
        txid: Option<TxId>,
        shpool: Option<ShieldedProtocol>,
        index: Option<u32>,
    }
    #[allow(dead_code)] //TODO:  fix this gross hack that I tossed in to silence the language-analyzer false positive
    impl ShNoteIdBuilder {
        /// blank builder
        pub fn new() -> Self {
            Self {
                txid: None,
                shpool: None,
                index: None,
            }
        }
        // Methods to set each field
        build_method!(txid, TxId);
        build_method!(shpool, ShieldedProtocol);
        build_method!(index, u32);

        /// selects a random probablistically unique txid
        pub fn randomize_txid(self) -> Self {
            self.txid(crate::test_framework::mocks::random_txid())
        }

        /// builds a mock NoteRecordIdentifier after all pieces are supplied
        pub fn build(self) -> super::ShNoteId {
            super::ShNoteId::from_parts(
                self.txid.unwrap(),
                self.shpool.unwrap(),
                self.index.unwrap(),
            )
        }
    }

    impl Default for ShNoteIdBuilder {
        fn default() -> Self {
            Self::new()
                .txid(default_txid())
                .shpool(zcash_client_backend::ShieldedProtocol::Orchard)
                .index(0)
        }
    }
}

#[cfg(test)]
pub mod tests {
    use crate::{
        test_framework::mocks::default_txid,
        wallet::notes::{
            query::OutputQuery, sapling::mocks::SaplingNoteBuilder,
<<<<<<< HEAD
            transparent::mocks::TransparentOutputBuilder, NoteInterface,
=======
            transparent::mocks::TransparentOutputBuilder, OutputInterface,
>>>>>>> 17ce6720
        },
    };

    use super::query::{OutputPoolQuery, OutputSpendStatusQuery};

    #[test]
    fn note_queries() {
        let spend = Some((default_txid(), 112358));

        let transparent_unspent_note = TransparentOutputBuilder::default().build();
        let transparent_pending_spent_note = TransparentOutputBuilder::default()
            .unconfirmed_spent(spend)
            .build();
        let transparent_spent_note = TransparentOutputBuilder::default().spent(spend).build();
        let sapling_unspent_note = SaplingNoteBuilder::default().build();
        let sapling_pending_spent_note = SaplingNoteBuilder::default()
            .unconfirmed_spent(spend)
            .build();
        let sapling_spent_note = SaplingNoteBuilder::default().spent(spend).build();

        let unspent_query = OutputSpendStatusQuery::new(true, false, false);
        let pending_or_spent_query = OutputSpendStatusQuery::new(false, true, true);
        let spent_query = OutputSpendStatusQuery::new(false, false, true);

        let transparent_query = OutputPoolQuery::new(true, false, false);
        let shielded_query = OutputPoolQuery::new(false, true, true);
        let any_pool_query = OutputPoolQuery::new(true, true, true);

        let unspent_transparent_query = OutputQuery::new(unspent_query, transparent_query);
        let unspent_any_pool_query = OutputQuery::new(unspent_query, any_pool_query);
        let pending_or_spent_transparent_query =
            OutputQuery::new(pending_or_spent_query, transparent_query);
        let pending_or_spent_shielded_query =
            OutputQuery::new(pending_or_spent_query, shielded_query);
        let spent_shielded_query = OutputQuery::new(spent_query, shielded_query);
        let spent_any_pool_query = OutputQuery::new(spent_query, any_pool_query);

        assert!(transparent_unspent_note.query(unspent_transparent_query));
        assert!(transparent_unspent_note.query(unspent_any_pool_query));
        assert!(!transparent_unspent_note.query(pending_or_spent_transparent_query));
        assert!(!transparent_unspent_note.query(pending_or_spent_shielded_query));
        assert!(!transparent_unspent_note.query(spent_shielded_query));
        assert!(!transparent_unspent_note.query(spent_any_pool_query));

        assert!(!transparent_pending_spent_note.query(unspent_transparent_query));
        assert!(!transparent_pending_spent_note.query(unspent_any_pool_query));
        assert!(transparent_pending_spent_note.query(pending_or_spent_transparent_query));
        assert!(!transparent_pending_spent_note.query(pending_or_spent_shielded_query));
        assert!(!transparent_pending_spent_note.query(spent_shielded_query));
        assert!(!transparent_pending_spent_note.query(spent_any_pool_query));

        assert!(!transparent_spent_note.query(unspent_transparent_query));
        assert!(!transparent_spent_note.query(unspent_any_pool_query));
        assert!(transparent_spent_note.query(pending_or_spent_transparent_query));
        assert!(!transparent_spent_note.query(pending_or_spent_shielded_query));
        assert!(!transparent_spent_note.query(spent_shielded_query));
        assert!(transparent_spent_note.query(spent_any_pool_query));

        assert!(!sapling_unspent_note.query(unspent_transparent_query));
        assert!(sapling_unspent_note.query(unspent_any_pool_query));
        assert!(!sapling_unspent_note.query(pending_or_spent_transparent_query));
        assert!(!sapling_unspent_note.query(pending_or_spent_shielded_query));
        assert!(!sapling_unspent_note.query(spent_shielded_query));
        assert!(!sapling_unspent_note.query(spent_any_pool_query));

        assert!(!sapling_pending_spent_note.query(unspent_transparent_query));
        assert!(!sapling_pending_spent_note.query(unspent_any_pool_query));
        assert!(!sapling_pending_spent_note.query(pending_or_spent_transparent_query));
        assert!(sapling_pending_spent_note.query(pending_or_spent_shielded_query));
        assert!(!sapling_pending_spent_note.query(spent_shielded_query));
        assert!(!sapling_pending_spent_note.query(spent_any_pool_query));

        assert!(!sapling_spent_note.query(unspent_transparent_query));
        assert!(!sapling_spent_note.query(unspent_any_pool_query));
        assert!(!sapling_spent_note.query(pending_or_spent_transparent_query));
        assert!(sapling_spent_note.query(pending_or_spent_shielded_query));
        assert!(sapling_spent_note.query(spent_shielded_query));
        assert!(sapling_spent_note.query(spent_any_pool_query));
    }
}<|MERGE_RESOLUTION|>--- conflicted
+++ resolved
@@ -132,11 +132,7 @@
         test_framework::mocks::default_txid,
         wallet::notes::{
             query::OutputQuery, sapling::mocks::SaplingNoteBuilder,
-<<<<<<< HEAD
-            transparent::mocks::TransparentOutputBuilder, NoteInterface,
-=======
             transparent::mocks::TransparentOutputBuilder, OutputInterface,
->>>>>>> 17ce6720
         },
     };
 
