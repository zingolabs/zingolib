--- conflicted
+++ resolved
@@ -165,12 +165,8 @@
     pub fn ufvk(&self) -> Result<Ufvk, std::string::String> {
         let o_fvk = Fvk::Orchard(orchard::keys::FullViewingKey::try_from(self)?.to_bytes());
         let s_fvk = Fvk::Sapling(
-<<<<<<< HEAD
             sapling_crypto::zip32::DiversifiableFullViewingKey::try_from(self)
                 .unwrap()
-=======
-            zcash_primitives::zip32::sapling::DiversifiableFullViewingKey::try_from(self)?
->>>>>>> f867077c
                 .to_bytes(),
         );
         let mut t_fvk_bytes = [0u8; 65];
