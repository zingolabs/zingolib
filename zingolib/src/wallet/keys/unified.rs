//! TODO: Add Mod Description Here!

use std::sync::atomic;
use std::{
    collections::{HashMap, HashSet},
    io::{self, Read, Write},
    sync::atomic::AtomicBool,
};
use std::{marker::PhantomData, sync::Arc};

use append_only_vec::AppendOnlyVec;
use bip0039::Mnemonic;
use byteorder::{ReadBytesExt, WriteBytesExt};
use getset::{Getters, Setters};

use orchard::note_encryption::OrchardDomain;
use sapling_crypto::note_encryption::SaplingDomain;
use zcash_address::unified::{Encoding as _, Ufvk};
use zcash_client_backend::address::UnifiedAddress;
use zcash_client_backend::keys::{Era, UnifiedSpendingKey};
use zcash_client_backend::wallet::TransparentAddressMetadata;
use zcash_encoding::{CompactSize, Vector};
use zcash_keys::keys::UnifiedFullViewingKey;
use zcash_primitives::consensus::{NetworkConstants, Parameters};
use zcash_primitives::legacy::{
    keys::{AccountPubKey, IncomingViewingKey, NonHardenedChildIndex, TransparentKeyScope},
    TransparentAddress,
};
use zcash_primitives::zip32::{AccountId, DiversifierIndex};

use crate::config::{ChainType, ZingoConfig};
use crate::wallet::error::KeyError;
use crate::wallet::traits::{DomainWalletExt, ReadableWriteable, Recipient};

use super::legacy::{generate_transparent_address_from_legacy_key, legacy_sks_to_usk, Capability};
use super::ToBase58Check;

pub(crate) const KEY_TYPE_EMPTY: u8 = 0;
pub(crate) const KEY_TYPE_VIEW: u8 = 1;
pub(crate) const KEY_TYPE_SPEND: u8 = 2;

/// In-memory store for wallet spending or viewing keys
#[derive(Debug)]
pub enum UnifiedKeyStore {
    /// Wallet with spend capability
    Spend(Box<UnifiedSpendingKey>),
    /// Wallet with view capability
    View(Box<UnifiedFullViewingKey>),
    /// Wallet with no keys
    Empty,
}

impl UnifiedKeyStore {
    /// Returns true if [`UnifiedKeyStore`] is of `Spend` variant
    pub fn is_spending_key(&self) -> bool {
        matches!(self, UnifiedKeyStore::Spend(_))
    }

    /// Returns true if [`UnifiedKeyStore`] is of `Spend` variant
    pub fn is_empty(&self) -> bool {
        matches!(self, UnifiedKeyStore::Empty)
    }
}

impl ReadableWriteable<ChainType, ChainType> for UnifiedKeyStore {
    const VERSION: u8 = 0;
    fn read<R: Read>(mut reader: R, input: ChainType) -> io::Result<Self> {
        let _version = Self::get_version(&mut reader)?;
        let key_type = reader.read_u8()?;
        Ok(match key_type {
            KEY_TYPE_SPEND => {
                UnifiedKeyStore::Spend(Box::new(UnifiedSpendingKey::read(reader, ())?))
            }
            KEY_TYPE_VIEW => {
                UnifiedKeyStore::View(Box::new(UnifiedFullViewingKey::read(reader, input)?))
            }
            KEY_TYPE_EMPTY => UnifiedKeyStore::Empty,
            x => {
                return Err(io::Error::new(
                    io::ErrorKind::InvalidData,
                    format!("Unknown key type: {}", x),
                ))
            }
        })
    }

    fn write<W: Write>(&self, mut writer: W, input: ChainType) -> io::Result<()> {
        writer.write_u8(Self::VERSION)?;
        match self {
            UnifiedKeyStore::Spend(usk) => {
                writer.write_u8(KEY_TYPE_SPEND)?;
                usk.write(&mut writer, ())
            }
            UnifiedKeyStore::View(ufvk) => {
                writer.write_u8(KEY_TYPE_VIEW)?;
                ufvk.write(&mut writer, input)
            }
            UnifiedKeyStore::Empty => writer.write_u8(KEY_TYPE_EMPTY),
        }
    }
}
impl ReadableWriteable for UnifiedSpendingKey {
    const VERSION: u8 = 0;

    fn read<R: Read>(mut reader: R, _input: ()) -> io::Result<Self> {
        let len = CompactSize::read(&mut reader)?;
        let mut usk = vec![0u8; len as usize];
        reader.read_exact(&mut usk)?;

        UnifiedSpendingKey::from_bytes(Era::Orchard, &usk)
            .map_err(|_| io::Error::new(io::ErrorKind::InvalidData, "USK bytes are invalid"))
    }

    fn write<W: Write>(&self, mut writer: W, _input: ()) -> io::Result<()> {
        let usk_bytes = self.to_bytes(Era::Orchard);
        CompactSize::write(&mut writer, usk_bytes.len())?;
        writer.write_all(&usk_bytes)?;
        Ok(())
    }
}
impl ReadableWriteable<ChainType, ChainType> for UnifiedFullViewingKey {
    const VERSION: u8 = 0;

    fn read<R: Read>(mut reader: R, input: ChainType) -> io::Result<Self> {
        let len = CompactSize::read(&mut reader)?;
        let mut ufvk = vec![0u8; len as usize];
        reader.read_exact(&mut ufvk)?;
        let ufvk_encoded = std::str::from_utf8(&ufvk)
            .map_err(|e| io::Error::new(io::ErrorKind::InvalidData, e.to_string()))?;

        UnifiedFullViewingKey::decode(&input, ufvk_encoded).map_err(|e| {
            io::Error::new(
                io::ErrorKind::InvalidData,
                format!("UFVK decoding error: {}", e),
            )
        })
    }

    fn write<W: Write>(&self, mut writer: W, input: ChainType) -> io::Result<()> {
        let ufvk_bytes = self.encode(&input).as_bytes().to_vec();
        CompactSize::write(&mut writer, ufvk_bytes.len())?;
        writer.write_all(&ufvk_bytes)?;
        Ok(())
    }
}

impl TryFrom<&UnifiedKeyStore> for UnifiedSpendingKey {
    type Error = KeyError;
    fn try_from(unified_key_store: &UnifiedKeyStore) -> Result<Self, Self::Error> {
        match unified_key_store {
            UnifiedKeyStore::Spend(usk) => Ok(*usk.clone()),
            _ => Err(KeyError::NoSpendCapability),
        }
    }
}
impl TryFrom<&UnifiedKeyStore> for orchard::keys::SpendingKey {
    type Error = KeyError;
    fn try_from(unified_key_store: &UnifiedKeyStore) -> Result<Self, Self::Error> {
        let usk = UnifiedSpendingKey::try_from(unified_key_store)?;
        Ok(*usk.orchard())
    }
}
impl TryFrom<&UnifiedKeyStore> for sapling_crypto::zip32::ExtendedSpendingKey {
    type Error = KeyError;
    fn try_from(unified_key_store: &UnifiedKeyStore) -> Result<Self, Self::Error> {
        let usk = UnifiedSpendingKey::try_from(unified_key_store)?;
        Ok(usk.sapling().clone())
    }
}
impl TryFrom<&UnifiedKeyStore> for zcash_primitives::legacy::keys::AccountPrivKey {
    type Error = KeyError;
    fn try_from(unified_key_store: &UnifiedKeyStore) -> Result<Self, Self::Error> {
        let usk = UnifiedSpendingKey::try_from(unified_key_store)?;
        Ok(usk.transparent().clone())
    }
}

impl TryFrom<&UnifiedKeyStore> for UnifiedFullViewingKey {
    type Error = KeyError;
    fn try_from(unified_key_store: &UnifiedKeyStore) -> Result<Self, Self::Error> {
        match unified_key_store {
            UnifiedKeyStore::Spend(usk) => Ok(usk.to_unified_full_viewing_key()),
            UnifiedKeyStore::View(ufvk) => Ok(*ufvk.clone()),
            UnifiedKeyStore::Empty => Err(KeyError::NoViewCapability),
        }
    }
}
impl TryFrom<&UnifiedKeyStore> for orchard::keys::FullViewingKey {
    type Error = KeyError;
    fn try_from(unified_key_store: &UnifiedKeyStore) -> Result<Self, Self::Error> {
        let ufvk = UnifiedFullViewingKey::try_from(unified_key_store)?;
        ufvk.orchard().ok_or(KeyError::NoViewCapability).cloned()
    }
}
impl TryFrom<&UnifiedKeyStore> for sapling_crypto::zip32::DiversifiableFullViewingKey {
    type Error = KeyError;
    fn try_from(unified_key_store: &UnifiedKeyStore) -> Result<Self, Self::Error> {
        let ufvk = UnifiedFullViewingKey::try_from(unified_key_store)?;
        ufvk.sapling().ok_or(KeyError::NoViewCapability).cloned()
    }
}
impl TryFrom<&UnifiedKeyStore> for zcash_primitives::legacy::keys::AccountPubKey {
    type Error = KeyError;
    fn try_from(unified_key_store: &UnifiedKeyStore) -> Result<Self, Self::Error> {
        let ufvk = UnifiedFullViewingKey::try_from(unified_key_store)?;
        ufvk.transparent()
            .ok_or(KeyError::NoViewCapability)
            .cloned()
    }
}

/// Interface to cryptographic capabilities that the library requires for
/// various operations. <br>
/// It is created either from a [BIP39 mnemonic phrase](<https://github.com/bitcoin/bips/blob/master/bip-0039.mediawiki>), <br>
/// loaded from a [`zcash_keys::keys::UnifiedSpendingKey`] <br>
/// or a [`zcash_keys::keys::UnifiedFullViewingKey`]. <br><br>
/// In addition to fundamental spending and viewing keys, the type caches generated addresses.
#[derive(Debug, Getters, Setters)]
pub struct WalletCapability {
    /// Unified key store
    #[getset(get = "pub", set = "pub(crate)")]
    unified_key_store: UnifiedKeyStore,
    /// Cache of transparent addresses that the user has created.
    /// Receipts to a single address are correlated on chain.
    /// TODO:  Is there any reason to have this field, apart from the
    /// unified_addresses field?
    transparent_child_addresses: Arc<append_only_vec::AppendOnlyVec<(usize, TransparentAddress)>>,
    // TODO: read/write for ephmereral addresses
    transparent_child_ephemeral_addresses:
        Arc<AppendOnlyVec<(TransparentAddress, TransparentAddressMetadata)>>,
    /// Cache of unified_addresses
    unified_addresses: append_only_vec::AppendOnlyVec<UnifiedAddress>,
    addresses_write_lock: AtomicBool,
}
impl Default for WalletCapability {
    fn default() -> Self {
        Self {
            unified_key_store: UnifiedKeyStore::Empty,
            transparent_child_addresses: Arc::new(AppendOnlyVec::new()),
            transparent_child_ephemeral_addresses: Arc::new(AppendOnlyVec::new()),
            unified_addresses: AppendOnlyVec::new(),
            addresses_write_lock: AtomicBool::new(false),
        }
    }
}

impl crate::wallet::LightWallet {
    /// This is the interface to expose the wallet key
    pub fn wallet_capability(&self) -> Arc<WalletCapability> {
        self.transaction_context.key.clone()
    }
}
/// TODO: Add Doc Comment Here!
#[derive(Debug, Clone, Copy, PartialEq)]
#[non_exhaustive]
pub struct ReceiverSelection {
    /// TODO: Add Doc Comment Here!
    pub orchard: bool,
    /// TODO: Add Doc Comment Here!
    pub sapling: bool,
    /// TODO: Add Doc Comment Here!
    pub transparent: bool,
}

impl ReadableWriteable for ReceiverSelection {
    const VERSION: u8 = 1;

    fn read<R: Read>(mut reader: R, _input: ()) -> io::Result<Self> {
        let _version = Self::get_version(&mut reader)?;
        let receivers = reader.read_u8()?;
        Ok(Self {
            orchard: receivers & 0b1 != 0,
            sapling: receivers & 0b10 != 0,
            transparent: receivers & 0b100 != 0,
        })
    }

    fn write<W: Write>(&self, mut writer: W, _input: ()) -> io::Result<()> {
        writer.write_u8(Self::VERSION)?;
        let mut receivers = 0;
        if self.orchard {
            receivers |= 0b1;
        };
        if self.sapling {
            receivers |= 0b10;
        };
        if self.transparent {
            receivers |= 0b100;
        };
        writer.write_u8(receivers)?;
        Ok(())
    }
}

#[test]
fn read_write_receiver_selections() {
    for (i, receivers_selected) in (0..8)
        .map(|n| ReceiverSelection::read([1, n].as_slice(), ()).unwrap())
        .enumerate()
    {
        let mut receivers_selected_bytes = [0; 2];
        receivers_selected
            .write(receivers_selected_bytes.as_mut_slice(), ())
            .unwrap();
        assert_eq!(i as u8, receivers_selected_bytes[1]);
    }
}

impl WalletCapability {
    pub(crate) fn get_ua_from_contained_transparent_receiver(
        &self,
        receiver: &TransparentAddress,
    ) -> Option<UnifiedAddress> {
        self.unified_addresses
            .iter()
            .find(|ua| ua.transparent() == Some(receiver))
            .cloned()
    }
    /// TODO: Add Doc Comment Here!
    pub fn addresses(&self) -> &AppendOnlyVec<UnifiedAddress> {
        &self.unified_addresses
    }

    /// TODO: Add Doc Comment Here!
    pub fn transparent_child_addresses(&self) -> &Arc<AppendOnlyVec<(usize, TransparentAddress)>> {
        &self.transparent_child_addresses
    }
    /// TODO: Add Doc Comment Here!
    pub fn transparent_child_ephemeral_addresses(
        &self,
<<<<<<< HEAD
    ) -> &Arc<AppendOnlyVec<(TransparentAddress, TransparentAddressMetadata)>> {
        &self.transparent_child_ephemeral_addresses
=======
    ) -> Result<
        (
            zcash_primitives::legacy::TransparentAddress,
            zcash_client_backend::wallet::TransparentAddressMetadata,
        ),
        String,
    > {
        let transparent_fvk: AccountPubKey = self
            .unified_key_store()
            .try_into()
            .map_err(|e: KeyError| e.to_string())?;

        self.generate_transparent_receiver(
            &transparent_fvk,
            TransparentKeyScope::EPHEMERAL,
            false,
        )?;

        Ok(self
            .transparent_child_ephemeral_addresses
            .iter()
            .last()
            .expect("we just generated an address, this is known to be non-empty")
            .clone())
>>>>>>> 140680a6
    }

    /// Generates a unified address from the given desired receivers
    ///
    /// See [`crate::wallet::WalletCapability::generate_transparent_receiver`] for information on using `legacy_key`
    pub fn new_address(
        &self,
        desired_receivers: ReceiverSelection,
        legacy_key: bool,
    ) -> Result<UnifiedAddress, String> {
        if self
            .addresses_write_lock
            .swap(true, atomic::Ordering::Acquire)
        {
            return Err("addresses_write_lock collision!".to_string());
        }

        let previous_num_addresses = self.unified_addresses.len();
        let orchard_receiver = if desired_receivers.orchard {
            let fvk: orchard::keys::FullViewingKey = match self.unified_key_store().try_into() {
                Ok(viewkey) => viewkey,
                Err(e) => {
                    self.addresses_write_lock
                        .swap(false, atomic::Ordering::Release);
                    return Err(e.to_string());
                }
            };
            Some(fvk.address_at(self.unified_addresses.len(), orchard::keys::Scope::External))
        } else {
            None
        };

        // produce a Sapling address to increment Sapling diversifier index
        let sapling_receiver = if desired_receivers.sapling {
            let mut sapling_diversifier_index = DiversifierIndex::new();
            let mut address;
            let mut count = 0;
            let fvk: sapling_crypto::zip32::DiversifiableFullViewingKey =
                match self.unified_key_store().try_into() {
                    Ok(viewkey) => viewkey,
                    Err(e) => {
                        self.addresses_write_lock
                            .swap(false, atomic::Ordering::Release);
                        return Err(e.to_string());
                    }
                };
            loop {
                (sapling_diversifier_index, address) = fvk
                    .find_address(sapling_diversifier_index)
                    .expect("Diversifier index overflow");
                sapling_diversifier_index
                    .increment()
                    .expect("Diversifier index overflow");
                // Not all sapling_diversifier_indexes produce valid
                // sapling addresses.
                // Because of this self.unified_addresses.len()
                // will be <= sapling_diversifier_index
                if count == self.unified_addresses.len() {
                    break;
                }
                count += 1;
            }
            Some(address)
        } else {
            None
        };

<<<<<<< HEAD
        let transparent_receiver = match self
            .generate_transparent_receiver(desired_receivers)
            .map_err(|e| e.to_string())?
        {
            Some(transparent_receiver) => Some(transparent_receiver),
            None => None,
=======
        let transparent_receiver = if desired_receivers.transparent {
            let transparent_fvk: AccountPubKey = match self.unified_key_store().try_into() {
                Ok(viewkey) => viewkey,
                Err(e) => {
                    self.addresses_write_lock
                        .swap(false, atomic::Ordering::Release);
                    return Err(e.to_string());
                }
            };

            match self.generate_transparent_receiver(
                &transparent_fvk,
                TransparentKeyScope::EXTERNAL,
                legacy_key,
            ) {
                Ok(t_addr) => Some(t_addr),
                Err(e) => {
                    self.addresses_write_lock
                        .swap(false, atomic::Ordering::Release);
                    return Err(e.to_string());
                }
            }
        } else {
            None
>>>>>>> 140680a6
        };

        let ua = UnifiedAddress::from_receivers(
            orchard_receiver,
            sapling_receiver,
            transparent_receiver,
        );
        let ua = match ua {
            Some(address) => address,
            None => {
                self.addresses_write_lock
                    .swap(false, atomic::Ordering::Release);
                return Err(
                    "Invalid receivers requested! At least one of sapling or orchard required"
                        .to_string(),
                );
            }
        };
        self.unified_addresses.push(ua.clone());
        assert_eq!(self.unified_addresses.len(), previous_num_addresses + 1);
        self.addresses_write_lock
            .swap(false, atomic::Ordering::Release);
        Ok(ua)
    }

    /// Generates a transparent receiver for the specified scope.
    pub fn generate_transparent_receiver(
        &self,
<<<<<<< HEAD
        desired_receivers: ReceiverSelection,
    ) -> Result<Option<TransparentAddress>, bip32::Error> {
        let derive_address = |pub_key: &AccountPubKey,
                              child_index: NonHardenedChildIndex|
         -> Result<TransparentAddress, bip32::Error> {
            let t_addr = pub_key.derive_external_ivk()?.derive_address(child_index)?;
            self.transparent_child_addresses
                .push((self.addresses.len(), t_addr));
            Ok(t_addr)
        };
        if !desired_receivers.transparent {
            return Ok(None);
        }
        let child_index = NonHardenedChildIndex::from_index(self.addresses.len() as u32)
            .expect("hardened bit should not be set for non-hardened child indexes");
        let transparent_receiver = match self.unified_key_store() {
            UnifiedKeyStore::Spend(usk) => {
                derive_address(&usk.transparent().to_account_pubkey(), child_index)
                    .map(Option::Some)
            }
            UnifiedKeyStore::View(ufvk) => ufvk
                .transparent()
                .map(|pub_key| derive_address(pub_key, child_index))
                .transpose(),
            UnifiedKeyStore::Empty => Ok(None),
        }?;
=======
        transparent_fvk: &AccountPubKey,
        scope: TransparentKeyScope,
        // this should only be `true` when generating transparent addresses while loading from legacy keys (pre wallet version 29)
        // legacy transparent keys are already derived to the external scope so setting `legacy_key` to `true` will skip this scope derivation
        legacy_key: bool,
    ) -> Result<TransparentAddress, String> {
        let address_for_scope = |transparent_fvk: &AccountPubKey,
                                 scope: TransparentKeyScope,
                                 child_index: NonHardenedChildIndex|
         -> Result<TransparentAddress, String> {
            match scope {
                TransparentKeyScope::EXTERNAL => {
                    let t_addr = if legacy_key {
                        generate_transparent_address_from_legacy_key(transparent_fvk, child_index)?
                    } else {
                        transparent_fvk
                            .derive_external_ivk()
                            .map_err(|e| e.to_string())?
                            .derive_address(child_index)
                            .map_err(|e| e.to_string())?
                    };
                    self.transparent_child_addresses
                        .push((self.unified_addresses.len(), t_addr));
                    Ok(t_addr)
                }
                TransparentKeyScope::INTERNAL => {
                    //TODO: remember transparent internal change addresses
                    Ok(transparent_fvk
                        .derive_internal_ivk()
                        .map_err(|e| e.to_string())?
                        .derive_address(child_index)
                        .map_err(|e| e.to_string())?)
                }
                TransparentKeyScope::EPHEMERAL => {
                    let t_addr = transparent_fvk
                        .derive_ephemeral_ivk()
                        .map_err(|e| e.to_string())?
                        .derive_ephemeral_address(child_index)
                        .map_err(|e| e.to_string())?;
                    self.transparent_child_ephemeral_addresses.push((
                        t_addr,
                        TransparentAddressMetadata::new(
                            TransparentKeyScope::EPHEMERAL,
                            child_index,
                        ),
                    ));
                    Ok(t_addr)
                }
                _ => Err(bip32::Error::Bip39.to_string()),
            }
        };

        let child_index = NonHardenedChildIndex::from_index(
            match scope {
                TransparentKeyScope::EXTERNAL => Ok(self.unified_addresses.len()),
                TransparentKeyScope::INTERNAL => {
                    todo!("transparent change addresses")
                }
                TransparentKeyScope::EPHEMERAL => {
                    Ok(self.transparent_child_ephemeral_addresses.len())
                }
                _ => Err(bip32::Error::Bip39),
            }
            .map_err(|e| e.to_string())? as u32,
        )
        .expect("hardened bit should not be set for non-hardened child indexes");

        let transparent_receiver = address_for_scope(transparent_fvk, scope, child_index)?;
>>>>>>> 140680a6

        Ok(transparent_receiver)
    }

    /// TODO: Add Doc Comment Here!
    #[deprecated(note = "not used in zingolib codebase")]
    pub fn get_taddr_to_secretkey_map(
        &self,
        chain: &ChainType,
    ) -> Result<HashMap<String, secp256k1::SecretKey>, KeyError> {
        if let UnifiedKeyStore::Spend(usk) = self.unified_key_store() {
            self.transparent_child_addresses()
                .iter()
                .map(|(i, taddr)| -> Result<_, KeyError> {
                    let hash = match taddr {
                        TransparentAddress::PublicKeyHash(hash) => hash,
                        TransparentAddress::ScriptHash(hash) => hash,
                    };
                    Ok((
                        hash.to_base58check(&chain.b58_pubkey_address_prefix(), &[]),
                        usk.transparent()
                            .derive_external_secret_key(
                                NonHardenedChildIndex::from_index(*i as u32)
                                    .ok_or(KeyError::InvalidNonHardenedChildIndex)?,
                            )
                            .map_err(|_| KeyError::KeyDerivationError)?,
                    ))
                })
                .collect::<Result<_, _>>()
        } else {
            Err(KeyError::NoSpendCapability)
        }
    }

    /// TODO: Add Doc Comment Here!
    pub fn new_from_seed(
        config: &ZingoConfig,
        seed: &[u8; 64],
        position: u32,
    ) -> Result<Self, KeyError> {
        let usk = UnifiedSpendingKey::from_seed(
            &config.chain,
            seed,
            AccountId::try_from(position).map_err(KeyError::InvalidAccountId)?,
        )
        .map_err(|_| KeyError::KeyDerivationError)?;

        Ok(Self {
            unified_key_store: UnifiedKeyStore::Spend(Box::new(usk)),
            ..Default::default()
        })
    }

    /// TODO: Add Doc Comment Here!
    pub fn new_from_phrase(
        config: &ZingoConfig,
        seed_phrase: &Mnemonic,
        position: u32,
    ) -> Result<Self, KeyError> {
        // The seed bytes is the raw entropy. To pass it to HD wallet generation,
        // we need to get the 64 byte bip39 entropy
        let bip39_seed = seed_phrase.to_seed("");
        Self::new_from_seed(config, &bip39_seed, position)
    }

    /// Creates a new `WalletCapability` from a unified spending key.
    pub fn new_from_usk(usk: &[u8]) -> Result<Self, KeyError> {
        // Decode unified spending key
        let usk = UnifiedSpendingKey::from_bytes(Era::Orchard, usk)
            .map_err(|_| KeyError::KeyDecodingError)?;

        Ok(Self {
            unified_key_store: UnifiedKeyStore::Spend(Box::new(usk)),
            ..Default::default()
        })
    }

    /// TODO: Add Doc Comment Here!
    pub fn new_from_ufvk(config: &ZingoConfig, ufvk_encoded: String) -> Result<Self, KeyError> {
        // Decode UFVK
        if ufvk_encoded.starts_with(config.chain.hrp_sapling_extended_full_viewing_key()) {
            return Err(KeyError::InvalidFormat);
        }
        let (network, ufvk) =
            Ufvk::decode(&ufvk_encoded).map_err(|_| KeyError::KeyDecodingError)?;
        if network != config.chain.network_type() {
            return Err(KeyError::NetworkMismatch);
        }
        let ufvk = UnifiedFullViewingKey::parse(&ufvk).map_err(|_| KeyError::KeyDecodingError)?;

        Ok(Self {
            unified_key_store: UnifiedKeyStore::View(Box::new(ufvk)),
            ..Default::default()
        })
    }

    pub(crate) fn get_all_taddrs(&self, chain: &crate::config::ChainType) -> HashSet<String> {
        self.unified_addresses
            .iter()
            .filter_map(|address| {
                address.transparent().and_then(|transparent_receiver| {
                    if let zcash_primitives::legacy::TransparentAddress::PublicKeyHash(hash) =
                        transparent_receiver
                    {
                        Some(super::ToBase58Check::to_base58check(
                            hash.as_slice(),
                            &chain.b58_pubkey_address_prefix(),
                            &[],
                        ))
                    } else {
                        None
                    }
                })
            })
            .collect()
    }

    /// TODO: Add Doc Comment Here!
    pub fn first_sapling_address(&self) -> sapling_crypto::PaymentAddress {
        // This index is dangerous, but all ways to instantiate a UnifiedSpendAuthority
        // create it with a suitable first address
        *self.addresses()[0].sapling().unwrap()
    }

    /// TODO: Add Doc Comment Here!
    //TODO: NAME?????!!
    pub fn get_trees_witness_trees(&self) -> Option<crate::data::witness_trees::WitnessTrees> {
        if self.unified_key_store().is_spending_key() {
            Some(crate::data::witness_trees::WitnessTrees::default())
        } else {
            None
        }
    }

    /// Returns a selection of pools where the wallet can view funds.
    pub fn can_view(&self) -> ReceiverSelection {
        match self.unified_key_store() {
            UnifiedKeyStore::Spend(_) => ReceiverSelection {
                orchard: true,
                sapling: true,
                transparent: true,
            },
            UnifiedKeyStore::View(ufvk) => ReceiverSelection {
                orchard: ufvk.orchard().is_some(),
                sapling: ufvk.sapling().is_some(),
                transparent: ufvk.transparent().is_some(),
            },
            UnifiedKeyStore::Empty => ReceiverSelection {
                orchard: false,
                sapling: false,
                transparent: false,
            },
        }
    }

    pub(crate) fn ephemeral_ivk(
        &self,
    ) -> Result<zcash_primitives::legacy::keys::EphemeralIvk, bip32::Error> {
        AccountPubKey::try_from(self.unified_key_store())?.derive_ephemeral_ivk()
    }
}

impl ReadableWriteable<ChainType, ChainType> for WalletCapability {
    const VERSION: u8 = 3;

    fn read<R: Read>(mut reader: R, input: ChainType) -> io::Result<Self> {
        let version = Self::get_version(&mut reader)?;
        let legacy_key: bool;
        let wc = match version {
            // in version 1, only spending keys are stored
            1 => {
                legacy_key = true;

                // Create a temporary USK for address generation to load old wallets
                // due to missing BIP0032 transparent extended private key data
                //
                // USK is re-derived later from seed due to missing BIP0032 transparent extended private key data
                let orchard_sk = orchard::keys::SpendingKey::read(&mut reader, ())?;
                let sapling_sk = sapling_crypto::zip32::ExtendedSpendingKey::read(&mut reader)?;
                let transparent_sk =
                    super::legacy::extended_transparent::ExtendedPrivKey::read(&mut reader, ())?;
                let usk = legacy_sks_to_usk(&orchard_sk, &sapling_sk, &transparent_sk)
                    .map_err(|e| io::Error::new(io::ErrorKind::InvalidData, e.to_string()))?;
                Self {
                    unified_key_store: UnifiedKeyStore::Spend(Box::new(usk)),
                    ..Default::default()
                }
            }
            2 => {
                legacy_key = true;

                let orchard_capability = Capability::<
                    orchard::keys::FullViewingKey,
                    orchard::keys::SpendingKey,
                >::read(&mut reader, ())?;
                let sapling_capability = Capability::<
                    sapling_crypto::zip32::DiversifiableFullViewingKey,
                    sapling_crypto::zip32::ExtendedSpendingKey,
                >::read(&mut reader, ())?;
                let transparent_capability = Capability::<
                    super::legacy::extended_transparent::ExtendedPubKey,
                    super::legacy::extended_transparent::ExtendedPrivKey,
                >::read(&mut reader, ())?;

                let orchard_fvk = match &orchard_capability {
                    Capability::View(fvk) => Some(fvk),
                    _ => None,
                };
                let sapling_fvk = match &sapling_capability {
                    Capability::View(fvk) => Some(fvk),
                    _ => None,
                };
                let transparent_fvk = match &transparent_capability {
                    Capability::View(fvk) => Some(fvk),
                    _ => None,
                };

                let unified_key_store = if orchard_fvk.is_some()
                    || sapling_fvk.is_some()
                    || transparent_fvk.is_some()
                {
                    // In the case of loading from viewing keys:
                    // Create the UFVK from FVKs.
                    let ufvk = super::legacy::legacy_fvks_to_ufvk(
                        orchard_fvk,
                        sapling_fvk,
                        transparent_fvk,
                        &input,
                    )
                    .map_err(|e| io::Error::new(io::ErrorKind::InvalidData, e.to_string()))?;
                    UnifiedKeyStore::View(Box::new(ufvk))
                } else if matches!(sapling_capability.clone(), Capability::Spend(_)) {
                    // In the case of loading spending keys:
                    // Only sapling is checked for spend capability due to only supporting a full set of spend keys
                    //
                    // Create a temporary USK for address generation to load old wallets
                    // due to missing BIP0032 transparent extended private key data
                    //
                    // USK is re-derived later from seed due to missing BIP0032 transparent extended private key data
                    // this missing data is not required for UFVKs
                    let orchard_sk = match &orchard_capability {
                        Capability::Spend(sk) => sk,
                        _ => return Err(io::Error::new(
                            io::ErrorKind::InvalidData,
                            "Orchard spending key not found. Wallet should have full spend capability!"
                                .to_string(),
                        )),
                    };
                    let sapling_sk = match &sapling_capability {
                        Capability::Spend(sk) => sk,
                        _ => return Err(io::Error::new(
                            io::ErrorKind::InvalidData,
                            "Sapling spending key not found. Wallet should have full spend capability!"
                                .to_string(),
                        )),
                    };
                    let transparent_sk = match &transparent_capability {
                        Capability::Spend(sk) => sk,
                        _ => return Err(io::Error::new(
                            io::ErrorKind::InvalidData,
                            "Transparent spending key not found. Wallet should have full spend capability!"
                                .to_string(),
                        )),
                    };

                    let usk = legacy_sks_to_usk(orchard_sk, sapling_sk, transparent_sk)
                        .map_err(|e| io::Error::new(io::ErrorKind::InvalidData, e.to_string()))?;

                    UnifiedKeyStore::Spend(Box::new(usk))
                } else {
                    UnifiedKeyStore::Empty
                };

                Self {
                    unified_key_store,
                    ..Default::default()
                }
            }
            3 => {
                legacy_key = false;

                Self {
                    unified_key_store: UnifiedKeyStore::read(&mut reader, input)?,
                    ..Default::default()
                }
            }
            _ => {
                return Err(io::Error::new(
                    io::ErrorKind::InvalidData,
                    "Invalid WalletCapability version".to_string(),
                ))
            }
        };
        let receiver_selections = Vector::read(reader, |r| ReceiverSelection::read(r, ()))?;
        for rs in receiver_selections {
            wc.new_address(rs, legacy_key)
                .map_err(|e| io::Error::new(io::ErrorKind::InvalidData, e))?;
        }
        Ok(wc)
    }

    fn write<W: Write>(&self, mut writer: W, input: ChainType) -> io::Result<()> {
        writer.write_u8(Self::VERSION)?;
        self.unified_key_store().write(&mut writer, input)?;
        Vector::write(
            &mut writer,
            &self.unified_addresses.iter().collect::<Vec<_>>(),
            |w, address| {
                ReceiverSelection {
                    orchard: address.orchard().is_some(),
                    sapling: address.sapling().is_some(),
                    transparent: address.transparent().is_some(),
                }
                .write(w, ())
            },
        )
    }
}

/// The external, default scope for deriving an fvk's component viewing keys
pub struct External;

/// The internal scope, used for change only
pub struct Internal;

mod scope {
    use super::*;
    use zcash_primitives::zip32::Scope as ScopeEnum;
    pub trait Scope {
        fn scope() -> ScopeEnum;
    }

    impl Scope for External {
        fn scope() -> ScopeEnum {
            ScopeEnum::External
        }
    }
    impl Scope for Internal {
        fn scope() -> ScopeEnum {
            ScopeEnum::Internal
        }
    }
}

/// TODO: Add Doc Comment Here!
pub struct Ivk<D, Scope>
where
    D: zcash_note_encryption::Domain,
{
    /// TODO: Add Doc Comment Here!
    pub ivk: D::IncomingViewingKey,
    __scope: PhantomData<Scope>,
}

/// This is of questionable utility, but internally-scoped ovks
/// exist, and so we represent them at the type level despite
/// having no current use for them
pub struct Ovk<D, Scope>
where
    D: zcash_note_encryption::Domain,
{
    /// TODO: Add Doc Comment Here!
    pub ovk: D::OutgoingViewingKey,
    __scope: PhantomData<Scope>,
}

/// TODO: Add Doc Comment Here!
pub trait Fvk<D: DomainWalletExt>
where
    <D as zcash_note_encryption::Domain>::Note: PartialEq + Clone,
    <D as zcash_note_encryption::Domain>::Recipient: Recipient,
{
    /// TODO: Add Doc Comment Here!
    fn derive_ivk<S: scope::Scope>(&self) -> Ivk<D, S>;
    /// TODO: Add Doc Comment Here!
    fn derive_ovk<S: scope::Scope>(&self) -> Ovk<D, S>;
}

impl Fvk<OrchardDomain> for orchard::keys::FullViewingKey {
    fn derive_ivk<S: scope::Scope>(&self) -> Ivk<OrchardDomain, S> {
        Ivk {
            ivk: orchard::keys::PreparedIncomingViewingKey::new(&self.to_ivk(S::scope())),
            __scope: PhantomData,
        }
    }

    fn derive_ovk<S: scope::Scope>(&self) -> Ovk<OrchardDomain, S> {
        Ovk {
            ovk: self.to_ovk(S::scope()),
            __scope: PhantomData,
        }
    }
}

impl Fvk<SaplingDomain> for sapling_crypto::zip32::DiversifiableFullViewingKey {
    fn derive_ivk<S: scope::Scope>(&self) -> Ivk<SaplingDomain, S> {
        Ivk {
            ivk: sapling_crypto::keys::PreparedIncomingViewingKey::new(&self.to_ivk(S::scope())),
            __scope: PhantomData,
        }
    }

    fn derive_ovk<S: scope::Scope>(&self) -> Ovk<SaplingDomain, S> {
        Ovk {
            ovk: self.to_ovk(S::scope()),
            __scope: PhantomData,
        }
    }
}<|MERGE_RESOLUTION|>--- conflicted
+++ resolved
@@ -20,7 +20,7 @@
 use zcash_client_backend::keys::{Era, UnifiedSpendingKey};
 use zcash_client_backend::wallet::TransparentAddressMetadata;
 use zcash_encoding::{CompactSize, Vector};
-use zcash_keys::keys::UnifiedFullViewingKey;
+use zcash_keys::keys::{DerivationError, UnifiedFullViewingKey};
 use zcash_primitives::consensus::{NetworkConstants, Parameters};
 use zcash_primitives::legacy::{
     keys::{AccountPubKey, IncomingViewingKey, NonHardenedChildIndex, TransparentKeyScope},
@@ -328,35 +328,8 @@
     /// TODO: Add Doc Comment Here!
     pub fn transparent_child_ephemeral_addresses(
         &self,
-<<<<<<< HEAD
     ) -> &Arc<AppendOnlyVec<(TransparentAddress, TransparentAddressMetadata)>> {
         &self.transparent_child_ephemeral_addresses
-=======
-    ) -> Result<
-        (
-            zcash_primitives::legacy::TransparentAddress,
-            zcash_client_backend::wallet::TransparentAddressMetadata,
-        ),
-        String,
-    > {
-        let transparent_fvk: AccountPubKey = self
-            .unified_key_store()
-            .try_into()
-            .map_err(|e: KeyError| e.to_string())?;
-
-        self.generate_transparent_receiver(
-            &transparent_fvk,
-            TransparentKeyScope::EPHEMERAL,
-            false,
-        )?;
-
-        Ok(self
-            .transparent_child_ephemeral_addresses
-            .iter()
-            .last()
-            .expect("we just generated an address, this is known to be non-empty")
-            .clone())
->>>>>>> 140680a6
     }
 
     /// Generates a unified address from the given desired receivers
@@ -424,39 +397,12 @@
             None
         };
 
-<<<<<<< HEAD
         let transparent_receiver = match self
-            .generate_transparent_receiver(desired_receivers)
+            .generate_transparent_receiver(legacy_key)
             .map_err(|e| e.to_string())?
         {
             Some(transparent_receiver) => Some(transparent_receiver),
             None => None,
-=======
-        let transparent_receiver = if desired_receivers.transparent {
-            let transparent_fvk: AccountPubKey = match self.unified_key_store().try_into() {
-                Ok(viewkey) => viewkey,
-                Err(e) => {
-                    self.addresses_write_lock
-                        .swap(false, atomic::Ordering::Release);
-                    return Err(e.to_string());
-                }
-            };
-
-            match self.generate_transparent_receiver(
-                &transparent_fvk,
-                TransparentKeyScope::EXTERNAL,
-                legacy_key,
-            ) {
-                Ok(t_addr) => Some(t_addr),
-                Err(e) => {
-                    self.addresses_write_lock
-                        .swap(false, atomic::Ordering::Release);
-                    return Err(e.to_string());
-                }
-            }
-        } else {
-            None
->>>>>>> 140680a6
         };
 
         let ua = UnifiedAddress::from_receivers(
@@ -485,21 +431,26 @@
     /// Generates a transparent receiver for the specified scope.
     pub fn generate_transparent_receiver(
         &self,
-<<<<<<< HEAD
-        desired_receivers: ReceiverSelection,
+        // this should only be `true` when generating transparent addresses while loading from legacy keys (pre wallet version 29)
+        // legacy transparent keys are already derived to the external scope so setting `legacy_key` to `true` will skip this scope derivation
+        legacy_key: bool,
     ) -> Result<Option<TransparentAddress>, bip32::Error> {
-        let derive_address = |pub_key: &AccountPubKey,
+        let derive_address = |transparent_fvk: &AccountPubKey,
                               child_index: NonHardenedChildIndex|
          -> Result<TransparentAddress, bip32::Error> {
-            let t_addr = pub_key.derive_external_ivk()?.derive_address(child_index)?;
+            let t_addr = if legacy_key {
+                generate_transparent_address_from_legacy_key(transparent_fvk, child_index)?
+            } else {
+                transparent_fvk
+                    .derive_external_ivk()?
+                    .derive_address(child_index)?
+            };
+
             self.transparent_child_addresses
-                .push((self.addresses.len(), t_addr));
+                .push((self.addresses().len(), t_addr));
             Ok(t_addr)
         };
-        if !desired_receivers.transparent {
-            return Ok(None);
-        }
-        let child_index = NonHardenedChildIndex::from_index(self.addresses.len() as u32)
+        let child_index = NonHardenedChildIndex::from_index(self.addresses().len() as u32)
             .expect("hardened bit should not be set for non-hardened child indexes");
         let transparent_receiver = match self.unified_key_store() {
             UnifiedKeyStore::Spend(usk) => {
@@ -512,76 +463,6 @@
                 .transpose(),
             UnifiedKeyStore::Empty => Ok(None),
         }?;
-=======
-        transparent_fvk: &AccountPubKey,
-        scope: TransparentKeyScope,
-        // this should only be `true` when generating transparent addresses while loading from legacy keys (pre wallet version 29)
-        // legacy transparent keys are already derived to the external scope so setting `legacy_key` to `true` will skip this scope derivation
-        legacy_key: bool,
-    ) -> Result<TransparentAddress, String> {
-        let address_for_scope = |transparent_fvk: &AccountPubKey,
-                                 scope: TransparentKeyScope,
-                                 child_index: NonHardenedChildIndex|
-         -> Result<TransparentAddress, String> {
-            match scope {
-                TransparentKeyScope::EXTERNAL => {
-                    let t_addr = if legacy_key {
-                        generate_transparent_address_from_legacy_key(transparent_fvk, child_index)?
-                    } else {
-                        transparent_fvk
-                            .derive_external_ivk()
-                            .map_err(|e| e.to_string())?
-                            .derive_address(child_index)
-                            .map_err(|e| e.to_string())?
-                    };
-                    self.transparent_child_addresses
-                        .push((self.unified_addresses.len(), t_addr));
-                    Ok(t_addr)
-                }
-                TransparentKeyScope::INTERNAL => {
-                    //TODO: remember transparent internal change addresses
-                    Ok(transparent_fvk
-                        .derive_internal_ivk()
-                        .map_err(|e| e.to_string())?
-                        .derive_address(child_index)
-                        .map_err(|e| e.to_string())?)
-                }
-                TransparentKeyScope::EPHEMERAL => {
-                    let t_addr = transparent_fvk
-                        .derive_ephemeral_ivk()
-                        .map_err(|e| e.to_string())?
-                        .derive_ephemeral_address(child_index)
-                        .map_err(|e| e.to_string())?;
-                    self.transparent_child_ephemeral_addresses.push((
-                        t_addr,
-                        TransparentAddressMetadata::new(
-                            TransparentKeyScope::EPHEMERAL,
-                            child_index,
-                        ),
-                    ));
-                    Ok(t_addr)
-                }
-                _ => Err(bip32::Error::Bip39.to_string()),
-            }
-        };
-
-        let child_index = NonHardenedChildIndex::from_index(
-            match scope {
-                TransparentKeyScope::EXTERNAL => Ok(self.unified_addresses.len()),
-                TransparentKeyScope::INTERNAL => {
-                    todo!("transparent change addresses")
-                }
-                TransparentKeyScope::EPHEMERAL => {
-                    Ok(self.transparent_child_ephemeral_addresses.len())
-                }
-                _ => Err(bip32::Error::Bip39),
-            }
-            .map_err(|e| e.to_string())? as u32,
-        )
-        .expect("hardened bit should not be set for non-hardened child indexes");
-
-        let transparent_receiver = address_for_scope(transparent_fvk, scope, child_index)?;
->>>>>>> 140680a6
 
         Ok(transparent_receiver)
     }
@@ -607,7 +488,8 @@
                                 NonHardenedChildIndex::from_index(*i as u32)
                                     .ok_or(KeyError::InvalidNonHardenedChildIndex)?,
                             )
-                            .map_err(|_| KeyError::KeyDerivationError)?,
+                            .map_err(DerivationError::Transparent)
+                            .map_err(KeyError::KeyDerivationError)?,
                     ))
                 })
                 .collect::<Result<_, _>>()
@@ -627,7 +509,7 @@
             seed,
             AccountId::try_from(position).map_err(KeyError::InvalidAccountId)?,
         )
-        .map_err(|_| KeyError::KeyDerivationError)?;
+        .map_err(KeyError::KeyDerivationError)?;
 
         Ok(Self {
             unified_key_store: UnifiedKeyStore::Spend(Box::new(usk)),
@@ -739,8 +621,11 @@
 
     pub(crate) fn ephemeral_ivk(
         &self,
-    ) -> Result<zcash_primitives::legacy::keys::EphemeralIvk, bip32::Error> {
-        AccountPubKey::try_from(self.unified_key_store())?.derive_ephemeral_ivk()
+    ) -> Result<zcash_primitives::legacy::keys::EphemeralIvk, KeyError> {
+        AccountPubKey::try_from(self.unified_key_store())?
+            .derive_ephemeral_ivk()
+            .map_err(DerivationError::Transparent)
+            .map_err(KeyError::KeyDerivationError)
     }
 }
 
