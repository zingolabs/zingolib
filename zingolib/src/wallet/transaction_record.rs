//! An (incomplete) representation of what the Zingo instance "knows" about a transaction
//! conspicuously absent is the set of transparent inputs to the transaction.
//! by its`nature this evolves through, different states of completeness.

use std::io::{self, Read, Write};

use byteorder::{LittleEndian, ReadBytesExt as _, WriteBytesExt as _};
use incrementalmerkletree::witness::IncrementalWitness;
use orchard::tree::MerkleHashOrchard;
use zcash_client_backend::{wallet::NoteId, PoolType};
use zcash_primitives::{consensus::BlockHeight, transaction::TxId};

<<<<<<< HEAD
use crate::wallet::{
    data::{OutgoingTxData, PoolNullifier, COMMITMENT_TREE_LEVELS},
    keys::unified::WalletCapability,
    notes::{
        self,
        query::{OutputQuery, OutputSpendStatusQuery, QueryStipulations},
        OrchardNote, OutputId, OutputInterface, SaplingNote, ShieldedNoteInterface,
        TransparentOutput,
=======
use crate::{
    error::ZingoLibError,
    wallet::{
        data::{OutgoingTxData, PoolNullifier, COMMITMENT_TREE_LEVELS},
        keys::unified::WalletCapability,
        notes::{
            self,
            query::{OutputQuery, OutputSpendStatusQuery},
            OrchardNote, OutputId, OutputInterface, SaplingNote, ShieldedNoteInterface,
            TransparentOutput,
        },
        traits::{DomainWalletExt, ReadableWriteable as _},
>>>>>>> 649369a0
    },
    traits::{DomainWalletExt, ReadableWriteable as _},
};

///  Everything (SOMETHING) about a transaction
#[derive(Debug)]
pub struct TransactionRecord {
    /// the relationship of the transaction to the blockchain. can be either Broadcast (to mempool}, or Confirmed.
    pub status: zingo_status::confirmation_status::ConfirmationStatus,

    /// Timestamp of Tx. Added in v4
    pub datetime: u64,

    /// Txid of this transaction. It's duplicated here (It is also the Key in the HashMap that points to this
    /// WalletTx in LightWallet::txs)
    pub txid: TxId,

    /// List of all nullifiers spent by this wallet in this Tx.
    pub spent_sapling_nullifiers: Vec<sapling_crypto::Nullifier>,

    /// List of all nullifiers spent by this wallet in this Tx. These nullifiers belong to the wallet.
    pub spent_orchard_nullifiers: Vec<orchard::note::Nullifier>,

    /// List of all sapling notes received by this wallet in this tx. Some of these might be change notes.
    pub sapling_notes: Vec<SaplingNote>,

    /// List of all sapling notes received by this wallet in this tx. Some of these might be change notes.
    pub orchard_notes: Vec<OrchardNote>,

    /// List of all Utxos by this wallet received in this Tx. Some of these might be change notes
    pub transparent_outputs: Vec<TransparentOutput>,

    /// Total value of all the sapling nullifiers that were spent by this wallet in this Tx
    pub total_sapling_value_spent: u64,

    /// Total value of all the orchard nullifiers that were spent by this wallet in this Tx
    pub total_orchard_value_spent: u64,

    /// Total amount of transparent funds that belong to us that were spent by this wallet in this Tx.
    pub total_transparent_value_spent: u64,

    /// All outgoing sends
    pub outgoing_tx_data: Vec<OutgoingTxData>,

    /// Price of Zec when this Tx was created
    pub price: Option<f64>,
}

// set
impl TransactionRecord {
    /// TODO: Add Doc Comment Here!
    pub fn new(
        status: zingo_status::confirmation_status::ConfirmationStatus,
        datetime: u64,
        transaction_id: &TxId,
    ) -> Self {
        TransactionRecord {
            status,
            datetime,
            txid: *transaction_id,
            spent_sapling_nullifiers: vec![],
            spent_orchard_nullifiers: vec![],
            sapling_notes: vec![],
            orchard_notes: vec![],
            transparent_outputs: vec![],
            total_transparent_value_spent: 0,
            total_sapling_value_spent: 0,
            total_orchard_value_spent: 0,
            outgoing_tx_data: vec![],
            price: None,
        }
    }

    /// TODO: Add Doc Comment Here!
    pub fn add_spent_nullifier(&mut self, nullifier: PoolNullifier, value: u64) {
        match nullifier {
            PoolNullifier::Sapling(sapling_nullifier) => {
                self.spent_sapling_nullifiers.push(sapling_nullifier);
                self.total_sapling_value_spent += value;
            }
            PoolNullifier::Orchard(orchard_nullifier) => {
                self.spent_orchard_nullifiers.push(orchard_nullifier);
                self.total_orchard_value_spent += value;
            }
        }
    }
    // much data assignment of this struct is done through the pub fields as of january 2024. Todo: should have private fields and public methods.
}
//get
impl TransactionRecord {
    /// Uses a query to select all notes with specific properties and return a vector of their identifiers
    pub fn query_for_ids(&self, include_notes: OutputQuery) -> Vec<OutputId> {
        let mut set = vec![];
        let spend_status_query = *include_notes.spend_status();
        if *include_notes.transparent() {
            for note in self.transparent_outputs.iter() {
                if note.spend_status_query(spend_status_query) {
                    set.push(OutputId::from_parts(
                        self.txid,
                        PoolType::Transparent,
                        note.output_index as u32,
                    ));
                }
            }
        }
        if *include_notes.sapling() {
            for note in self.sapling_notes.iter() {
                if note.spend_status_query(spend_status_query) {
                    if let Some(output_index) = note.output_index {
                        set.push(OutputId::from_parts(
                            self.txid,
                            PoolType::Transparent,
                            output_index,
                        ));
                    }
                }
            }
        }
        if *include_notes.orchard() {
            for note in self.orchard_notes.iter() {
                if note.spend_status_query(spend_status_query) {
                    if let Some(output_index) = note.output_index {
                        set.push(OutputId::from_parts(
                            self.txid,
                            PoolType::Transparent,
                            output_index,
                        ));
                    }
                }
            }
        }
        set
    }

    /// Uses a query to select all notes with specific properties and sum them
    pub fn query_sum_value(&self, include_notes: OutputQuery) -> u64 {
        let mut sum = 0;
        let spend_status_query = *include_notes.spend_status();
        if *include_notes.transparent() {
            for note in self.transparent_outputs.iter() {
                if note.spend_status_query(spend_status_query) {
                    sum += note.value()
                }
            }
        }
        if *include_notes.sapling() {
            for note in self.sapling_notes.iter() {
                if note.spend_status_query(spend_status_query) {
                    sum += note.value()
                }
            }
        }
        if *include_notes.orchard() {
            for note in self.orchard_notes.iter() {
                if note.spend_status_query(spend_status_query) {
                    sum += note.value()
                }
            }
        }
        sum
    }

    /// TODO: Add Doc Comment Here!
    pub fn pool_value_received<Pool: OutputInterface>(&self) -> u64 {
        Pool::transaction_record_to_outputs_vec(self)
            .iter()
            .map(|note_and_metadata| note_and_metadata.value())
            .sum()
    }

    /// Sums all the received notes in the transaction.
    pub fn total_value_received(&self) -> u64 {
        self.query_sum_value(OutputQuery::any())
    }

    /// TODO: Add Doc Comment Here!
    pub fn get_transparent_value_spent(&self) -> u64 {
        self.total_transparent_value_spent
    }

    /// Returns the transaction fee
    /// TODO: on next wallet version add value balance / fee field to transaction record so fee can be calculated as follows:
    /// orchard value balance + sapling value balance + transparent value balance
    pub fn get_transaction_fee(&self) -> u64 {
        self.total_value_spent() - self.value_outgoing()
    }

    /// For each Shielded note received in this transactions,
    /// pair it with a NoteRecordIdentifier identifying the note
    /// and return the list
    pub fn select_unspent_shnotes_and_ids<D>(
        &self,
    ) -> Vec<(<D as zcash_note_encryption::Domain>::Note, NoteId)>
    where
        D: DomainWalletExt,
        <D as zcash_note_encryption::Domain>::Note: PartialEq + Clone,
        <D as zcash_note_encryption::Domain>::Recipient: super::traits::Recipient,
    {
        let mut value_ref_pairs = Vec::new();
        <D as DomainWalletExt>::WalletNote::transaction_record_to_outputs_vec_query(
            self,
            OutputSpendStatusQuery {
                unspent: true,
                pending_spent: false,
                spent: false,
            },
        )
        .iter()
        .for_each(|note| {
            if let Some(index) = note.output_index() {
                let index = *index;
                let note_record_reference =
                    NoteId::new(self.txid, D::SHIELDED_PROTOCOL, index as u16);
                value_ref_pairs.push((
                    notes::ShieldedNoteInterface::note(*note).clone(),
                    note_record_reference,
                ));
            }
        });
        value_ref_pairs
    }

    /// TODO: Add Doc Comment Here!
    // TODO: This is incorrect in the edge case where where we have a send-to-self with
    // no text memo and 0-value fee
    pub fn is_outgoing_transaction(&self) -> bool {
        (!self.outgoing_tx_data.is_empty()) || self.total_value_spent() != 0
    }

    /// TODO: Add Doc Comment Here!
    pub fn is_incoming_transaction(&self) -> bool {
        self.sapling_notes
            .iter()
            .any(|note| !ShieldedNoteInterface::is_change(note))
            || self
                .orchard_notes
                .iter()
                .any(|note| !ShieldedNoteInterface::is_change(note))
            || !self.transparent_outputs.is_empty()
    }

    /// TODO: Add Doc Comment Here!
    pub fn net_spent(&self) -> u64 {
        assert!(self.is_outgoing_transaction());
        self.total_value_spent() - self.total_change_returned()
    }

    /// TODO: Add Doc Comment Here!
    fn pool_change_returned<D: DomainWalletExt>(&self) -> u64
    where
        <D as zcash_note_encryption::Domain>::Note: PartialEq + Clone,
        <D as zcash_note_encryption::Domain>::Recipient: super::traits::Recipient,
    {
        D::sum_pool_change(self)
    }

    /// TODO: Add Doc Comment Here!
    pub fn total_change_returned(&self) -> u64 {
        self.pool_change_returned::<sapling_crypto::note_encryption::SaplingDomain>()
            + self.pool_change_returned::<orchard::note_encryption::OrchardDomain>()
    }

    /// TODO: Add Doc Comment Here!
    pub fn total_value_spent(&self) -> u64 {
        self.value_spent_by_pool().iter().sum()
    }

    /// TODO: Add Doc Comment Here!
    pub fn value_outgoing(&self) -> u64 {
        self.outgoing_tx_data
            .iter()
            .fold(0, |running_total, tx_data| tx_data.value + running_total)
    }

    /// TODO: Add Doc Comment Here!
    pub fn value_spent_by_pool(&self) -> [u64; 3] {
        [
            self.get_transparent_value_spent(),
            self.total_sapling_value_spent,
            self.total_orchard_value_spent,
        ]
    }

    /// Gets a received note, by index and domain
    pub fn get_received_note<D>(
        &self,
        index: u32,
    ) -> Option<
        zcash_client_backend::wallet::ReceivedNote<
            NoteId,
            <D as zcash_note_encryption::Domain>::Note,
        >,
    >
    where
        D: DomainWalletExt + Sized,
        D::Note: PartialEq + Clone,
        D::Recipient: super::traits::Recipient,
    {
        let note = D::WalletNote::transaction_record_to_outputs_vec(self)
            .into_iter()
            .find(|note| *note.output_index() == Some(index));
        note.and_then(|note| {
            let txid = self.txid;
            let note_record_reference =
                NoteId::new(txid, note.to_zcb_note().protocol(), index as u16);
            note.witnessed_position().map(|pos| {
                zcash_client_backend::wallet::ReceivedNote::from_parts(
                    note_record_reference,
                    txid,
                    index as u16,
                    note.note().clone(),
                    zip32::Scope::External,
                    pos,
                )
            })
        })
    }
}
// read/write
impl TransactionRecord {
    /// TODO: Add Doc Comment Here!
    #[allow(clippy::type_complexity)]
    pub fn read<R: Read>(
        mut reader: R,
        (wallet_capability, mut trees): (
            &WalletCapability,
            Option<&mut (
                Vec<(
                    IncrementalWitness<sapling_crypto::Node, COMMITMENT_TREE_LEVELS>,
                    BlockHeight,
                )>,
                Vec<(
                    IncrementalWitness<MerkleHashOrchard, COMMITMENT_TREE_LEVELS>,
                    BlockHeight,
                )>,
            )>,
        ),
    ) -> io::Result<Self> {
        let version = reader.read_u64::<LittleEndian>()?;

        let block = BlockHeight::from_u32(reader.read_i32::<LittleEndian>()? as u32);

        let pending = if version <= 20 {
            false
        } else {
            reader.read_u8()? == 1
        };

        let datetime = if version >= 4 {
            reader.read_u64::<LittleEndian>()?
        } else {
            0
        };

        let mut transaction_id_bytes = [0u8; 32];
        reader.read_exact(&mut transaction_id_bytes)?;

        let transaction_id = TxId::from_bytes(transaction_id_bytes);

        let sapling_notes = zcash_encoding::Vector::read_collected_mut(&mut reader, |r| {
            SaplingNote::read(r, (wallet_capability, trees.as_mut().map(|t| &mut t.0)))
        })?;
        let orchard_notes = if version > 22 {
            zcash_encoding::Vector::read_collected_mut(&mut reader, |r| {
                OrchardNote::read(r, (wallet_capability, trees.as_mut().map(|t| &mut t.1)))
            })?
        } else {
            vec![]
        };

        let utxos = zcash_encoding::Vector::read(&mut reader, |r| TransparentOutput::read(r))?;

        let total_sapling_value_spent = reader.read_u64::<LittleEndian>()?;
        let total_transparent_value_spent = reader.read_u64::<LittleEndian>()?;
        let total_orchard_value_spent = if version >= 22 {
            reader.read_u64::<LittleEndian>()?
        } else {
            0
        };

        // Outgoing metadata was only added in version 2
        let outgoing_metadata =
            zcash_encoding::Vector::read(&mut reader, |r| OutgoingTxData::read(r))?;

        let _full_tx_scanned = reader.read_u8()? > 0;

        let zec_price = if version <= 4 {
            None
        } else {
            zcash_encoding::Optional::read(&mut reader, |r| r.read_f64::<LittleEndian>())?
        };

        let spent_sapling_nullifiers = if version <= 5 {
            vec![]
        } else {
            zcash_encoding::Vector::read(&mut reader, |r| {
                let mut n = [0u8; 32];
                r.read_exact(&mut n)?;
                Ok(sapling_crypto::Nullifier(n))
            })?
        };

        let spent_orchard_nullifiers = if version <= 21 {
            vec![]
        } else {
            zcash_encoding::Vector::read(&mut reader, |r| {
                let mut n = [0u8; 32];
                r.read_exact(&mut n)?;
                Ok(orchard::note::Nullifier::from_bytes(&n).unwrap())
            })?
        };
        let status = zingo_status::confirmation_status::ConfirmationStatus::from_blockheight_and_pending_bool(block, pending);
        Ok(Self {
            status,
            datetime,
            txid: transaction_id,
            sapling_notes,
            orchard_notes,
            transparent_outputs: utxos,
            spent_sapling_nullifiers,
            spent_orchard_nullifiers,
            total_sapling_value_spent,
            total_transparent_value_spent,
            total_orchard_value_spent,
            outgoing_tx_data: outgoing_metadata,
            price: zec_price,
        })
    }

    /// TODO: Add Doc Comment Here!
    pub fn serialized_version() -> u64 {
        23
    }

    /// TODO: Add Doc Comment Here!
    pub fn write<W: Write>(&self, mut writer: W) -> io::Result<()> {
        writer.write_u64::<LittleEndian>(Self::serialized_version())?;

        let block: u32 = self.status.get_height().into();
        writer.write_i32::<LittleEndian>(block as i32)?;

        writer.write_u8(if !self.status.is_confirmed() { 1 } else { 0 })?;

        writer.write_u64::<LittleEndian>(self.datetime)?;

        writer.write_all(self.txid.as_ref())?;

        zcash_encoding::Vector::write(&mut writer, &self.sapling_notes, |w, nd| nd.write(w))?;
        zcash_encoding::Vector::write(&mut writer, &self.orchard_notes, |w, nd| nd.write(w))?;
        zcash_encoding::Vector::write(&mut writer, &self.transparent_outputs, |w, u| u.write(w))?;

        for pool in self.value_spent_by_pool() {
            writer.write_u64::<LittleEndian>(pool)?;
        }

        // Write the outgoing metadata
        zcash_encoding::Vector::write(&mut writer, &self.outgoing_tx_data, |w, om| om.write(w))?;

        writer.write_u8(0)?;

        zcash_encoding::Optional::write(&mut writer, self.price, |w, p| {
            w.write_f64::<LittleEndian>(p)
        })?;

        zcash_encoding::Vector::write(&mut writer, &self.spent_sapling_nullifiers, |w, n| {
            w.write_all(&n.0)
        })?;
        zcash_encoding::Vector::write(&mut writer, &self.spent_orchard_nullifiers, |w, n| {
            w.write_all(&n.to_bytes())
        })?;

        Ok(())
    }
}

#[cfg(test)]
pub mod mocks {
    //! Mock version of the struct for testing
    use zcash_primitives::transaction::TxId;
    use zingo_status::confirmation_status::ConfirmationStatus;

    use crate::{
        mocks::{build_method, build_method_push, build_push_list, random_txid},
        wallet::notes::{
            orchard::mocks::OrchardNoteBuilder, sapling::mocks::SaplingNoteBuilder,
            transparent::mocks::TransparentOutputBuilder,
        },
    };

    use super::TransactionRecord;

    /// to create a mock TransactionRecord
    #[derive(Clone)]
    pub(crate) struct TransactionRecordBuilder {
        status: Option<ConfirmationStatus>,
        datetime: Option<u64>,
        txid: Option<TxId>,
        transparent_outputs: Vec<TransparentOutputBuilder>,
        sapling_notes: Vec<SaplingNoteBuilder>,
        orchard_notes: Vec<OrchardNoteBuilder>,
    }
    #[allow(dead_code)] //TODO:  fix this gross hack that I tossed in to silence the language-analyzer false positive
    impl TransactionRecordBuilder {
        /// blank builder
        pub fn new() -> Self {
            Self {
                status: None,
                datetime: None,
                txid: None,
                transparent_outputs: vec![],
                sapling_notes: vec![],
                orchard_notes: vec![],
            }
        }
        // Methods to set each field
        build_method!(status, ConfirmationStatus);
        build_method!(datetime, u64);
        build_method!(txid, TxId);
        build_method_push!(transparent_outputs, TransparentOutputBuilder);
        build_method_push!(sapling_notes, SaplingNoteBuilder);
        build_method_push!(orchard_notes, OrchardNoteBuilder);

        /// Use the mockery of random_txid to get one?
        pub fn randomize_txid(&mut self) -> &mut Self {
            self.txid(crate::mocks::random_txid())
        }

        /// Sets the output indexes of all contained notes
        pub fn set_output_indexes(&mut self) -> &mut Self {
            for (i, toutput) in self.transparent_outputs.iter_mut().enumerate() {
                toutput.output_index = Some(i as u64);
            }
            for (i, snote) in self.sapling_notes.iter_mut().enumerate() {
                snote.output_index = Some(Some(i as u32));
            }
            for (i, snote) in self.orchard_notes.iter_mut().enumerate() {
                snote.output_index = Some(Some(i as u32));
            }
            self
        }

        /// builds a mock TransactionRecord after all pieces are supplied
        pub fn build(self) -> TransactionRecord {
            let mut transaction_record = TransactionRecord::new(
                self.status.unwrap(),
                self.datetime.unwrap(),
                &self.txid.unwrap(),
            );
            build_push_list!(transparent_outputs, self, transaction_record);
            build_push_list!(sapling_notes, self, transaction_record);
            build_push_list!(orchard_notes, self, transaction_record);
            transaction_record
        }
    }

    impl Default for TransactionRecordBuilder {
        fn default() -> Self {
            Self {
                status: Some(
                    zingo_status::confirmation_status::ConfirmationStatus::Confirmed(
                        zcash_primitives::consensus::BlockHeight::from_u32(5),
                    ),
                ),
                datetime: Some(1705077003),
                txid: Some(crate::mocks::default_txid()),
                transparent_outputs: vec![],
                sapling_notes: vec![],
                orchard_notes: vec![],
            }
        }
    }

    /// creates a TransactionRecord holding each type of note with custom values.
    #[allow(clippy::too_many_arguments)]
    pub fn nine_note_transaction_record(
        transparent_unspent: u64,
        transparent_spent: u64,
        transparent_semi_spent: u64,
        sapling_unspent: u64,
        sapling_spent: u64,
        sapling_semi_spent: u64,
        orchard_unspent: u64,
        orchard_spent: u64,
        orchard_semi_spent: u64,
    ) -> TransactionRecord {
        let spend = Some((random_txid(), 112358));
        let semi_spend = Some((random_txid(), 853211));

        TransactionRecordBuilder::default()
            .transparent_outputs(
                TransparentOutputBuilder::default()
                    .value(transparent_unspent)
                    .clone(),
            )
            .transparent_outputs(
                TransparentOutputBuilder::default()
                    .spent(spend)
                    .value(transparent_spent)
                    .clone(),
            )
            .transparent_outputs(
                TransparentOutputBuilder::default()
                    .pending_spent(semi_spend)
                    .value(transparent_semi_spent)
                    .clone(),
            )
            .sapling_notes(SaplingNoteBuilder::default().value(sapling_unspent).clone())
            .sapling_notes(
                SaplingNoteBuilder::default()
                    .spent(spend)
                    .value(sapling_spent)
                    .clone(),
            )
            .sapling_notes(
                SaplingNoteBuilder::default()
                    .pending_spent(semi_spend)
                    .value(sapling_semi_spent)
                    .clone(),
            )
            .orchard_notes(OrchardNoteBuilder::default().value(orchard_unspent).clone())
            .orchard_notes(
                OrchardNoteBuilder::default()
                    .spent(spend)
                    .value(orchard_spent)
                    .clone(),
            )
            .orchard_notes(
                OrchardNoteBuilder::default()
                    .pending_spent(semi_spend)
                    .value(orchard_semi_spent)
                    .clone(),
            )
            .randomize_txid()
            .set_output_indexes()
            .clone()
            .build()
    }

    /// default values are multiples of 10_000
    pub fn nine_note_transaction_record_default() -> TransactionRecord {
        nine_note_transaction_record(
            10_000, 20_000, 30_000, 40_000, 50_000, 60_000, 70_000, 80_000, 90_000,
        )
    }
}

#[cfg(test)]
mod tests {
    use orchard::note_encryption::OrchardDomain;
    use proptest::prelude::proptest;
    use sapling_crypto::note_encryption::SaplingDomain;
    use test_case::test_matrix;

    use crate::wallet::notes::query::OutputQuery;
    use crate::wallet::notes::transparent::mocks::TransparentOutputBuilder;
    use crate::wallet::notes::{OrchardNote, SaplingNote, TransparentOutput};
    use crate::wallet::transaction_record::mocks::{
        nine_note_transaction_record, nine_note_transaction_record_default,
        TransactionRecordBuilder,
    };

    #[test]
    pub fn blank_record() {
        let new = TransactionRecordBuilder::default().build();
        assert_eq!(new.get_transparent_value_spent(), 0);
        assert_eq!(new.get_transaction_fee(), 0);
        assert!(!new.is_outgoing_transaction());
        assert!(!new.is_incoming_transaction());
        // assert_eq!(new.net_spent(), 0);
        assert_eq!(
            new.pool_change_returned::<orchard::note_encryption::OrchardDomain>(),
            0
        );
        assert_eq!(
            new.pool_change_returned::<sapling_crypto::note_encryption::SaplingDomain>(),
            0
        );
        assert_eq!(new.total_value_received(), 0);
        assert_eq!(new.total_value_spent(), 0);
        assert_eq!(new.value_outgoing(), 0);
        let t: [u64; 3] = [0, 0, 0];
        assert_eq!(new.value_spent_by_pool(), t);
    }
    #[test]
    fn single_transparent_note_makes_is_incoming_true() {
        // A single transparent note makes is_incoming_transaction true.
        let transaction_record = TransactionRecordBuilder::default()
            .transparent_outputs(TransparentOutputBuilder::default())
            .clone()
            .build();
        assert!(transaction_record.is_incoming_transaction());
    }

    #[test_matrix(
        [true, false],
        [true, false],
        [true, false],
        [true, false],
        [true, false],
        [true, false]
    )]
    fn query_for_ids(
        unspent: bool,
        pending_spent: bool,
        spent: bool,
        transparent: bool,
        sapling: bool,
        orchard: bool,
    ) {
        let mut valid_spend_stati = 0;
        if unspent {
            valid_spend_stati += 1;
        }
        if pending_spent {
            valid_spend_stati += 1;
        }
        if spent {
            valid_spend_stati += 1;
        }
        let mut valid_pools = 0;
        if transparent {
            valid_pools += 1;
        }
        if sapling {
            valid_pools += 1;
        }
        if orchard {
            valid_pools += 1;
        }

        let expected = valid_spend_stati * valid_pools;

        assert_eq!(
            nine_note_transaction_record_default()
                .query_for_ids(OutputQuery::stipulations(
                    unspent,
                    pending_spent,
                    spent,
                    transparent,
                    sapling,
                    orchard,
                ))
                .len(),
            expected,
        );
    }

    #[test_matrix(
        [true, false],
        [true, false],
        [true, false],
        [true, false],
        [true, false],
        [true, false]
    )]
    fn query_sum_value(
        unspent: bool,
        pending_spent: bool,
        spent: bool,
        transparent: bool,
        sapling: bool,
        orchard: bool,
    ) {
        let mut valid_spend_stati = 0;
        if unspent {
            valid_spend_stati += 1;
        }
        if pending_spent {
            valid_spend_stati += 1;
        }
        if spent {
            valid_spend_stati += 1;
        }
        //different pools have different mock values.
        let mut valid_pool_value = 0;
        if transparent {
            valid_pool_value += 100_000;
        }
        if sapling {
            valid_pool_value += 200_000;
        }
        if orchard {
            valid_pool_value += 800_000;
        }

        let expected = valid_spend_stati * valid_pool_value;

        assert_eq!(
            nine_note_transaction_record(
                100_000, 100_000, 100_000, 200_000, 200_000, 200_000, 800_000, 800_000, 800_000
            )
            .query_sum_value(OutputQuery::stipulations(
                unspent,
                pending_spent,
                spent,
                transparent,
                sapling,
                orchard,
            )),
            expected,
        );
    }

    proptest! {
        #[test]
        #[allow(clippy::too_many_arguments)]
        fn total_value_received(
            transparent_unspent: u32,
            transparent_spent: u32,
            transparent_semi_spent: u32,
            sapling_unspent: u32,
            sapling_spent: u32,
            sapling_semi_spent: u32,
            orchard_unspent: u32,
            orchard_spent: u32,
            orchard_semi_spent: u32,
            ) {
            let transaction_record = nine_note_transaction_record(transparent_unspent.into(), transparent_spent.into(), transparent_semi_spent.into(), sapling_unspent.into(), sapling_spent.into(), sapling_semi_spent.into(), orchard_unspent.into(), orchard_spent.into(), orchard_semi_spent.into());

            let old_total = transaction_record.pool_value_received::<TransparentOutput>() + transaction_record.pool_value_received::<SaplingNote>() + transaction_record.pool_value_received::<OrchardNote>();
            assert_eq!(transaction_record.total_value_received(), old_total);
        }
    }

    #[test]
    fn select_unspent_shnotes_and_ids() {
        let transaction_record = nine_note_transaction_record(
            100_000_000,
            200_000_000,
            400_000_000,
            100_000_000,
            200_000_000,
            400_000_000,
            100_000_000,
            200_000_000,
            400_000_000,
        );

        let sapling_notes = transaction_record.select_unspent_shnotes_and_ids::<SaplingDomain>();
        assert_eq!(
            sapling_notes.first().unwrap().0,
            transaction_record
                .sapling_notes
                .first()
                .unwrap()
                .sapling_crypto_note,
        );
        assert_eq!(sapling_notes.len(), 1);
        let orchard_notes = transaction_record.select_unspent_shnotes_and_ids::<OrchardDomain>();
        assert_eq!(
            orchard_notes.first().unwrap().0,
            transaction_record
                .orchard_notes
                .first()
                .unwrap()
                .orchard_crypto_note,
        );
        assert_eq!(orchard_notes.len(), 1);
    }

    #[test]
    fn get_received_note() {
        let transaction_record = nine_note_transaction_record(
            100_000_000,
            200_000_000,
            400_000_000,
            100_000_000,
            200_000_000,
            400_000_000,
            100_000_000,
            200_000_000,
            400_000_000,
        );

        for (i, value) in transaction_record
            .sapling_notes
            .iter()
            .map(|note| note.sapling_crypto_note.value())
            .enumerate()
        {
            assert_eq!(
                transaction_record
                    .get_received_note::<SaplingDomain>(i as u32)
                    .unwrap()
                    .note_value()
                    .unwrap()
                    .into_u64(),
                value.inner()
            )
        }
    }
}<|MERGE_RESOLUTION|>--- conflicted
+++ resolved
@@ -10,29 +10,14 @@
 use zcash_client_backend::{wallet::NoteId, PoolType};
 use zcash_primitives::{consensus::BlockHeight, transaction::TxId};
 
-<<<<<<< HEAD
 use crate::wallet::{
     data::{OutgoingTxData, PoolNullifier, COMMITMENT_TREE_LEVELS},
     keys::unified::WalletCapability,
     notes::{
         self,
-        query::{OutputQuery, OutputSpendStatusQuery, QueryStipulations},
+        query::{OutputQuery, OutputSpendStatusQuery},
         OrchardNote, OutputId, OutputInterface, SaplingNote, ShieldedNoteInterface,
         TransparentOutput,
-=======
-use crate::{
-    error::ZingoLibError,
-    wallet::{
-        data::{OutgoingTxData, PoolNullifier, COMMITMENT_TREE_LEVELS},
-        keys::unified::WalletCapability,
-        notes::{
-            self,
-            query::{OutputQuery, OutputSpendStatusQuery},
-            OrchardNote, OutputId, OutputInterface, SaplingNote, ShieldedNoteInterface,
-            TransparentOutput,
-        },
-        traits::{DomainWalletExt, ReadableWriteable as _},
->>>>>>> 649369a0
     },
     traits::{DomainWalletExt, ReadableWriteable as _},
 };
