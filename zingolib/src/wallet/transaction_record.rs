--- conflicted
+++ resolved
@@ -566,11 +566,7 @@
 }
 
 /// TODO: doc comment
-<<<<<<< HEAD
-#[derive(Clone, Copy, Debug, PartialEq)]
-=======
-#[derive(Clone, Copy, PartialEq)]
->>>>>>> 361854c4
+#[derive(Clone, Copy, PartialEq, Debug)]
 pub enum TransactionKind {
     /// TODO: doc comment
     Sent(SendType),
@@ -589,11 +585,7 @@
 }
 
 /// TODO: doc comment
-<<<<<<< HEAD
-#[derive(Clone, Copy, Debug, PartialEq)]
-=======
-#[derive(Clone, Copy, PartialEq)]
->>>>>>> 361854c4
+#[derive(Clone, Copy, PartialEq, Debug)]
 pub enum SendType {
     /// TODO: doc comment
     Send,
