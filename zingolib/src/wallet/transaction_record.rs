//! An (incomplete) representation of what the Zingo instance "knows" about a transaction
//! conspicuously absent is the set of transparent inputs to the transaction.
//! by its`nature this evolves through, different states of completeness.

use crate::wallet::notes::interface::OutputConstructor;
use std::io::{self, Read, Write};

use byteorder::{LittleEndian, ReadBytesExt as _, WriteBytesExt as _};

use incrementalmerkletree::witness::IncrementalWitness;
use orchard::tree::MerkleHashOrchard;
use zcash_client_backend::{
    wallet::NoteId,
    ShieldedProtocol::{Orchard, Sapling},
};
use zcash_primitives::{consensus::BlockHeight, transaction::TxId};

use crate::{
    error::ZingoLibError,
    wallet::{
        data::{OutgoingTxData, PoolNullifier, COMMITMENT_TREE_LEVELS},
        keys::unified::WalletCapability,
        notes::{
            query::OutputQuery, OrchardNote, OutputInterface, SaplingNote, ShieldedNoteInterface,
            TransparentOutput,
        },
        traits::{DomainWalletExt, ReadableWriteable as _},
    },
};

///  Everything (SOMETHING) about a transaction
#[derive(Debug)]
pub struct TransactionRecord {
    /// the relationship of the transaction to the blockchain. can be either Broadcast (to mempool}, or Confirmed.
    pub status: zingo_status::confirmation_status::ConfirmationStatus,

    /// Timestamp of Tx. Added in v4
    pub datetime: u64,

    /// Txid of this transaction. It's duplicated here (It is also the Key in the HashMap that points to this
    /// WalletTx in LightWallet::txs)
    pub txid: TxId,

    /// List of all nullifiers spent by this wallet in this Tx.
    pub spent_sapling_nullifiers: Vec<sapling_crypto::Nullifier>,

    /// List of all nullifiers spent by this wallet in this Tx. These nullifiers belong to the wallet.
    pub spent_orchard_nullifiers: Vec<orchard::note::Nullifier>,

    /// List of all sapling notes received by this wallet in this tx. Some of these might be change notes.
    pub sapling_notes: Vec<SaplingNote>,

    /// List of all sapling notes received by this wallet in this tx. Some of these might be change notes.
    pub orchard_notes: Vec<OrchardNote>,

    /// List of all Utxos by this wallet received in this Tx. Some of these might be change notes
    pub transparent_outputs: Vec<TransparentOutput>,

    /// Total value of all the sapling nullifiers that were spent by this wallet in this Tx
    pub total_sapling_value_spent: u64,

    /// Total value of all the orchard nullifiers that were spent by this wallet in this Tx
    pub total_orchard_value_spent: u64,

    /// Total amount of transparent funds that belong to us that were spent by this wallet in this Tx.
    pub total_transparent_value_spent: u64,

    /// All outgoing sends
    pub outgoing_tx_data: Vec<OutgoingTxData>,

    /// Price of Zec when this Tx was created
    pub price: Option<f64>,
}

// set
impl TransactionRecord {
    /// TODO: Add Doc Comment Here!
    pub fn new(
        status: zingo_status::confirmation_status::ConfirmationStatus,
        datetime: u64,
        transaction_id: &TxId,
    ) -> Self {
        TransactionRecord {
            status,
            datetime,
            txid: *transaction_id,
            spent_sapling_nullifiers: vec![],
            spent_orchard_nullifiers: vec![],
            sapling_notes: vec![],
            orchard_notes: vec![],
            transparent_outputs: vec![],
            total_transparent_value_spent: 0,
            total_sapling_value_spent: 0,
            total_orchard_value_spent: 0,
            outgoing_tx_data: vec![],
            price: None,
        }
    }

    /// TODO: Add Doc Comment Here!
    pub fn add_spent_nullifier(&mut self, nullifier: PoolNullifier, value: u64) {
        match nullifier {
            PoolNullifier::Sapling(sapling_nullifier) => {
                self.spent_sapling_nullifiers.push(sapling_nullifier);
                self.total_sapling_value_spent += value;
            }
            PoolNullifier::Orchard(orchard_nullifier) => {
                self.spent_orchard_nullifiers.push(orchard_nullifier);
                self.total_orchard_value_spent += value;
            }
        }
    }
    // much data assignment of this struct is done through the pub fields as of january 2024. Todo: should have private fields and public methods.
}
//get
impl TransactionRecord {
    /// Get transparent outputs
    pub fn transparent_outputs(&self) -> &[TransparentOutput] {
        &self.transparent_outputs
    }

    /// Get sapling notes
    pub fn sapling_notes(&self) -> &[SaplingNote] {
        &self.sapling_notes
    }

    /// Get orchard notes
    pub fn orchard_notes(&self) -> &[OrchardNote] {
        &self.orchard_notes
    }

    /// Get sapling nullifiers
    pub fn spent_sapling_nullifiers(&self) -> &[sapling_crypto::Nullifier] {
        &self.spent_sapling_nullifiers
    }

    /// Get orchard nullifiers
    pub fn spent_orchard_nullifiers(&self) -> &[orchard::note::Nullifier] {
        &self.spent_orchard_nullifiers
    }
<<<<<<< HEAD

    /// Uses a query to select all notes with specific properties and return a vector of their identifiers
    pub fn query_for_ids(&self, include_notes: OutputQuery) -> Vec<OutputId> {
        let mut set = vec![];
        let spend_status_query = *include_notes.spend_status();
        if *include_notes.transparent() {
            for note in self.transparent_outputs.iter() {
                if note.spend_status_query(spend_status_query) {
                    set.push(OutputId::from_parts(
                        self.txid,
                        PoolType::Transparent,
                        note.output_index as u32,
                    ));
                }
            }
        }
        if *include_notes.sapling() {
            for note in self.sapling_notes.iter() {
                if note.spend_status_query(spend_status_query) {
                    if let Some(output_index) = note.output_index {
                        set.push(OutputId::from_parts(
                            self.txid,
                            PoolType::Shielded(Sapling),
                            output_index,
                        ));
                    }
                }
            }
        }
        if *include_notes.orchard() {
            for note in self.orchard_notes.iter() {
                if note.spend_status_query(spend_status_query) {
                    if let Some(output_index) = note.output_index {
                        set.push(OutputId::from_parts(
                            self.txid,
                            PoolType::Shielded(Orchard),
                            output_index,
                        ));
                    }
                }
            }
        }
        set
    }

    /// Uses a query to select all notes with specific properties and returns
    /// a vector packing them in the AnyPoolOutput
    pub fn get_all_requested_outputs(
        &self,
        include_notes: OutputQuery,
    ) -> Vec<notes::AnyPoolOutput> {
        notes::AnyPoolOutput::get_all_outputs_with_status(self, *include_notes.spend_status())
    }

=======
>>>>>>> 2f557178
    /// Uses a query to select all notes with specific properties and sum them
    pub fn query_sum_value(&self, include_notes: OutputQuery) -> u64 {
        let mut sum = 0;
        let spend_status_query = *include_notes.spend_status();
        if *include_notes.transparent() {
            for note in self.transparent_outputs.iter() {
                if note.spend_status_query(spend_status_query) {
                    sum += note.value()
                }
            }
        }
        if *include_notes.sapling() {
            for note in self.sapling_notes.iter() {
                if note.spend_status_query(spend_status_query) {
                    sum += note.value()
                }
            }
        }
        if *include_notes.orchard() {
            for note in self.orchard_notes.iter() {
                if note.spend_status_query(spend_status_query) {
                    sum += note.value()
                }
            }
        }
        sum
    }

    /// Sums all the received notes in the transaction.
    pub fn total_value_received(&self) -> u64 {
        self.query_sum_value(OutputQuery::any())
    }

    // The value that's output, but *NOT* to an explicit receiver (unless this is running on the winning validator!)
    // is the fee.
    pub(crate) fn total_value_output_to_explicit_receivers(&self) -> u64 {
        self.total_value_received() + self.value_outgoing()
    }

    /// TODO: Add Doc Comment Here!
    #[allow(deprecated)]
    #[deprecated(
        note = "replaced by `calculate_transaction_fee` method for [`crate::wallet::transaction_records_by_id::TransactionRecordsById`]"
    )]
    pub fn get_transaction_fee(&self) -> Result<u64, ZingoLibError> {
        let outputted = self.value_outgoing() + self.total_change_returned();
        if self.total_value_spent() >= outputted {
            Ok(self.total_value_spent() - outputted)
        } else {
            ZingoLibError::MetadataUnderflow(format!(
                "for txid {} with status {}: spent {}, outgoing {}, returned change {} \n {:?}",
                self.txid,
                self.status,
                self.total_value_spent(),
                self.value_outgoing(),
                self.total_change_returned(),
                self,
            ))
            .handle()
        }
    }

    /// TODO: Add Doc Comment Here!
    // TODO: This is incorrect in the edge case where where we have a send-to-self with
    // no text memo and 0-value fee
    #[deprecated(note = "uses unstable deprecated is_change")]
    pub fn is_outgoing_transaction(&self) -> bool {
        (!self.outgoing_tx_data.is_empty()) || self.total_value_spent() != 0
    }

    /// This means there's at least one note that adds funds
    /// to this capabilities control
    #[deprecated(note = "uses unstable deprecated is_change")]
    pub fn is_incoming_transaction(&self) -> bool {
        self.sapling_notes
            .iter()
            .any(|note| !ShieldedNoteInterface::is_change(note))
            || self
                .orchard_notes
                .iter()
                .any(|note| !ShieldedNoteInterface::is_change(note))
            || !self.transparent_outputs.is_empty()
    }

    /// TODO: Add Doc Comment Here!
    fn pool_change_returned<D: DomainWalletExt>(&self) -> u64
    where
        <D as zcash_note_encryption::Domain>::Note: PartialEq + Clone,
        <D as zcash_note_encryption::Domain>::Recipient: super::traits::Recipient,
    {
        D::sum_pool_change(self)
    }

    /// TODO: Add Doc Comment Here!
    #[deprecated(note = "uses unstable deprecated functions")]
    pub fn total_change_returned(&self) -> u64 {
        self.pool_change_returned::<sapling_crypto::note_encryption::SaplingDomain>()
            + self.pool_change_returned::<orchard::note_encryption::OrchardDomain>()
    }

    /// TODO: Add Doc Comment Here!
    pub fn total_value_spent(&self) -> u64 {
        self.value_spent_by_pool().iter().sum()
    }

    /// TODO: Add Doc Comment Here!
    pub fn value_outgoing(&self) -> u64 {
        self.outgoing_tx_data
            .iter()
            .fold(0, |running_total, tx_data| tx_data.value + running_total)
    }

    /// TODO: Add Doc Comment Here!
    pub fn value_spent_by_pool(&self) -> [u64; 3] {
        [
            self.total_transparent_value_spent,
            self.total_sapling_value_spent,
            self.total_orchard_value_spent,
        ]
    }

    /// Gets a received note, by index and domain
    pub fn get_received_note<D>(
        &self,
        index: u32,
    ) -> Option<
        zcash_client_backend::wallet::ReceivedNote<
            NoteId,
            <D as zcash_note_encryption::Domain>::Note,
        >,
    >
    where
        D: DomainWalletExt + Sized,
        D::Note: PartialEq + Clone,
        D::Recipient: super::traits::Recipient,
    {
        let note = D::WalletNote::get_record_outputs(self)
            .into_iter()
            .find(|note| *note.output_index() == Some(index));
        note.and_then(|note| {
            let txid = self.txid;
            let note_record_reference =
                NoteId::new(txid, note.to_zcb_note().protocol(), index as u16);
            note.witnessed_position().map(|pos| {
                zcash_client_backend::wallet::ReceivedNote::from_parts(
                    note_record_reference,
                    txid,
                    index as u16,
                    note.note().clone(),
                    zip32::Scope::External,
                    pos,
                )
            })
        })
    }

    /// get a list of unspent NoteIds with associated note values
    pub(crate) fn get_spendable_note_ids_and_values(
        &self,
        sources: &[zcash_client_backend::ShieldedProtocol],
        exclude: &[NoteId],
    ) -> Result<Vec<(NoteId, u64)>, ()> {
        let mut all = vec![];
        let mut missing_output_index = false;
        if sources.contains(&Sapling) {
            self.sapling_notes.iter().for_each(|zingo_sapling_note| {
                if zingo_sapling_note.is_unspent() {
                    if let Some(output_index) = zingo_sapling_note.output_index() {
                        let id = NoteId::new(self.txid, Sapling, *output_index as u16);
                        if !exclude.contains(&id) {
                            all.push((id, zingo_sapling_note.value()));
                        }
                    } else {
                        println!("note has no index");
                        missing_output_index = true;
                    }
                }
            });
        }
        if sources.contains(&Orchard) {
            self.orchard_notes.iter().for_each(|zingo_orchard_note| {
                if zingo_orchard_note.is_unspent() {
                    if let Some(output_index) = zingo_orchard_note.output_index() {
                        let id = NoteId::new(self.txid, Orchard, *output_index as u16);
                        if !exclude.contains(&id) {
                            all.push((id, zingo_orchard_note.value()));
                        }
                    } else {
                        println!("note has no index");
                        missing_output_index = true;
                    }
                }
            });
        }
        if missing_output_index {
            Err(())
        } else {
            Ok(all)
        }
    }
}
// read/write
impl TransactionRecord {
    /// TODO: Add Doc Comment Here!
    #[allow(clippy::type_complexity)]
    pub fn read<R: Read>(
        mut reader: R,
        (wallet_capability, mut trees): (
            &WalletCapability,
            Option<&mut (
                Vec<(
                    IncrementalWitness<sapling_crypto::Node, COMMITMENT_TREE_LEVELS>,
                    BlockHeight,
                )>,
                Vec<(
                    IncrementalWitness<MerkleHashOrchard, COMMITMENT_TREE_LEVELS>,
                    BlockHeight,
                )>,
            )>,
        ),
    ) -> io::Result<Self> {
        let version = reader.read_u64::<LittleEndian>()?;

        let block = BlockHeight::from_u32(reader.read_i32::<LittleEndian>()? as u32);

        let pending = if version <= 20 {
            false
        } else {
            reader.read_u8()? == 1
        };

        let datetime = if version >= 4 {
            reader.read_u64::<LittleEndian>()?
        } else {
            0
        };

        let mut transaction_id_bytes = [0u8; 32];
        reader.read_exact(&mut transaction_id_bytes)?;

        let transaction_id = TxId::from_bytes(transaction_id_bytes);

        let sapling_notes = zcash_encoding::Vector::read_collected_mut(&mut reader, |r| {
            SaplingNote::read(r, (wallet_capability, trees.as_mut().map(|t| &mut t.0)))
        })?;
        let orchard_notes = if version > 22 {
            zcash_encoding::Vector::read_collected_mut(&mut reader, |r| {
                OrchardNote::read(r, (wallet_capability, trees.as_mut().map(|t| &mut t.1)))
            })?
        } else {
            vec![]
        };

        let utxos = zcash_encoding::Vector::read(&mut reader, |r| TransparentOutput::read(r))?;

        let total_sapling_value_spent = reader.read_u64::<LittleEndian>()?;
        let total_transparent_value_spent = reader.read_u64::<LittleEndian>()?;
        let total_orchard_value_spent = if version >= 22 {
            reader.read_u64::<LittleEndian>()?
        } else {
            0
        };

        // Outgoing metadata was only added in version 2
        let outgoing_metadata =
            zcash_encoding::Vector::read(&mut reader, |r| OutgoingTxData::read(r))?;

        let _full_tx_scanned = reader.read_u8()? > 0;

        let zec_price = if version <= 4 {
            None
        } else {
            zcash_encoding::Optional::read(&mut reader, |r| r.read_f64::<LittleEndian>())?
        };

        let spent_sapling_nullifiers = if version <= 5 {
            vec![]
        } else {
            zcash_encoding::Vector::read(&mut reader, |r| {
                let mut n = [0u8; 32];
                r.read_exact(&mut n)?;
                Ok(sapling_crypto::Nullifier(n))
            })?
        };

        let spent_orchard_nullifiers = if version <= 21 {
            vec![]
        } else {
            zcash_encoding::Vector::read(&mut reader, |r| {
                let mut n = [0u8; 32];
                r.read_exact(&mut n)?;
                Ok(orchard::note::Nullifier::from_bytes(&n).unwrap())
            })?
        };
        let status = zingo_status::confirmation_status::ConfirmationStatus::from_blockheight_and_pending_bool(block, pending);
        Ok(Self {
            status,
            datetime,
            txid: transaction_id,
            sapling_notes,
            orchard_notes,
            transparent_outputs: utxos,
            spent_sapling_nullifiers,
            spent_orchard_nullifiers,
            total_sapling_value_spent,
            total_transparent_value_spent,
            total_orchard_value_spent,
            outgoing_tx_data: outgoing_metadata,
            price: zec_price,
        })
    }

    /// TODO: Add Doc Comment Here!
    pub fn serialized_version() -> u64 {
        23
    }

    /// TODO: Add Doc Comment Here!
    pub fn write<W: Write>(&self, mut writer: W) -> io::Result<()> {
        writer.write_u64::<LittleEndian>(Self::serialized_version())?;

        let block: u32 = self.status.get_height().into();
        writer.write_i32::<LittleEndian>(block as i32)?;

        writer.write_u8(if !self.status.is_confirmed() { 1 } else { 0 })?;

        writer.write_u64::<LittleEndian>(self.datetime)?;

        writer.write_all(self.txid.as_ref())?;

        zcash_encoding::Vector::write(&mut writer, &self.sapling_notes, |w, nd| nd.write(w))?;
        zcash_encoding::Vector::write(&mut writer, &self.orchard_notes, |w, nd| nd.write(w))?;
        zcash_encoding::Vector::write(&mut writer, &self.transparent_outputs, |w, u| u.write(w))?;

        for pool in self.value_spent_by_pool() {
            writer.write_u64::<LittleEndian>(pool)?;
        }

        // Write the outgoing metadata
        zcash_encoding::Vector::write(&mut writer, &self.outgoing_tx_data, |w, om| om.write(w))?;

        writer.write_u8(0)?;

        zcash_encoding::Optional::write(&mut writer, self.price, |w, p| {
            w.write_f64::<LittleEndian>(p)
        })?;

        zcash_encoding::Vector::write(&mut writer, &self.spent_sapling_nullifiers, |w, n| {
            w.write_all(&n.0)
        })?;
        zcash_encoding::Vector::write(&mut writer, &self.spent_orchard_nullifiers, |w, n| {
            w.write_all(&n.to_bytes())
        })?;

        Ok(())
    }
}

/// TODO: doc comment
#[derive(Clone, Copy, PartialEq, Debug)]
pub enum TransactionKind {
    /// TODO: doc comment
    Sent(SendType),
    /// TODO: doc comment
    Received,
}

impl std::fmt::Display for TransactionKind {
    fn fmt(&self, f: &mut std::fmt::Formatter) -> std::fmt::Result {
        match self {
            TransactionKind::Received => write!(f, "received"),
            TransactionKind::Sent(SendType::Send) => write!(f, "sent"),
            TransactionKind::Sent(SendType::Shield) => write!(f, "shield"),
        }
    }
}

/// TODO: doc comment
#[derive(Clone, Copy, PartialEq, Debug)]
pub enum SendType {
    /// TODO: doc comment
    Send,
    /// TODO: doc comment
    Shield,
}

#[cfg(test)]
pub mod mocks {
    //! Mock version of the struct for testing
    use zcash_primitives::transaction::TxId;
    use zingo_status::confirmation_status::ConfirmationStatus;

    use crate::{
        mocks::{
            nullifier::{OrchardNullifierBuilder, SaplingNullifierBuilder},
            random_txid,
        },
        utils::{build_method, build_method_push, build_push_list},
        wallet::{
            data::mocks::OutgoingTxDataBuilder,
            notes::{
                orchard::mocks::OrchardNoteBuilder, sapling::mocks::SaplingNoteBuilder,
                transparent::mocks::TransparentOutputBuilder,
            },
        },
    };

    use super::TransactionRecord;

    /// to create a mock TransactionRecord
    pub(crate) struct TransactionRecordBuilder {
        status: Option<ConfirmationStatus>,
        datetime: Option<u64>,
        txid: Option<TxId>,
        spent_sapling_nullifiers: Vec<SaplingNullifierBuilder>,
        spent_orchard_nullifiers: Vec<OrchardNullifierBuilder>,
        transparent_outputs: Vec<TransparentOutputBuilder>,
        sapling_notes: Vec<SaplingNoteBuilder>,
        orchard_notes: Vec<OrchardNoteBuilder>,
        total_transparent_value_spent: Option<u64>,
        outgoing_tx_data: Vec<OutgoingTxDataBuilder>,
    }
    #[allow(dead_code)] //TODO:  fix this gross hack that I tossed in to silence the language-analyzer false positive
    impl TransactionRecordBuilder {
        /// blank builder
        pub fn new() -> Self {
            Self {
                status: None,
                datetime: None,
                txid: None,
                spent_sapling_nullifiers: vec![],
                spent_orchard_nullifiers: vec![],
                transparent_outputs: vec![],
                sapling_notes: vec![],
                orchard_notes: vec![],
                total_transparent_value_spent: None,
                outgoing_tx_data: vec![],
            }
        }
        // Methods to set each field
        build_method!(status, ConfirmationStatus);
        build_method!(datetime, u64);
        build_method!(txid, TxId);
        build_method_push!(spent_sapling_nullifiers, SaplingNullifierBuilder);
        build_method_push!(spent_orchard_nullifiers, OrchardNullifierBuilder);
        build_method_push!(transparent_outputs, TransparentOutputBuilder);
        build_method_push!(sapling_notes, SaplingNoteBuilder);
        build_method_push!(orchard_notes, OrchardNoteBuilder);
        build_method!(total_transparent_value_spent, u64);
        build_method_push!(outgoing_tx_data, OutgoingTxDataBuilder);

        /// Use the mockery of random_txid to get one?
        pub fn randomize_txid(&mut self) -> &mut Self {
            self.txid(crate::mocks::random_txid())
        }

        /// Sets the output indexes of all contained notes
        pub fn set_output_indexes(&mut self) -> &mut Self {
            for (i, toutput) in self.transparent_outputs.iter_mut().enumerate() {
                toutput.output_index = Some(i as u64);
            }
            for (i, snote) in self.sapling_notes.iter_mut().enumerate() {
                snote.output_index = Some(Some(i as u32));
            }
            for (i, snote) in self.orchard_notes.iter_mut().enumerate() {
                snote.output_index = Some(Some(i as u32));
            }
            self
        }

        /// builds a mock TransactionRecord after all pieces are supplied
        pub fn build(&self) -> TransactionRecord {
            let mut transaction_record = TransactionRecord::new(
                self.status.unwrap(),
                self.datetime.unwrap(),
                &self.txid.unwrap(),
            );
            build_push_list!(spent_sapling_nullifiers, self, transaction_record);
            build_push_list!(spent_orchard_nullifiers, self, transaction_record);
            build_push_list!(transparent_outputs, self, transaction_record);
            build_push_list!(sapling_notes, self, transaction_record);
            build_push_list!(orchard_notes, self, transaction_record);
            build_push_list!(outgoing_tx_data, self, transaction_record);
            transaction_record.total_transparent_value_spent =
                self.total_transparent_value_spent.unwrap();
            transaction_record
        }
    }

    impl Default for TransactionRecordBuilder {
        fn default() -> Self {
            Self {
                status: Some(
                    zingo_status::confirmation_status::ConfirmationStatus::Confirmed(
                        zcash_primitives::consensus::BlockHeight::from_u32(5),
                    ),
                ),
                datetime: Some(1705077003),
                txid: Some(crate::mocks::random_txid()),
                spent_sapling_nullifiers: vec![],
                spent_orchard_nullifiers: vec![],
                transparent_outputs: vec![],
                sapling_notes: vec![],
                orchard_notes: vec![],
                total_transparent_value_spent: Some(0),
                outgoing_tx_data: vec![],
            }
        }
    }

    /// creates a TransactionRecord holding each type of note with custom values.
    #[allow(clippy::too_many_arguments)]
    pub fn nine_note_transaction_record(
        transparent_unspent: u64,
        transparent_spent: u64,
        transparent_semi_spent: u64,
        sapling_unspent: u64,
        sapling_spent: u64,
        sapling_semi_spent: u64,
        orchard_unspent: u64,
        orchard_spent: u64,
        orchard_semi_spent: u64,
    ) -> TransactionRecord {
        let spend = Some((random_txid(), 112358));
        let semi_spend = Some((random_txid(), 853211));

        TransactionRecordBuilder::default()
            .transparent_outputs(
                TransparentOutputBuilder::default()
                    .value(transparent_unspent)
                    .clone(),
            )
            .transparent_outputs(
                TransparentOutputBuilder::default()
                    .spent(spend)
                    .value(transparent_spent)
                    .clone(),
            )
            .transparent_outputs(
                TransparentOutputBuilder::default()
                    .pending_spent(semi_spend)
                    .value(transparent_semi_spent)
                    .clone(),
            )
            .sapling_notes(SaplingNoteBuilder::default().value(sapling_unspent).clone())
            .sapling_notes(
                SaplingNoteBuilder::default()
                    .spent(spend)
                    .value(sapling_spent)
                    .clone(),
            )
            .sapling_notes(
                SaplingNoteBuilder::default()
                    .pending_spent(semi_spend)
                    .value(sapling_semi_spent)
                    .clone(),
            )
            .orchard_notes(OrchardNoteBuilder::default().value(orchard_unspent).clone())
            .orchard_notes(
                OrchardNoteBuilder::default()
                    .spent(spend)
                    .value(orchard_spent)
                    .clone(),
            )
            .orchard_notes(
                OrchardNoteBuilder::default()
                    .pending_spent(semi_spend)
                    .value(orchard_semi_spent)
                    .clone(),
            )
            .randomize_txid()
            .set_output_indexes()
            .build()
    }

    /// default values are multiples of 10_000
    pub fn nine_note_transaction_record_default() -> TransactionRecord {
        nine_note_transaction_record(
            10_000, 20_000, 30_000, 40_000, 50_000, 60_000, 70_000, 80_000, 90_000,
        )
    }
    #[test]
    fn check_nullifier_indices() {
        let sap_null_one = SaplingNullifierBuilder::new()
            .assign_unique_nullifier()
            .clone();
        let sap_null_two = SaplingNullifierBuilder::new()
            .assign_unique_nullifier()
            .clone();
        let orch_null_one = OrchardNullifierBuilder::new()
            .assign_unique_nullifier()
            .clone();
        let orch_null_two = OrchardNullifierBuilder::new()
            .assign_unique_nullifier()
            .clone();
        let sent_transaction_record = TransactionRecordBuilder::default()
            .status(ConfirmationStatus::Confirmed(15.into()))
            .spent_sapling_nullifiers(sap_null_one.clone())
            .spent_sapling_nullifiers(sap_null_two.clone())
            .spent_orchard_nullifiers(orch_null_one.clone())
            .spent_orchard_nullifiers(orch_null_two.clone())
            .transparent_outputs(TransparentOutputBuilder::default())
            .sapling_notes(SaplingNoteBuilder::default())
            .orchard_notes(OrchardNoteBuilder::default())
            .total_transparent_value_spent(30_000)
            .outgoing_tx_data(OutgoingTxDataBuilder::default())
            .build();
        assert_eq!(
            sent_transaction_record.spent_sapling_nullifiers[0],
            sap_null_one.build()
        );
        assert_eq!(
            sent_transaction_record.spent_sapling_nullifiers[1],
            sap_null_two.build()
        );
        assert_eq!(
            sent_transaction_record.spent_orchard_nullifiers[0],
            orch_null_one.build()
        );
        assert_eq!(
            sent_transaction_record.spent_orchard_nullifiers[1],
            orch_null_two.build()
        );
    }
}

#[cfg(test)]
mod tests {
    //use proptest::prelude::proptest;
    use test_case::test_matrix;

    use sapling_crypto::note_encryption::SaplingDomain;
    use zcash_client_backend::wallet::NoteId;
    use zcash_client_backend::ShieldedProtocol::{Orchard, Sapling};

    use crate::wallet::notes::{
        query::{OutputPoolQuery, OutputQuery, OutputSpendStatusQuery},
        Output, OutputInterface,
    };
    use crate::wallet::transaction_record::mocks::{
        nine_note_transaction_record, nine_note_transaction_record_default,
        TransactionRecordBuilder,
    };

    #[test]
    pub fn blank_record() {
        let new = TransactionRecordBuilder::default().build();
        assert_eq!(new.total_transparent_value_spent, 0);
        assert_eq!(
            new.pool_change_returned::<orchard::note_encryption::OrchardDomain>(),
            0
        );
        assert_eq!(
            new.pool_change_returned::<sapling_crypto::note_encryption::SaplingDomain>(),
            0
        );
        assert_eq!(new.total_value_received(), 0);
        assert_eq!(new.total_value_spent(), 0);
        assert_eq!(new.value_outgoing(), 0);
        let t: [u64; 3] = [0, 0, 0];
        assert_eq!(new.value_spent_by_pool(), t);
    }

    #[test_matrix(
        [true, false],
        [true, false],
        [true, false],
        [true, false],
        [true, false],
        [true, false]
    )]
    fn query_for_outputs(
        unspent: bool,
        pending_spent: bool,
        spent: bool,
        transparent: bool,
        sapling: bool,
        orchard: bool,
    ) {
        let queried_spend_state = OutputSpendStatusQuery {
            unspent,
            pending_spent,
            spent,
        };
        let queried_pools = OutputPoolQuery {
            transparent,
            sapling,
            orchard,
        };
        let mut queried_spend_state_count = 0;
        if unspent {
            queried_spend_state_count += 1;
        }
        if pending_spent {
            queried_spend_state_count += 1;
        }
        if spent {
            queried_spend_state_count += 1;
        }
        let mut queried_pools_count = 0;
        if transparent {
            queried_pools_count += 1;
        }
        if sapling {
            queried_pools_count += 1;
        }
        if orchard {
            queried_pools_count += 1;
        }

        let expected = queried_spend_state_count * queried_pools_count;

        let default_nn_transaction_record = nine_note_transaction_record_default();
        let requested_outputs: Vec<Output> =
            Output::get_record_outputs(&default_nn_transaction_record)
                .iter()
                .filter(|o| o.spend_status_query(queried_spend_state))
                .cloned()
                .filter(|o| o.pool_query(queried_pools))
                .collect();
        assert_eq!(requested_outputs.len(), expected);
    }

    #[test_matrix(
        [true, false],
        [true, false],
        [true, false],
        [true, false],
        [true, false],
        [true, false]
    )]
    fn query_sum_value(
        unspent: bool,
        pending_spent: bool,
        spent: bool,
        transparent: bool,
        sapling: bool,
        orchard: bool,
    ) {
        let mut valid_spend_state = 0;
        if unspent {
            valid_spend_state += 1;
        }
        if pending_spent {
            valid_spend_state += 1;
        }
        if spent {
            valid_spend_state += 1;
        }
        //different pools have different mock values.
        let mut valid_pool_value = 0;
        if transparent {
            valid_pool_value += 100_000;
        }
        if sapling {
            valid_pool_value += 200_000;
        }
        if orchard {
            valid_pool_value += 800_000;
        }

        let expected = valid_spend_state * valid_pool_value;

        assert_eq!(
            nine_note_transaction_record(
                100_000, 100_000, 100_000, 200_000, 200_000, 200_000, 800_000, 800_000, 800_000
            )
            .query_sum_value(OutputQuery::stipulations(
                unspent,
                pending_spent,
                spent,
                transparent,
                sapling,
                orchard,
            )),
            expected,
        );
    }

    #[test]
    fn select_spendable_note_ids_and_values() {
        let transaction_record = nine_note_transaction_record_default();

        let unspent_ids_and_values = transaction_record
            .get_spendable_note_ids_and_values(&[Sapling, Orchard], &[])
            .unwrap();

        assert_eq!(
            unspent_ids_and_values,
            vec![
                (NoteId::new(transaction_record.txid, Sapling, 0), 40_000),
                (NoteId::new(transaction_record.txid, Orchard, 0), 70_000)
            ]
        );
    }

    #[test]
    fn get_received_note() {
        let transaction_record = nine_note_transaction_record(
            100_000_000,
            200_000_000,
            400_000_000,
            100_000_000,
            200_000_000,
            400_000_000,
            100_000_000,
            200_000_000,
            400_000_000,
        );

        for (i, value) in transaction_record
            .sapling_notes
            .iter()
            .map(|note| note.sapling_crypto_note.value())
            .enumerate()
        {
            assert_eq!(
                transaction_record
                    .get_received_note::<SaplingDomain>(i as u32)
                    .unwrap()
                    .note_value()
                    .unwrap()
                    .into_u64(),
                value.inner()
            )
        }
    }
}<|MERGE_RESOLUTION|>--- conflicted
+++ resolved
@@ -138,63 +138,6 @@
     pub fn spent_orchard_nullifiers(&self) -> &[orchard::note::Nullifier] {
         &self.spent_orchard_nullifiers
     }
-<<<<<<< HEAD
-
-    /// Uses a query to select all notes with specific properties and return a vector of their identifiers
-    pub fn query_for_ids(&self, include_notes: OutputQuery) -> Vec<OutputId> {
-        let mut set = vec![];
-        let spend_status_query = *include_notes.spend_status();
-        if *include_notes.transparent() {
-            for note in self.transparent_outputs.iter() {
-                if note.spend_status_query(spend_status_query) {
-                    set.push(OutputId::from_parts(
-                        self.txid,
-                        PoolType::Transparent,
-                        note.output_index as u32,
-                    ));
-                }
-            }
-        }
-        if *include_notes.sapling() {
-            for note in self.sapling_notes.iter() {
-                if note.spend_status_query(spend_status_query) {
-                    if let Some(output_index) = note.output_index {
-                        set.push(OutputId::from_parts(
-                            self.txid,
-                            PoolType::Shielded(Sapling),
-                            output_index,
-                        ));
-                    }
-                }
-            }
-        }
-        if *include_notes.orchard() {
-            for note in self.orchard_notes.iter() {
-                if note.spend_status_query(spend_status_query) {
-                    if let Some(output_index) = note.output_index {
-                        set.push(OutputId::from_parts(
-                            self.txid,
-                            PoolType::Shielded(Orchard),
-                            output_index,
-                        ));
-                    }
-                }
-            }
-        }
-        set
-    }
-
-    /// Uses a query to select all notes with specific properties and returns
-    /// a vector packing them in the AnyPoolOutput
-    pub fn get_all_requested_outputs(
-        &self,
-        include_notes: OutputQuery,
-    ) -> Vec<notes::AnyPoolOutput> {
-        notes::AnyPoolOutput::get_all_outputs_with_status(self, *include_notes.spend_status())
-    }
-
-=======
->>>>>>> 2f557178
     /// Uses a query to select all notes with specific properties and sum them
     pub fn query_sum_value(&self, include_notes: OutputQuery) -> u64 {
         let mut sum = 0;
