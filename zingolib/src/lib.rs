#![forbid(unsafe_code)]
#[macro_use]
extern crate rust_embed;

pub mod blaze;
pub mod commands;
pub mod data;
pub mod error;
pub mod grpc_connector;
pub mod lightclient;
pub mod utils;
pub mod wallet;
<<<<<<< HEAD
#[cfg(any(feature = "test", feature = "test-features"))]
pub use zingo_testvectors as testvectors;
#[cfg(any(feature = "test", feature = "test-features"))]
pub(crate) mod test_framework;
=======
#[cfg(feature = "test-features")]
pub use zingo_testvectors as testvectors;
#[cfg(feature = "test-features")]
pub mod test_framework;
>>>>>>> d9bb393b

// This line includes the generated `git_description()` function directly into this scope.
include!(concat!(env!("OUT_DIR"), "/git_description.rs"));

#[cfg(feature = "embed_params")]
#[derive(RustEmbed)]
#[folder = "zcash-params/"]
pub struct SaplingParams;

pub fn get_latest_block_height(lightwalletd_uri: http::Uri) -> std::io::Result<u64> {
    tokio::runtime::Runtime::new()
        .unwrap()
        .block_on(async move {
            crate::grpc_connector::get_info(lightwalletd_uri)
                .await
                .map_err(|e| std::io::Error::new(std::io::ErrorKind::ConnectionRefused, e))
        })
        .map(|ld_info| ld_info.block_height)
}<|MERGE_RESOLUTION|>--- conflicted
+++ resolved
@@ -10,17 +10,10 @@
 pub mod lightclient;
 pub mod utils;
 pub mod wallet;
-<<<<<<< HEAD
-#[cfg(any(feature = "test", feature = "test-features"))]
-pub use zingo_testvectors as testvectors;
-#[cfg(any(feature = "test", feature = "test-features"))]
-pub(crate) mod test_framework;
-=======
 #[cfg(feature = "test-features")]
 pub use zingo_testvectors as testvectors;
 #[cfg(feature = "test-features")]
 pub mod test_framework;
->>>>>>> d9bb393b
 
 // This line includes the generated `git_description()` function directly into this scope.
 include!(concat!(env!("OUT_DIR"), "/git_description.rs"));
