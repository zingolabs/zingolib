use crate::{
    blaze::{
        block_witness_data::BlockAndWitnessData, fetch_compact_blocks::FetchCompactBlocks,
        fetch_full_transaction::TransactionContext,
        fetch_taddr_transactions::FetchTaddrTransactions, sync_status::BatchSyncStatus,
        syncdata::BlazeSyncData, trial_decryptions::TrialDecryptions, update_notes::UpdateNotes,
    },
    compact_formats::RawTransaction,
    grpc_connector::GrpcConnector,
    wallet::{
        data::{
            finsight, summaries::ValueTransfer, summaries::ValueTransferKind, OutgoingTxData,
            TransactionMetadata,
        },
        keys::{
            address_from_pubkeyhash,
            unified::{ReceiverSelection, WalletCapability},
        },
        message::Message,
        now,
        traits::{DomainWalletExt, ReceivedNoteAndMetadata, Recipient},
        LightWallet, Pool, SendProgress, WalletBase,
    },
};
use futures::future::join_all;
use json::{array, object, JsonValue};
use log::{debug, error, warn};
use orchard::note_encryption::OrchardDomain;
use std::{
    cmp::{self, Ordering},
    collections::HashMap,
    fs::{remove_file, File},
    io::{self, BufReader, Error, ErrorKind, Read, Write},
    path::Path,
    sync::Arc,
    time::Duration,
};
use tokio::{
    join,
    runtime::Runtime,
    sync::{mpsc::unbounded_channel, oneshot, Mutex, RwLock},
    task::yield_now,
    time::sleep,
};
use zcash_address::ZcashAddress;
use zcash_note_encryption::Domain;

use zcash_client_backend::{
    address::RecipientAddress,
    encoding::{decode_payment_address, encode_payment_address},
};
use zcash_primitives::{
    consensus::{BlockHeight, BranchId, Parameters},
    memo::{Memo, MemoBytes},
    sapling::note_encryption::SaplingDomain,
    transaction::{fees::zip317::MINIMUM_FEE, Transaction, TxId},
};
use zcash_proofs::prover::LocalTxProver;
use zingoconfig::{ChainType, ZingoConfig, MAX_REORG};

static LOG_INIT: std::sync::Once = std::sync::Once::new();

#[derive(Clone, Debug, Default)]
pub struct SyncResult {
    pub success: bool,
    pub latest_block: u64,
    pub total_blocks_synced: u64,
}

impl SyncResult {
    /// Converts this object to a JSON object that meets the contract expected by Zingo Mobile.
    pub fn to_json(&self) -> JsonValue {
        object! {
            "result" => if self.success { "success" } else { "failure" },
            "latest_block" => self.latest_block,
            "total_blocks_synced" => self.total_blocks_synced,
        }
    }
}

impl std::fmt::Display for SyncResult {
    fn fmt(&self, f: &mut std::fmt::Formatter<'_>) -> std::fmt::Result {
        f.write_str(
            format!(
                "{{ success: {}, latest_block: {}, total_blocks_synced: {}}}",
                self.success, self.latest_block, self.total_blocks_synced
            )
            .as_str(),
        )
    }
}

#[derive(Clone, Debug, Default)]
pub struct WalletStatus {
    pub is_syncing: bool,
    pub total_blocks: u64,
    pub synced_blocks: u64,
}

impl WalletStatus {
    pub fn new() -> Self {
        WalletStatus {
            is_syncing: false,
            total_blocks: 0,
            synced_blocks: 0,
        }
    }
}

pub struct LightClient {
    pub(crate) config: ZingoConfig,
    pub wallet: LightWallet,

    mempool_monitor: std::sync::RwLock<Option<std::thread::JoinHandle<()>>>,

    sync_lock: Mutex<()>,

    bsync_data: Arc<RwLock<BlazeSyncData>>,
    interrupt_sync: Arc<RwLock<bool>>,
}
impl LightClient {
    pub fn create_from_extant_wallet(wallet: LightWallet, config: ZingoConfig) -> Self {
        LightClient {
            wallet,
            config: config.clone(),
            mempool_monitor: std::sync::RwLock::new(None),
            sync_lock: Mutex::new(()),
            bsync_data: Arc::new(RwLock::new(BlazeSyncData::new(&config))),
            interrupt_sync: Arc::new(RwLock::new(false)),
        }
    }
    /// The wallet this fn associates with the lightclient is specifically derived from
    /// a spend authority.
    pub fn create_from_wallet_base(
        wallet_base: WalletBase,
        config: &ZingoConfig,
        birthday: u64,
        overwrite: bool,
    ) -> io::Result<Self> {
        Runtime::new().unwrap().block_on(async move {
            LightClient::create_from_wallet_base_async(wallet_base, config, birthday, overwrite)
                .await
        })
    }
    /// The wallet this fn associates with the lightclient is specifically derived from
    /// a spend authority.
    pub async fn create_from_wallet_base_async(
        wallet_base: WalletBase,
        config: &ZingoConfig,
        birthday: u64,
        overwrite: bool,
    ) -> io::Result<Self> {
        #[cfg(not(any(target_os = "ios", target_os = "android")))]
        {
            if !overwrite && config.wallet_exists() {
                return Err(Error::new(
                    ErrorKind::AlreadyExists,
                    format!(
                        "Cannot create a new wallet from seed, because a wallet already exists at:\n{:?}",
                        config.get_wallet_path().as_os_str()
                    ),
                ));
            }
        }
        let lightclient = LightClient {
            wallet: LightWallet::new(config.clone(), wallet_base, birthday)?,
            config: config.clone(),
            mempool_monitor: std::sync::RwLock::new(None),
            sync_lock: Mutex::new(()),
            bsync_data: Arc::new(RwLock::new(BlazeSyncData::new(config))),
            interrupt_sync: Arc::new(RwLock::new(false)),
        };

        lightclient.set_wallet_initial_state(birthday).await;
        lightclient
            .do_save()
            .await
            .map_err(|e| Error::new(ErrorKind::InvalidData, e))?;

        debug!("Created new wallet!");

        Ok(lightclient)
    }
    pub fn create_unconnected(
        config: &ZingoConfig,
        wallet_base: WalletBase,
        height: u64,
    ) -> io::Result<Self> {
        Ok(LightClient {
            wallet: LightWallet::new(config.clone(), wallet_base, height)?,
            config: config.clone(),
            mempool_monitor: std::sync::RwLock::new(None),
            bsync_data: Arc::new(RwLock::new(BlazeSyncData::new(config))),
            sync_lock: Mutex::new(()),
            interrupt_sync: Arc::new(RwLock::new(false)),
        })
    }

    fn create_with_new_wallet(config: &ZingoConfig, height: u64) -> io::Result<Self> {
        Runtime::new().unwrap().block_on(async move {
            let l = LightClient::create_unconnected(config, WalletBase::FreshEntropy, height)?;
            l.set_wallet_initial_state(height).await;

            debug!("Created new wallet with a new seed!");
            debug!("Created LightClient to {}", &config.get_lightwalletd_uri());

            // Save
            l.do_save()
                .await
                .map_err(|s| io::Error::new(ErrorKind::PermissionDenied, s))?;

            Ok(l)
        })
    }

    /// Create a brand new wallet with a new seed phrase. Will fail if a wallet file
    /// already exists on disk
    pub fn new(config: &ZingoConfig, latest_block: u64) -> io::Result<Self> {
        #[cfg(not(any(target_os = "ios", target_os = "android")))]
        {
            if config.wallet_exists() {
                return Err(Error::new(
                    ErrorKind::AlreadyExists,
                    "Cannot create a new wallet from seed, because a wallet already exists",
                ));
            }
        }

        Self::create_with_new_wallet(config, latest_block)
    }
    /// This constructor depends on a wallet that's read from a buffer.
    /// It is used internally by read_from_disk, and directly called by
    /// zingo-mobile.
    pub fn read_wallet_from_buffer<R: Read>(config: &ZingoConfig, reader: R) -> io::Result<Self> {
        Runtime::new()
            .unwrap()
            .block_on(async move { Self::read_wallet_from_buffer_async(config, reader).await })
    }

    pub async fn read_wallet_from_buffer_async<R: Read>(
        config: &ZingoConfig,
        mut reader: R,
    ) -> io::Result<Self> {
        let wallet = LightWallet::read_internal(&mut reader, config).await?;

        let lc = LightClient {
            wallet,
            config: config.clone(),
            mempool_monitor: std::sync::RwLock::new(None),
            sync_lock: Mutex::new(()),
            bsync_data: Arc::new(RwLock::new(BlazeSyncData::new(config))),
            interrupt_sync: Arc::new(RwLock::new(false)),
        };

        debug!(
            "Read wallet with birthday {}",
            lc.wallet.get_birthday().await
        );
        debug!("Created LightClient to {}", &config.get_lightwalletd_uri());

        Ok(lc)
    }

    pub fn read_wallet_from_disk(config: &ZingoConfig) -> io::Result<Self> {
        let wallet_path = if config.wallet_exists() {
            config.get_wallet_path()
        } else {
            return Err(Error::new(
                ErrorKind::NotFound,
                format!(
                    "Cannot read wallet. No file at {}",
                    config.get_wallet_path().display()
                ),
            ));
        };
        LightClient::read_wallet_from_buffer(config, BufReader::new(File::open(wallet_path)?))
    }

    async fn ensure_witness_tree_not_above_wallet_blocks(&self) {
        let last_synced_height = self.wallet.last_synced_height().await;
        let mut txmds_writelock = self
            .wallet
            .transaction_context
            .transaction_metadata_set
            .write()
            .await;
        if let Some(ref mut trees) = txmds_writelock.witness_trees {
            trees
                .witness_tree_sapling
                .truncate_removing_checkpoint(&BlockHeight::from(last_synced_height as u32))
                .expect("Infallible");
            trees
                .witness_tree_orchard
                .truncate_removing_checkpoint(&BlockHeight::from(last_synced_height as u32))
                .expect("Infallible");
            trees.add_checkpoint(BlockHeight::from(last_synced_height as u32));
        }
    }
}

#[derive(Debug, Clone)]
pub struct LightWalletSendProgress {
    pub progress: SendProgress,
    pub interrupt_sync: bool,
}

impl LightWalletSendProgress {
    pub fn to_json(&self) -> JsonValue {
        object! {
            "id" => self.progress.id,
            "sending" => self.progress.is_send_in_progress,
            "progress" => self.progress.progress,
            "total" => self.progress.total,
            "txid" => self.progress.last_transaction_id.clone(),
            "error" => self.progress.last_error.clone(),
            "sync_interrupt" => self.interrupt_sync
        }
    }
}

#[derive(Clone, Debug, PartialEq)]
pub struct PoolBalances {
    pub sapling_balance: Option<u64>,
    pub verified_sapling_balance: Option<u64>,
    pub spendable_sapling_balance: Option<u64>,
    pub unverified_sapling_balance: Option<u64>,

    pub orchard_balance: Option<u64>,
    pub verified_orchard_balance: Option<u64>,
    pub unverified_orchard_balance: Option<u64>,
    pub spendable_orchard_balance: Option<u64>,

    pub transparent_balance: Option<u64>,
}

impl PoolBalances {
    pub fn to_json(&self) -> JsonValue {
        object! {
            "sapling_balance"                 => self.sapling_balance,
            "verified_sapling_balance"        => self.verified_sapling_balance,
            "spendable_sapling_balance"       => self.spendable_sapling_balance,
            "unverified_sapling_balance"      => self.unverified_sapling_balance,
            "orchard_balance"                 => self.orchard_balance,
            "verified_orchard_balance"        => self.verified_orchard_balance,
            "spendable_orchard_balance"       => self.spendable_orchard_balance,
            "unverified_orchard_balance"      => self.unverified_orchard_balance,
            "transparent_balance"             => self.transparent_balance,
        }
    }
}

impl LightClient {
    fn add_nonchange_notes<'a, 'b, 'c>(
        &'a self,
        transaction_metadata: &'b TransactionMetadata,
        unified_spend_auth: &'c WalletCapability,
    ) -> impl Iterator<Item = JsonValue> + 'b
    where
        'a: 'b,
        'c: 'b,
    {
        self.add_wallet_notes_in_transaction_to_list_inner::<'a, 'b, 'c, SaplingDomain<ChainType>>(
            transaction_metadata,
            unified_spend_auth,
        )
        .chain(
            self.add_wallet_notes_in_transaction_to_list_inner::<'a, 'b, 'c, OrchardDomain>(
                transaction_metadata,
                unified_spend_auth,
            ),
        )
    }

    fn add_wallet_notes_in_transaction_to_list_inner<'a, 'b, 'c, D>(
        &'a self,
        transaction_metadata: &'b TransactionMetadata,
        unified_spend_auth: &'c WalletCapability,
    ) -> impl Iterator<Item = JsonValue> + 'b
    where
        'a: 'b,
        'c: 'b,
        D: DomainWalletExt,
        D::WalletNote: 'b,
        <D as Domain>::Recipient: Recipient,
        <D as Domain>::Note: PartialEq + Clone,
    {
        D::WalletNote::transaction_metadata_notes(transaction_metadata).iter().filter(|nd| !nd.is_change()).enumerate().map(|(i, nd)| {
                    let block_height: u32 = transaction_metadata.block_height.into();
                    object! {
                        "block_height" => block_height,
                        "unconfirmed" => transaction_metadata.unconfirmed,
                        "datetime"     => transaction_metadata.datetime,
                        "position"     => i,
                        "txid"         => format!("{}", transaction_metadata.txid),
                        "amount"       => nd.value() as i64,
                        "zec_price"    => transaction_metadata.price.map(|p| (p * 100.0).round() / 100.0),
                        "address"      => LightWallet::note_address::<D>(&self.config.chain, nd, unified_spend_auth),
                        "memo"         => LightWallet::memo_str(nd.memo().clone())
                    }

                })
    }

    /// This fn is _only_ called insde a block conditioned on "is_outgoing_transaction"
    fn append_change_notes(
        wallet_transaction: &TransactionMetadata,
        received_utxo_value: u64,
    ) -> JsonValue {
        // TODO:  Understand why sapling and orchard have an "is_change" filter, but transparent does not
        // It seems like this already depends on an invariant where all outgoing utxos are change.
        // This should never be true _AFTER SOME VERSION_ since we only send change to orchard.
        // If I sent a transaction to a foreign transparent address wouldn't this "total_change" value
        // be wrong?
        let total_change = wallet_transaction
            .sapling_notes
            .iter()
            .filter(|nd| nd.is_change)
            .map(|nd| nd.note.value().inner())
            .sum::<u64>()
            + wallet_transaction
                .orchard_notes
                .iter()
                .filter(|nd| nd.is_change)
                .map(|nd| nd.note.value().inner())
                .sum::<u64>()
            + received_utxo_value;

        // Collect outgoing metadata
        let outgoing_json = wallet_transaction
            .outgoing_tx_data
            .iter()
            .map(|om| {
                object! {
                    // Is this address ever different than the address in the containing struct
                    // this is the full UA.
                    "address" => om.recipient_ua.clone().unwrap_or(om.to_address.clone()),
                    "value"   => om.value,
                    "memo"    => LightWallet::memo_str(Some(om.memo.clone()))
                }
            })
            .collect::<Vec<JsonValue>>();

        let block_height: u32 = wallet_transaction.block_height.into();
        object! {
            "block_height" => block_height,
            "unconfirmed" => wallet_transaction.unconfirmed,
            "datetime"     => wallet_transaction.datetime,
            "txid"         => format!("{}", wallet_transaction.txid),
            "zec_price"    => wallet_transaction.price.map(|p| (p * 100.0).round() / 100.0),
            "amount"       => total_change as i64 - wallet_transaction.total_value_spent() as i64,
            "outgoing_metadata" => outgoing_json,
        }
    }

    pub async fn clear_state(&self) {
        // First, clear the state from the wallet
        self.wallet.clear_all().await;

        // Then set the initial block
        let birthday = self.wallet.get_birthday().await;
        self.set_wallet_initial_state(birthday).await;
        debug!("Cleared wallet state, with birthday at {}", birthday);
    }
    pub fn config(&self) -> &ZingoConfig {
        &self.config
    }

    pub async fn do_addresses(&self) -> JsonValue {
        let mut objectified_addresses = Vec::new();
        for address in self.wallet.wallet_capability().addresses().iter() {
            let encoded_ua = address.encode(&self.config.chain);
            let transparent = address
                .transparent()
                .map(|taddr| address_from_pubkeyhash(&self.config, *taddr));
            objectified_addresses.push(object! {
            "address" => encoded_ua,
            "receivers" => object!(
                "transparent" => transparent,
                "sapling" => address.sapling().map(|z_addr| encode_payment_address(self.config.chain.hrp_sapling_payment_address(), z_addr)),
                "orchard_exists" => address.orchard().is_some(),
                )
            })
        }
        JsonValue::Array(objectified_addresses)
    }

    pub async fn do_balance(&self) -> PoolBalances {
        PoolBalances {
            sapling_balance: self.wallet.maybe_verified_sapling_balance(None).await,
            verified_sapling_balance: self.wallet.verified_sapling_balance(None).await,
            spendable_sapling_balance: self.wallet.spendable_sapling_balance(None).await,
            unverified_sapling_balance: self.wallet.unverified_sapling_balance(None).await,
            orchard_balance: self.wallet.maybe_verified_orchard_balance(None).await,
            verified_orchard_balance: self.wallet.verified_orchard_balance(None).await,
            spendable_orchard_balance: self.wallet.spendable_orchard_balance(None).await,
            unverified_orchard_balance: self.wallet.unverified_orchard_balance(None).await,
            transparent_balance: self.wallet.tbalance(None).await,
        }
    }

    pub async fn do_decrypt_message(&self, enc_base64: String) -> JsonValue {
        let data = match base64::decode(enc_base64) {
            Ok(v) => v,
            Err(e) => {
                return object! {"error" => format!("Couldn't decode base64. Error was {}", e)}
            }
        };

        match self.wallet.decrypt_message(data).await {
            Ok(m) => {
                let memo_bytes: MemoBytes = m.memo.clone().into();
                object! {
                    "to" => encode_payment_address(self.config.hrp_sapling_address(), &m.to),
                    "memo" => LightWallet::memo_str(Some(m.memo)),
                    "memohex" => hex::encode(memo_bytes.as_slice())
                }
            }
            Err(_) => object! { "error" => "Couldn't decrypt with any of the wallet's keys"},
        }
    }

    pub fn do_encrypt_message(&self, to_address_str: String, memo: Memo) -> JsonValue {
        let to = match decode_payment_address(self.config.hrp_sapling_address(), &to_address_str) {
            Ok(to) => to,
            _ => {
                return object! {"error" => format!("Couldn't parse {} as a z-address", to_address_str) };
            }
        };

        match Message::new(to, memo).encrypt() {
            Ok(v) => {
                object! {"encrypted_base64" => base64::encode(v) }
            }
            Err(e) => {
                object! {"error" => format!("Couldn't encrypt. Error was {}", e)}
            }
        }
    }

    pub async fn do_info(&self) -> String {
        match GrpcConnector::get_info(self.get_server_uri()).await {
            Ok(i) => {
                let o = object! {
                    "version" => i.version,
                    "git_commit" => i.git_commit,
                    "server_uri" => self.get_server_uri().to_string(),
                    "vendor" => i.vendor,
                    "taddr_support" => i.taddr_support,
                    "chain_name" => i.chain_name,
                    "sapling_activation_height" => i.sapling_activation_height,
                    "consensus_branch_id" => i.consensus_branch_id,
                    "latest_block_height" => i.block_height
                };
                o.pretty(2)
            }
            Err(e) => e,
        }
    }

    /// Return a list of all notes, spent and unspent
    pub async fn do_list_notes(&self, all_notes: bool) -> JsonValue {
        let mut unspent_sapling_notes: Vec<JsonValue> = vec![];
        let mut spent_sapling_notes: Vec<JsonValue> = vec![];
        let mut pending_sapling_notes: Vec<JsonValue> = vec![];

        let anchor_height = BlockHeight::from_u32(self.wallet.get_anchor_height().await);

        {
            // Collect Sapling notes
            self.wallet.transaction_context.transaction_metadata_set.read().await.current.iter()
                .flat_map( |(transaction_id, transaction_metadata)| {
                    transaction_metadata.sapling_notes.iter().filter_map(move |note_metadata|
                        if !all_notes && note_metadata.spent.is_some() {
                            None
                        } else {
                            let address = LightWallet::note_address::<SaplingDomain<ChainType>>(&self.config.chain, note_metadata, &self.wallet.wallet_capability());
                            let spendable = transaction_metadata.block_height <= anchor_height && note_metadata.spent.is_none() && note_metadata.unconfirmed_spent.is_none();

                            let created_block:u32 = transaction_metadata.block_height.into();
                            Some(object!{
                                "created_in_block"   => created_block,
                                "datetime"           => transaction_metadata.datetime,
                                "created_in_txid"    => format!("{}", transaction_id.clone()),
                                "value"              => note_metadata.note.value().inner(),
                                "unconfirmed"        => transaction_metadata.unconfirmed,
                                "is_change"          => note_metadata.is_change,
                                "address"            => address,
                                "spendable"          => spendable,
                                "spent"              => note_metadata.spent.map(|(spent_transaction_id, _)| format!("{}", spent_transaction_id)),
                                "spent_at_height"    => note_metadata.spent.map(|(_, h)| h),
                                "unconfirmed_spent"  => note_metadata.unconfirmed_spent.map(|(spent_transaction_id, _)| format!("{}", spent_transaction_id)),
                            })
                        }
                    )
                })
                .for_each( |note| {
                    if note["spent"].is_null() && note["unconfirmed_spent"].is_null() {
                        unspent_sapling_notes.push(note);
                    } else if !note["spent"].is_null() {
                        spent_sapling_notes.push(note);
                    } else {
                        pending_sapling_notes.push(note);
                    }
                });
        }

        let mut unspent_orchard_notes: Vec<JsonValue> = vec![];
        let mut spent_orchard_notes: Vec<JsonValue> = vec![];
        let mut pending_orchard_notes: Vec<JsonValue> = vec![];

        {
            self.wallet.transaction_context.transaction_metadata_set.read().await.current.iter()
                .flat_map( |(transaction_id, transaction_metadata)| {
                    transaction_metadata.orchard_notes.iter().filter_map(move |orch_note_metadata|
                        if !all_notes && orch_note_metadata.is_spent() {
                            None
                        } else {
                            let address = LightWallet::note_address::<OrchardDomain>(&self.config.chain, orch_note_metadata, &self.wallet.wallet_capability());
                            let spendable = transaction_metadata.block_height <= anchor_height && orch_note_metadata.spent.is_none() && orch_note_metadata.unconfirmed_spent.is_none();

                            let created_block:u32 = transaction_metadata.block_height.into();
                            Some(object!{
                                "created_in_block"   => created_block,
                                "datetime"           => transaction_metadata.datetime,
                                "created_in_txid"    => format!("{}", transaction_id),
                                "value"              => orch_note_metadata.note.value().inner(),
                                "unconfirmed"        => transaction_metadata.unconfirmed,
                                "is_change"          => orch_note_metadata.is_change,
                                "address"            => address,
                                "spendable"          => spendable,
                                "spent"              => orch_note_metadata.spent.map(|(spent_transaction_id, _)| format!("{}", spent_transaction_id)),
                                "spent_at_height"    => orch_note_metadata.spent.map(|(_, h)| h),
                                "unconfirmed_spent"  => orch_note_metadata.unconfirmed_spent.map(|(spent_transaction_id, _)| format!("{}", spent_transaction_id)),
                            })
                        }
                    )
                })
                .for_each( |note| {
                    if note["spent"].is_null() && note["unconfirmed_spent"].is_null() {
                        unspent_orchard_notes.push(note);
                    } else if !note["spent"].is_null() {
                        spent_orchard_notes.push(note);
                    } else {
                        pending_orchard_notes.push(note);
                    }
                });
        }

        let mut unspent_utxos: Vec<JsonValue> = vec![];
        let mut spent_utxos: Vec<JsonValue> = vec![];
        let mut pending_utxos: Vec<JsonValue> = vec![];

        {
            self.wallet.transaction_context.transaction_metadata_set.read().await.current.iter()
                .flat_map( |(transaction_id, wtx)| {
                    wtx.received_utxos.iter().filter_map(move |utxo|
                        if !all_notes && utxo.spent.is_some() {
                            None
                        } else {
                            let created_block:u32 = wtx.block_height.into();
                            let recipient = RecipientAddress::decode(&self.config.chain, &utxo.address);
                            let taddr = match recipient {
                            Some(RecipientAddress::Transparent(taddr)) => taddr,
                                _otherwise => panic!("Read invalid taddr from wallet-local Utxo, this should be impossible"),
                            };

                            Some(object!{
                                "created_in_block"   => created_block,
                                "datetime"           => wtx.datetime,
                                "created_in_txid"    => format!("{}", transaction_id),
                                "value"              => utxo.value,
                                "scriptkey"          => hex::encode(utxo.script.clone()),
                                "is_change"          => false, // TODO: Identify notes as change if we send change to our own taddrs
                                "address"            => self.wallet.wallet_capability().get_ua_from_contained_transparent_receiver(&taddr).map(|ua| ua.encode(&self.config.chain)),
                                "spent_at_height"    => utxo.spent_at_height,
                                "spent"              => utxo.spent.map(|spent_transaction_id| format!("{}", spent_transaction_id)),
                                "unconfirmed_spent"  => utxo.unconfirmed_spent.map(|(spent_transaction_id, _)| format!("{}", spent_transaction_id)),
                            })
                        }
                    )
                })
                .for_each( |utxo| {
                    if utxo["spent"].is_null() && utxo["unconfirmed_spent"].is_null() {
                        unspent_utxos.push(utxo);
                    } else if !utxo["spent"].is_null() {
                        spent_utxos.push(utxo);
                    } else {
                        pending_utxos.push(utxo);
                    }
                });
        }

        unspent_sapling_notes.sort_by_key(|note| note["created_in_block"].as_u64());
        spent_sapling_notes.sort_by_key(|note| note["created_in_block"].as_u64());
        pending_sapling_notes.sort_by_key(|note| note["created_in_block"].as_u64());
        unspent_orchard_notes.sort_by_key(|note| note["created_in_block"].as_u64());
        spent_orchard_notes.sort_by_key(|note| note["created_in_block"].as_u64());
        pending_orchard_notes.sort_by_key(|note| note["created_in_block"].as_u64());
        unspent_utxos.sort_by_key(|note| note["created_in_block"].as_u64());
        pending_utxos.sort_by_key(|note| note["created_in_block"].as_u64());
        spent_utxos.sort_by_key(|note| note["created_in_block"].as_u64());

        let mut res = object! {
            "unspent_sapling_notes" => unspent_sapling_notes,
            "pending_sapling_notes" => pending_sapling_notes,
            "unspent_orchard_notes" => unspent_orchard_notes,
            "pending_orchard_notes" => pending_orchard_notes,
            "utxos"         => unspent_utxos,
            "pending_utxos" => pending_utxos,
        };

        if all_notes {
            res["spent_sapling_notes"] = JsonValue::Array(spent_sapling_notes);
            res["spent_orchard_notes"] = JsonValue::Array(spent_orchard_notes);
            res["spent_utxos"] = JsonValue::Array(spent_utxos);
        }

        res
    }

    pub async fn do_list_transactions(&self) -> JsonValue {
        // Create a list of TransactionItems from wallet transactions
        let mut consumer_ui_notes = self
            .wallet
            .transaction_context.transaction_metadata_set
            .read()
            .await
            .current
            .iter()
            .flat_map(|(txid, wallet_transaction)| {
                let mut consumer_notes_by_tx: Vec<JsonValue> = vec![];

                let total_transparent_received = wallet_transaction.received_utxos.iter().map(|u| u.value).sum::<u64>();
                if wallet_transaction.is_outgoing_transaction() {
                    // If money was spent, create a consumer_ui_note. For this, we'll subtract
                    // all the change notes + Utxos
                    consumer_notes_by_tx.push(Self::append_change_notes(wallet_transaction, total_transparent_received));
                }

                // For each note that is not a change, add a consumer_ui_note.
                consumer_notes_by_tx.extend(self.add_nonchange_notes(wallet_transaction, &self.wallet.wallet_capability()));

                // TODO:  determine if all notes are either Change-or-NotChange, if that's the case
                // add a sanity check that asserts all notes are processed by this point

                // Get the total transparent value received in this transaction
                // Again we see the assumption that utxos are incoming.
                let net_transparent_value = total_transparent_received as i64 - wallet_transaction.total_transparent_value_spent as i64;
                let address = wallet_transaction.received_utxos.iter().map(|utxo| utxo.address.clone()).collect::<Vec<String>>().join(",");
                if net_transparent_value > 0 {
                    if let Some(transaction) = consumer_notes_by_tx.iter_mut().find(|transaction| transaction["txid"] == txid.to_string()) {
                        // If this transaction is outgoing:
                        // Then we've already accounted for the entire balance.

                        if !wallet_transaction.is_outgoing_transaction() {
                            // If not, we've added sapling/orchard, and need to add transparent
                            let old_amount = transaction.remove("amount").as_i64().unwrap();
                            transaction.insert("amount", old_amount + net_transparent_value).unwrap();
                        }
                    } else {
                        // Create an input transaction for the transparent value as well.
                        let block_height: u32 = wallet_transaction.block_height.into();
                        consumer_notes_by_tx.push(object! {
                            "block_height" => block_height,
                            "unconfirmed"  => wallet_transaction.unconfirmed,
                            "datetime"     => wallet_transaction.datetime,
                            "txid"         => format!("{}", txid),
                            "amount"       => net_transparent_value,
                            "zec_price"    => wallet_transaction.price.map(|p| (p * 100.0).round() / 100.0),
                            "address"      => address,
                            "memo"         => None::<String>
                        })
                    }
                }

                consumer_notes_by_tx
            })
            .collect::<Vec<JsonValue>>();
        /*
        if let Some(tx) = transaction_list
            .iter_mut()
            .find(|a| a["memo"] == "Enviado desde YWallet, Enviado desde YWallet")
        {
            dbg!("{}", json::stringify_pretty(tx.clone(), 2));
        }
        */

        let match_by_txid =
            |a: &JsonValue, b: &JsonValue| a["txid"].to_string().cmp(&b["txid"].to_string());
        consumer_ui_notes.sort_by(match_by_txid);
        consumer_ui_notes.dedup_by(|a, b| {
            if match_by_txid(a, b) == Ordering::Equal {
                let val_b = b.remove("amount").as_i64().unwrap();
                b.insert(
                    "amount",
                    JsonValue::from(val_b + a.remove("amount").as_i64().unwrap()),
                )
                .unwrap();
                let memo_b = b.remove("memo").to_string();
                b.insert("memo", [a.remove("memo").to_string(), memo_b].join(", "))
                    .unwrap();
                for (key, a_val) in a.entries_mut() {
                    let b_val = b.remove(key);
                    if b_val == JsonValue::Null {
                        b.insert(key, a_val.clone()).unwrap();
                    } else {
                        if a_val != &b_val {
                            log::error!("{key}: {a_val} does not match {key}: {b_val}");
                        }
                        b.insert(key, b_val).unwrap()
                    }
                }

                true
            } else {
                false
            }
        });
        consumer_ui_notes.sort_by(|a, b| {
            if a["block_height"] == b["block_height"] {
                a["txid"].as_str().cmp(&b["txid"].as_str())
            } else {
                a["block_height"].as_i32().cmp(&b["block_height"].as_i32())
            }
        });

        JsonValue::Array(consumer_ui_notes)
    }

    pub async fn do_list_txsummaries(&self) -> Vec<ValueTransfer> {
        let mut summaries: Vec<ValueTransfer> = Vec::new();

        for (txid, transaction_md) in self
            .wallet
            .transaction_context
            .transaction_metadata_set
            .read()
            .await
            .current
            .iter()
        {
            LightClient::tx_summary_matcher(&mut summaries, *txid, transaction_md);
            let tx_fee = transaction_md.get_transaction_fee();
            let (block_height, datetime, price) = (
                transaction_md.block_height,
                transaction_md.datetime,
                transaction_md.price,
            );
            if transaction_md.is_outgoing_transaction() {
                summaries.push(ValueTransfer {
                    block_height,
                    datetime,
                    kind: ValueTransferKind::Fee { amount: tx_fee },
                    memos: vec![],
                    price,
                    txid: *txid,
                });
            }
        }
        summaries.sort_by_key(|summary| summary.block_height);
        summaries
    }

    /// Create a new address, deriving it from the seed.
    pub async fn do_new_address(&self, addr_type: &str) -> Result<JsonValue, String> {
        //TODO: Placeholder interface
        let desired_receivers = ReceiverSelection {
            sapling: addr_type.contains('z'),
            orchard: addr_type.contains('o'),
            transparent: addr_type.contains('t'),
        };

        let new_address = self
            .wallet
            .wallet_capability()
            .new_address(desired_receivers)?;

        self.do_save().await?;

        Ok(array![new_address.encode(&self.config.chain)])
    }
    pub async fn do_rescan(&self) -> Result<SyncResult, String> {
        debug!("Rescan starting");

        self.clear_state().await;

        // Then, do a sync, which will force a full rescan from the initial state
        let response = self.do_sync(true).await;

        if response.is_ok() {
            self.do_save().await?;
        }

        debug!("Rescan finished");

        response
    }
    pub async fn do_delete(&self) -> Result<(), String> {
        #[cfg(any(target_os = "ios", target_os = "android"))]
        // on mobile platforms, disable the delete, as it will be handled by the native layer
        {
            log::debug!("do_delete entered");
            // on iOS and Android, just return ok
            Ok(())
        }

        #[cfg(not(any(target_os = "ios", target_os = "android")))]
        {
            log::debug!("do_delete entered");
            log::debug!("target_os is not ios or android");

            // Check if the file exists before attempting to delete
            if self.config.wallet_exists() {
                match remove_file(self.config.get_wallet_path()) {
                    Ok(_) => {
                        log::debug!("File deleted successfully!");
                        Ok(())
                    }
                    Err(e) => {
                        let err = format!("ERR: {}", e);
                        error!("{}", err);
                        log::debug!("DELETE FAIL ON FILE!");
                        Err(e.to_string())
                    }
                }
            } else {
                let err = "Error: File does not exist, nothing to delete.".to_string();
                error!("{}", err);
                log::debug!("File does not exist, nothing to delete.");
                Err(err)
            }
        }
    }
    pub async fn do_save(&self) -> Result<(), String> {
        #[cfg(any(target_os = "ios", target_os = "android"))]
        // on mobile platforms, disable the save, because the saves will be handled by the native layer, and not in rust
        {
            log::debug!("do_save entered");

            // on ios and android just return ok
            Ok(())
        }

        #[cfg(not(any(target_os = "ios", target_os = "android")))]
        {
            log::debug!("do_save entered");
            log::debug!("target_os is not ios or android");
            // Prevent any overlapping syncs during save, and don't save in the middle of a sync
            //let _lock = self.sync_lock.lock().await;

            let mut wallet_bytes = vec![];
            match self.wallet.write(&mut wallet_bytes).await {
                Ok(_) => {
                    let mut file = File::create(self.config.get_wallet_path()).unwrap();
                    file.write_all(&wallet_bytes)
                        .map_err(|e| format!("{}", e))?;
                    log::debug!("In the guts of a successful save!");
                    Ok(())
                }
                Err(e) => {
                    let err = format!("ERR: {}", e);
                    error!("{}", err);
                    log::debug!("SAVE FAIL ON WALLET WRITE LOCK!");
                    Err(e.to_string())
                }
            }
        }
    }
    pub async fn do_save_to_buffer(&self) -> Result<Vec<u8>, String> {
        let mut buffer: Vec<u8> = vec![];
        match self.wallet.write(&mut buffer).await {
            Ok(_) => Ok(buffer),
            Err(e) => {
                let err = format!("ERR: {}", e);
                error!("{}", err);
                Err(e.to_string())
            }
        }
    }

    pub fn do_save_to_buffer_sync(&self) -> Result<Vec<u8>, String> {
        Runtime::new()
            .unwrap()
            .block_on(async move { self.do_save_to_buffer().await })
    }

    pub async fn do_seed_phrase(&self) -> Result<JsonValue, &str> {
        match self.wallet.mnemonic() {
            Some(m) => Ok(object! {
                "seed"     => m.to_string(),
                "birthday" => self.wallet.get_birthday().await
            }),
            None => Err("This wallet is watch-only."),
        }
    }

    pub fn do_seed_phrase_sync(&self) -> Result<JsonValue, &str> {
        Runtime::new()
            .unwrap()
            .block_on(async move { self.do_seed_phrase().await })
    }
    //TODO: Add migrate_sapling_to_orchard argument
    pub async fn do_send(
        &self,
        address_amount_memo_tuples: Vec<(&str, u64, Option<MemoBytes>)>,
    ) -> Result<String, String> {
        let transaction_submission_height = self.get_submission_height().await?;
        // First, get the concensus branch ID
        debug!("Creating transaction");

        let result = {
            let _lock = self.sync_lock.lock().await;
            // I am not clear on how long this operation may take, but it's
            // clearly unnecessary in a send that doesn't include sapling
            // TODO: Remove from sends that don't include Sapling
            let (sapling_output, sapling_spend) = self.read_sapling_params()?;

            let sapling_prover = LocalTxProver::from_bytes(&sapling_spend, &sapling_output);

            self.wallet
                .send_to_address(
                    sapling_prover,
                    vec![crate::wallet::Pool::Orchard, crate::wallet::Pool::Sapling], // This policy doesn't allow
                    // spend from transparent.
                    address_amount_memo_tuples,
                    transaction_submission_height,
                    |transaction_bytes| {
                        GrpcConnector::send_transaction(self.get_server_uri(), transaction_bytes)
                    },
                )
                .await
        };

        result.map(|(transaction_id, _)| transaction_id)
    }

    pub async fn do_send_progress(&self) -> Result<LightWalletSendProgress, String> {
        let progress = self.wallet.get_send_progress().await;
        Ok(LightWalletSendProgress {
            progress: progress.clone(),
            interrupt_sync: *self.interrupt_sync.read().await,
        })
    }

    pub async fn do_shield(
        &self,
        pools_to_shield: &[Pool],
        address: Option<String>,
    ) -> Result<String, String> {
        let transaction_submission_height = self.get_submission_height().await?;
<<<<<<< HEAD
        let fee = u64::from(MINIMUM_FEE); // TODO: This can no longer be hard coded, and must be calced
                                          // as a fn of the transactions structure.
        let tbal = self
            .wallet
            .tbalance(None)
            .await
            .as_u64()
            .ok_or("To represent Json as u64".to_string())?;
=======
        let fee = u64::from(MINIMUM_FEE);
        let tbal = self.wallet.tbalance(None).await.unwrap_or(0);
>>>>>>> dcc6941a
        let sapling_bal = self
            .wallet
            .spendable_sapling_balance(None)
            .await
            .unwrap_or(0);

        // Make sure there is a balance, and it is greater than the amount
        let balance_to_shield = if pools_to_shield.contains(&Pool::Transparent) {
            tbal
        } else {
            0
        } + if pools_to_shield.contains(&Pool::Sapling) {
            sapling_bal
        } else {
            0
        };
        if balance_to_shield <= fee {
            return Err(format!(
                "Not enough transparent/sapling balance to shield. Have {} zats, need more than {} zats to cover tx fee",
                balance_to_shield, fee
            ));
        }

        let addr = address
            .unwrap_or(self.wallet.wallet_capability().addresses()[0].encode(&self.config.chain));

        let result = {
            let _lock = self.sync_lock.lock().await;
            let (sapling_output, sapling_spend) = self.read_sapling_params()?;

            let prover = LocalTxProver::from_bytes(&sapling_spend, &sapling_output);

            self.wallet
                .send_to_address(
                    prover,
                    pools_to_shield.to_vec(),
                    vec![(&addr, balance_to_shield - fee, None)],
                    transaction_submission_height,
                    |transaction_bytes| {
                        GrpcConnector::send_transaction(self.get_server_uri(), transaction_bytes)
                    },
                )
                .await
        };

        result.map(|(transaction_id, _)| transaction_id)
    }

    pub async fn do_sync(&self, print_updates: bool) -> Result<SyncResult, String> {
        // Remember the previous sync id first
        let prev_sync_id = self
            .bsync_data
            .read()
            .await
            .sync_status
            .read()
            .await
            .sync_id;

        // Start the sync
        let r_fut = self.start_sync();

        // If printing updates, start a new task to print updates every 2 seconds.
        let sync_result = if print_updates {
            let sync_status_clone = self.bsync_data.read().await.sync_status.clone();
            let (transmitter, mut receiver) = oneshot::channel::<i32>();

            tokio::spawn(async move {
                while sync_status_clone.read().await.sync_id == prev_sync_id {
                    yield_now().await;
                    sleep(Duration::from_secs(3)).await;
                }

                loop {
                    if let Ok(_t) = receiver.try_recv() {
                        break;
                    }

                    println!("{}", sync_status_clone.read().await);

                    yield_now().await;
                    sleep(Duration::from_secs(3)).await;
                }
            });

            let r = r_fut.await;
            transmitter.send(1).unwrap();
            r
        } else {
            r_fut.await
        };

        // Mark the sync data as finished, which should clear everything
        self.bsync_data.read().await.finish().await;
        sync_result
    }

    pub async fn do_sync_status(&self) -> BatchSyncStatus {
        self.bsync_data
            .read()
            .await
            .sync_status
            .read()
            .await
            .clone()
    }

    pub async fn do_total_memobytes_to_address(&self) -> finsight::TotalMemoBytesToAddress {
        let summaries = self.do_list_txsummaries().await;
        let mut memobytes_by_address = HashMap::new();
        for summary in summaries {
            use ValueTransferKind::*;
            match summary.kind {
                Sent { to_address, .. } => {
                    let address = to_address.encode();
                    let bytes = summary.memos.iter().fold(0, |sum, m| sum + m.len());
                    memobytes_by_address
                        .entry(address)
                        .and_modify(|e| *e += bytes)
                        .or_insert(bytes);
                }
                SendToSelf { .. } | Received { .. } | Fee { .. } => (),
            }
        }
        finsight::TotalMemoBytesToAddress(memobytes_by_address)
    }

    pub async fn do_total_spends_to_address(&self) -> finsight::TotalSendsToAddress {
        let values_sent_to_addresses = self.value_transfer_by_to_address().await;
        let mut by_address_number_sends = HashMap::new();
        for key in values_sent_to_addresses.0.keys() {
            let number_sends = values_sent_to_addresses.0[key].len() as u64;
            by_address_number_sends.insert(key.clone(), number_sends);
        }
        finsight::TotalSendsToAddress(by_address_number_sends)
    }

    pub async fn do_total_value_to_address(&self) -> finsight::TotalValueToAddress {
        let values_sent_to_addresses = self.value_transfer_by_to_address().await;
        let mut by_address_total = HashMap::new();
        for key in values_sent_to_addresses.0.keys() {
            let sum = values_sent_to_addresses.0[key].iter().sum();
            by_address_total.insert(key.clone(), sum);
        }
        finsight::TotalValueToAddress(by_address_total)
    }

    pub async fn do_wallet_last_scanned_height(&self) -> JsonValue {
        json::JsonValue::from(self.wallet.last_synced_height().await)
    }

    pub async fn get_initial_state(&self, height: u64) -> Option<(u64, String, String)> {
        if height <= self.config.sapling_activation_height() {
            return None;
        }

        debug!(
            "Getting sapling tree from LightwalletD at height {}",
            height
        );
        match GrpcConnector::get_trees(self.config.get_lightwalletd_uri(), height).await {
            Ok(tree_state) => {
                let hash = tree_state.hash.clone();
                let tree = tree_state.sapling_tree.clone();
                Some((tree_state.height, hash, tree))
            }
            Err(e) => {
                error!("Error getting sapling tree:{e}.");
                None
            }
        }
    }

    pub fn get_server(&self) -> std::sync::RwLockReadGuard<http::Uri> {
        self.config.lightwalletd_uri.read().unwrap()
    }

    pub fn get_server_uri(&self) -> http::Uri {
        self.config.get_lightwalletd_uri()
    }

    async fn get_submission_height(&self) -> Result<BlockHeight, String> {
        Ok(BlockHeight::from_u32(
            GrpcConnector::get_latest_block(self.config.get_lightwalletd_uri())
                .await?
                .height as u32,
        ) + 1)
    }

    pub(crate) async fn get_sync_interrupt(&self) -> bool {
        *self.interrupt_sync.read().await
    }

    pub fn init_logging() -> io::Result<()> {
        // Configure logging first.
        LOG_INIT.call_once(tracing_subscriber::fmt::init);

        Ok(())
    }

    pub async fn interrupt_sync_after_batch(&self, set_interrupt: bool) {
        *self.interrupt_sync.write().await = set_interrupt;
    }
    #[cfg(feature = "embed_params")]
    fn read_sapling_params(&self) -> Result<(Vec<u8>, Vec<u8>), String> {
        // Read Sapling Params
        use crate::SaplingParams;
        let mut sapling_output = vec![];
        sapling_output.extend_from_slice(
            SaplingParams::get("sapling-output.params")
                .unwrap()
                .data
                .as_ref(),
        );

        let mut sapling_spend = vec![];
        sapling_spend.extend_from_slice(
            SaplingParams::get("sapling-spend.params")
                .unwrap()
                .data
                .as_ref(),
        );

        Ok((sapling_output, sapling_spend))
    }
    #[cfg(not(feature = "embed_params"))]
    fn read_sapling_params(&self) -> Result<(vec<u8>, vec<u8>), String> {
        let path = self
            .config
            .get_zcash_params_path()
            .map_err(|e| e.to_string())?;

        let mut path_buf = path.to_path_buf();
        path_buf.push("sapling-output.params");
        let mut file = File::open(path_buf).map_err(|e| e.to_string())?;
        let mut sapling_output = vec![];
        file.read_to_end(&mut sapling_output)
            .map_err(|e| e.to_string())?;

        let mut path_buf = path.to_path_buf();
        path_buf.push("sapling-spend.params");
        let mut file = File::open(path_buf).map_err(|e| e.to_string())?;
        let mut sapling_spend = vec![];
        file.read_to_end(&mut sapling_spend)
            .map_err(|e| e.to_string())?;

        Ok((sapling_output, sapling_spend))
    }

    pub fn set_sapling_params(
        &mut self,
        sapling_output: &[u8],
        sapling_spend: &[u8],
    ) -> Result<(), String> {
        use sha2::{Digest, Sha256};

        // The hashes of the params need to match
        const SAPLING_OUTPUT_HASH: &str =
            "2f0ebbcbb9bb0bcffe95a397e7eba89c29eb4dde6191c339db88570e3f3fb0e4";
        const SAPLING_SPEND_HASH: &str =
            "8e48ffd23abb3a5fd9c5589204f32d9c31285a04b78096ba40a79b75677efc13";

        if !sapling_output.is_empty()
            && *SAPLING_OUTPUT_HASH != hex::encode(Sha256::digest(sapling_output))
        {
            return Err(format!(
                "sapling-output hash didn't match. expected {}, found {}",
                SAPLING_OUTPUT_HASH,
                hex::encode(Sha256::digest(sapling_output))
            ));
        }

        if !sapling_spend.is_empty()
            && *SAPLING_SPEND_HASH != hex::encode(Sha256::digest(sapling_spend))
        {
            return Err(format!(
                "sapling-spend hash didn't match. expected {}, found {}",
                SAPLING_SPEND_HASH,
                hex::encode(Sha256::digest(sapling_spend))
            ));
        }

        // Ensure that the sapling params are stored on disk properly as well. Only on desktop
        match self.config.get_zcash_params_path() {
            Ok(zcash_params_dir) => {
                // Create the sapling output and spend params files
                match LightClient::write_file_if_not_exists(
                    &zcash_params_dir,
                    "sapling-output.params",
                    sapling_output,
                ) {
                    Ok(_) => {}
                    Err(e) => {
                        return Err(format!("Warning: Couldn't write the output params!\n{}", e))
                    }
                };

                match LightClient::write_file_if_not_exists(
                    &zcash_params_dir,
                    "sapling-spend.params",
                    sapling_spend,
                ) {
                    Ok(_) => {}
                    Err(e) => {
                        return Err(format!("Warning: Couldn't write the spend params!\n{}", e))
                    }
                }
            }
            Err(e) => {
                return Err(format!("{}", e));
            }
        };

        Ok(())
    }

    pub fn set_server(&self, server: http::Uri) {
        *self.config.lightwalletd_uri.write().unwrap() = server
    }

    pub async fn set_wallet_initial_state(&self, height: u64) {
        let state = self.get_initial_state(height).await;

        if let Some((height, hash, tree)) = state {
            debug!("Setting initial state to height {}, tree {}", height, tree);
            self.wallet
                .set_initial_block(height, hash.as_str(), tree.as_str())
                .await;
        }
    }

    pub fn start_mempool_monitor(lc: Arc<LightClient>) {
        if !lc.config.monitor_mempool {
            return;
        }

        if lc.mempool_monitor.read().unwrap().is_some() {
            return;
        }

        let config = lc.config.clone();
        let lci = lc.clone();

        debug!("Mempool monitoring starting");

        let uri = lc.config.get_lightwalletd_uri();
        // Start monitoring the mempool in a new thread
        let h = std::thread::spawn(move || {
            // Start a new async runtime, which is fine because we are in a new thread.
            Runtime::new().unwrap().block_on(async move {
                let (mempool_transmitter, mut mempool_receiver) =
                    unbounded_channel::<RawTransaction>();
                let lc1 = lci.clone();

                let h1 = tokio::spawn(async move {
                    let key = lc1.wallet.wallet_capability();
                    let transaction_metadata_set = lc1
                        .wallet
                        .transaction_context
                        .transaction_metadata_set
                        .clone();
                    let price = lc1.wallet.price.clone();

                    while let Some(rtransaction) = mempool_receiver.recv().await {
                        if let Ok(transaction) = Transaction::read(
                            &rtransaction.data[..],
                            BranchId::for_height(
                                &config.chain,
                                BlockHeight::from_u32(rtransaction.height as u32),
                            ),
                        ) {
                            let price = price.read().await.clone();
                            //debug!("Mempool attempting to scan {}", tx.txid());

                            TransactionContext::new(
                                &config,
                                key.clone(),
                                transaction_metadata_set.clone(),
                            )
                            .scan_full_tx(
                                transaction,
                                BlockHeight::from_u32(rtransaction.height as u32),
                                true,
                                now() as u32,
                                TransactionMetadata::get_price(now(), &price),
                            )
                            .await;
                        }
                    }
                });

                let h2 = tokio::spawn(async move {
                    loop {
                        //debug!("Monitoring mempool");
                        let r = GrpcConnector::monitor_mempool(
                            uri.clone(),
                            mempool_transmitter.clone(),
                        )
                        .await;

                        if r.is_err() {
                            warn!("Mempool monitor returned {:?}, will restart listening", r);
                            sleep(Duration::from_secs(10)).await;
                        } else {
                            let _ = lci.do_sync(false).await;
                        }
                    }
                });

                let (_, _) = join!(h1, h2);
            });
        });

        *lc.mempool_monitor.write().unwrap() = Some(h);
    }

    async fn wallet_has_empty_commitment_trees(&self) -> bool {
        self.wallet
            .transaction_context
            .transaction_metadata_set
            .read()
            .await
            .witness_trees
            .as_ref()
            .is_some_and(|trees| {
                trees
                    .witness_tree_orchard
                    .max_leaf_position(0)
                    .unwrap()
                    .is_none()
            })
            && self
                .wallet
                .transaction_context
                .transaction_metadata_set
                .read()
                .await
                .witness_trees
                .as_ref()
                .is_some_and(|trees| {
                    trees
                        .witness_tree_sapling
                        .max_leaf_position(0)
                        .unwrap()
                        .is_none()
                })
    }
    /// Start syncing in batches with the max size, to manage memory consumption.
    async fn start_sync(&self) -> Result<SyncResult, String> {
        // We can only do one sync at a time because we sync blocks in serial order
        // If we allow multiple syncs, they'll all get jumbled up.
        // TODO:  We run on resource constrained systems, where a single thread of
        // execution often consumes most of the memory available, on other systems
        // we might parallelize sync.
        let lightclient_exclusion_lock = self.sync_lock.lock().await;

        // The top of the wallet
        let last_synced_height = dbg!(self.wallet.last_synced_height().await);

        // If our internal state gets damaged somehow (for example,
        // a resync that gets interrupted partway through) we need to make sure
        // our witness trees are aligned with our blockchain data
        self.ensure_witness_tree_not_above_wallet_blocks().await;

        // This is a fresh wallet. We need to get the initial trees
        if self.wallet_has_empty_commitment_trees().await && last_synced_height != 0 {
            let trees = crate::grpc_connector::GrpcConnector::get_trees(
                self.get_server_uri(),
                last_synced_height,
            )
            .await
            .unwrap();
            self.wallet.initiate_witness_trees(trees).await;
        };

        let latest_blockid =
            GrpcConnector::get_latest_block(self.config.get_lightwalletd_uri()).await?;
        // Block hashes are reversed when stored in BlockDatas, so we reverse here to match
        let latest_blockid =
            crate::wallet::data::BlockData::new_with(latest_blockid.height, &latest_blockid.hash);
        if latest_blockid.height < last_synced_height {
            let w = format!(
                "Server's latest block({}) is behind ours({})",
                latest_blockid.height, last_synced_height
            );
            warn!("{}", w);
            return Err(w);
        }

        if latest_blockid.height == last_synced_height
            && !latest_blockid.hash().is_empty()
            && latest_blockid.hash() != self.wallet.last_synced_hash().await
        {
            log::warn!("One block reorg at height {}", last_synced_height);
            // This is a one-block reorg, so pop the last block. Even if there are more blocks to reorg, this is enough
            // to trigger a sync, which will then reorg the remaining blocks
            BlockAndWitnessData::invalidate_block(
                last_synced_height,
                self.wallet.blocks.clone(),
                self.wallet
                    .transaction_context
                    .transaction_metadata_set
                    .clone(),
            )
            .await;
        }

        // Re-read the last scanned height
        let last_scanned_height = self.wallet.last_synced_height().await;
        let batch_size = 100;

        let mut latest_block_batches = vec![];
        let mut prev = last_scanned_height;
        while latest_block_batches.is_empty() || prev != latest_blockid.height {
            let batch = cmp::min(latest_blockid.height, prev + batch_size);
            prev = batch;
            latest_block_batches.push(batch);
        }

        // Increment the sync ID so the caller can determine when it is over
        self.bsync_data
            .write()
            .await
            .sync_status
            .write()
            .await
            .start_new(latest_block_batches.len());

        let mut res = Err("No batches were run!".to_string());
        for (batch_num, batch_latest_block) in latest_block_batches.into_iter().enumerate() {
            res = self.sync_nth_batch(batch_latest_block, batch_num).await;
            res.as_ref()?;
            if *self.interrupt_sync.read().await {
                log::debug!("LightClient interrupt_sync is true");
                break;
            }
        }

        drop(lightclient_exclusion_lock);
        res
    }

    /// start_sync will start synchronizing the blockchain from the wallet's last height. This function will
    /// return immediately after starting the sync.  Use the `do_sync_status` LightClient method to
    /// get the status of the sync
    async fn sync_nth_batch(
        &self,
        start_block: u64,
        batch_num: usize,
    ) -> Result<SyncResult, String> {
        // The top of the wallet
        let last_synced_height = self.wallet.last_synced_height().await;

        debug!(
            "Latest block is {}, wallet block is {}",
            start_block, last_synced_height
        );

        if last_synced_height == start_block {
            debug!("Already at latest block, not syncing");
            return Ok(SyncResult {
                success: true,
                latest_block: last_synced_height,
                total_blocks_synced: 0,
            });
        }

        let bsync_data = self.bsync_data.clone();

        let end_block = last_synced_height + 1;

        // Before we start, we need to do a few things
        // 1. Pre-populate the last 100 blocks, in case of reorgs
        bsync_data
            .write()
            .await
            .setup_nth_batch(
                start_block,
                end_block,
                batch_num,
                self.wallet.get_blocks().await,
                self.wallet.verified_tree.read().await.clone(),
                *self.wallet.wallet_options.read().await,
            )
            .await;

        // 2. Update the current price:: Who's concern is price?
        //self.update_current_price().await;

        // Sapling Tree GRPC Fetcher
        let grpc_connector = GrpcConnector::new(self.config.get_lightwalletd_uri());

        // A signal to detect reorgs, and if so, ask the block_fetcher to fetch new blocks.
        let (reorg_transmitter, reorg_receiver) = unbounded_channel();

        // Node and Witness Data Cache
        let (block_and_witness_handle, block_and_witness_data_transmitter) = bsync_data
            .read()
            .await
            .block_data
            .start(
                start_block,
                end_block,
                self.wallet.transactions(),
                reorg_transmitter,
            )
            .await;

        // Full Tx GRPC fetcher
        let (full_transaction_fetcher_handle, full_transaction_fetcher_transmitter) =
            grpc_connector
                .start_full_transaction_fetcher(self.config.chain)
                .await;
        // Transparent Transactions Fetcher
        let (taddr_fetcher_handle, taddr_fetcher_transmitter) =
            grpc_connector.start_taddr_transaction_fetcher().await;

        // Local state necessary for a transaction fetch
        let transaction_context = TransactionContext::new(
            &self.config,
            self.wallet.wallet_capability(),
            self.wallet.transactions(),
        );
        let (
            fetch_full_transactions_handle,
            fetch_full_transaction_transmitter,
            fetch_taddr_transactions_transmitter,
        ) = crate::blaze::fetch_full_transaction::start(
            transaction_context,
            full_transaction_fetcher_transmitter.clone(),
            bsync_data.clone(),
        )
        .await;

        // The processor to process Transactions detected by the trial decryptions processor
        let update_notes_processor = UpdateNotes::new(self.wallet.transactions());
        let (update_notes_handle, blocks_done_transmitter, detected_transactions_transmitter) =
            update_notes_processor
                .start(bsync_data.clone(), fetch_full_transaction_transmitter)
                .await;

        // Do Trial decryptions of all the outputs, and pass on the successful ones to the update_notes processor
        let trial_decryptions_processor = TrialDecryptions::new(
            Arc::new(self.config.clone()),
            self.wallet.wallet_capability(),
            self.wallet.transactions(),
        );
        let (trial_decrypts_handle, trial_decrypts_transmitter) = trial_decryptions_processor
            .start(
                bsync_data.clone(),
                detected_transactions_transmitter,
                self.wallet
                    .wallet_options
                    .read()
                    .await
                    .transaction_size_filter,
                full_transaction_fetcher_transmitter,
            )
            .await;

        // Fetch Compact blocks and send them to nullifier cache, node-and-witness cache and the trial-decryption processor
        let fetch_compact_blocks = Arc::new(FetchCompactBlocks::new(&self.config));
        let fetch_compact_blocks_handle = tokio::spawn(async move {
            fetch_compact_blocks
                .start(
                    [
                        block_and_witness_data_transmitter,
                        trial_decrypts_transmitter,
                    ],
                    start_block,
                    end_block,
                    reorg_receiver,
                )
                .await
        });

        // We wait first for the nodes to be updated. This is where reorgs will be handled, so all the steps done after this phase will
        // assume that the reorgs are done.
        let earliest_block = block_and_witness_handle.await.unwrap().unwrap();

        // 1. Fetch the transparent txns only after reorgs are done.
        let taddr_transactions_handle = FetchTaddrTransactions::new(
            self.wallet.wallet_capability(),
            Arc::new(self.config.clone()),
        )
        .start(
            start_block,
            earliest_block,
            taddr_fetcher_transmitter,
            fetch_taddr_transactions_transmitter,
            self.config.chain,
        )
        .await;

        // 2. Notify the notes updater that the blocks are done updating
        blocks_done_transmitter.send(earliest_block).unwrap();

        // 3. Verify all the downloaded data
        let block_data = bsync_data.clone();

        // Wait for everything to finish

        // Await all the futures
        let r1 = tokio::spawn(async move {
            join_all(vec![
                trial_decrypts_handle,
                full_transaction_fetcher_handle,
                taddr_fetcher_handle,
            ])
            .await
            .into_iter()
            .try_for_each(|r| r.map_err(|e| format!("{}", e)))
        });

        join_all(vec![
            update_notes_handle,
            taddr_transactions_handle,
            fetch_compact_blocks_handle,
            fetch_full_transactions_handle,
            r1,
        ])
        .await
        .into_iter()
        .try_for_each(|r| r.map_err(|e| format!("{}", e))?)?;

        let verify_handle =
            tokio::spawn(async move { block_data.read().await.block_data.verify_trees().await });
        let (verified, highest_tree) = verify_handle.await.map_err(|e| e.to_string())?;
        debug!("tree verification {}", verified);
        debug!("highest tree exists: {}", highest_tree.is_some());
        if !verified {
            return Err("Tree Verification Failed".to_string());
        }

        debug!("Batch: {batch_num} synced, doing post-processing");

        let blaze_sync_data = bsync_data.read().await;
        // Post sync, we have to do a bunch of stuff
        // 1. Get the last 100 blocks and store it into the wallet, needed for future re-orgs
        let blocks = blaze_sync_data
            .block_data
            .drain_existingblocks_into_blocks_with_truncation(MAX_REORG)
            .await;
        self.wallet.set_blocks(blocks).await;

        // 2. If sync was successfull, also try to get historical prices
        // self.update_historical_prices().await;
        // zingolabs considers this to be a serious privacy/secuity leak

        // 3. Mark the sync finished, which will clear the nullifier cache etc...
        blaze_sync_data.finish().await;

        // 5. Remove expired mempool transactions, if any
        self.wallet
            .transactions()
            .write()
            .await
            .clear_expired_mempool(start_block);

        // 6. Set the heighest verified tree
        if highest_tree.is_some() {
            *self.wallet.verified_tree.write().await = highest_tree;
        }

        debug!("About to run save after syncing {}th batch!", batch_num);

        #[cfg(not(any(target_os = "ios", target_os = "android")))]
        self.do_save().await.unwrap();

        Ok(SyncResult {
            success: true,
            latest_block: start_block,
            total_blocks_synced: start_block - end_block + 1,
        })
    }

    fn tx_summary_matcher(
        summaries: &mut Vec<ValueTransfer>,
        txid: TxId,
        transaction_md: &TransactionMetadata,
    ) {
        let (block_height, datetime, price) = (
            transaction_md.block_height,
            transaction_md.datetime,
            transaction_md.price,
        );
        match (
            transaction_md.is_outgoing_transaction(),
            transaction_md.is_incoming_transaction(),
        ) {
            // This transaction is entirely composed of what we consider
            // to be 'change'. We just make a Fee transfer and move on
            (false, false) => (),
            // All received funds were change, this is a normal send
            (true, false) => {
                for OutgoingTxData {
                    to_address,
                    value,
                    memo,
                    recipient_ua,
                } in &transaction_md.outgoing_tx_data
                {
                    if let Ok(to_address) =
                        ZcashAddress::try_from_encoded(recipient_ua.as_ref().unwrap_or(to_address))
                    {
                        let memos = if let Memo::Text(textmemo) = memo {
                            vec![textmemo.clone()]
                        } else {
                            vec![]
                        };
                        summaries.push(ValueTransfer {
                            block_height,
                            datetime,
                            kind: ValueTransferKind::Sent {
                                to_address,
                                amount: *value,
                            },
                            memos,
                            price,
                            txid,
                        });
                    }
                }
            }
            // No funds spent, this is a normal receipt
            (false, true) => {
                for received_transparent in transaction_md.received_utxos.iter() {
                    summaries.push(ValueTransfer {
                        block_height,
                        datetime,
                        kind: ValueTransferKind::Received {
                            pool: Pool::Transparent,
                            amount: received_transparent.value,
                        },
                        memos: vec![],
                        price,
                        txid,
                    });
                }
                for received_sapling in transaction_md.sapling_notes.iter() {
                    let memos = if let Some(Memo::Text(textmemo)) = &received_sapling.memo {
                        vec![textmemo.clone()]
                    } else {
                        vec![]
                    };
                    summaries.push(ValueTransfer {
                        block_height,
                        datetime,
                        kind: ValueTransferKind::Received {
                            pool: Pool::Sapling,
                            amount: received_sapling.value(),
                        },
                        memos,
                        price,
                        txid,
                    });
                }
                for received_orchard in transaction_md.orchard_notes.iter() {
                    let memos = if let Some(Memo::Text(textmemo)) = &received_orchard.memo {
                        vec![textmemo.clone()]
                    } else {
                        vec![]
                    };
                    summaries.push(ValueTransfer {
                        block_height,
                        datetime,
                        kind: ValueTransferKind::Received {
                            pool: Pool::Orchard,
                            amount: received_orchard.value(),
                        },
                        memos,
                        price,
                        txid,
                    });
                }
            }
            // We spent funds, and received funds as non-change. This is most likely a send-to-self,
            // TODO: Figure out what kind of special-case handling we want for these
            (true, true) => {
                summaries.push(ValueTransfer {
                    block_height,
                    datetime,
                    kind: ValueTransferKind::SendToSelf,
                    memos: transaction_md
                        .sapling_notes
                        .iter()
                        .filter_map(|sapling_note| sapling_note.memo.clone())
                        .chain(
                            transaction_md
                                .orchard_notes
                                .iter()
                                .filter_map(|orchard_note| orchard_note.memo.clone()),
                        )
                        .filter_map(|memo| {
                            if let Memo::Text(text_memo) = memo {
                                Some(text_memo)
                            } else {
                                None
                            }
                        })
                        .collect(),
                    price,
                    txid,
                });
            }
        };
    }

    pub(crate) async fn update_current_price(&self) -> String {
        // Get the zec price from the server
        match get_recent_median_price_from_gemini().await {
            Ok(price) => {
                self.wallet.set_latest_zec_price(price).await;
                price.to_string()
            }
            Err(s) => {
                error!("Error fetching latest price: {}", s);
                s.to_string()
            }
        }
    }
    async fn value_transfer_by_to_address(&self) -> finsight::ValuesSentToAddress {
        let summaries = self.do_list_txsummaries().await;
        let mut amount_by_address = HashMap::new();
        for summary in summaries {
            use ValueTransferKind::*;
            match summary.kind {
                Sent { amount, to_address } => {
                    let address = to_address.encode();
                    if let std::collections::hash_map::Entry::Vacant(e) =
                        amount_by_address.entry(address.clone())
                    {
                        e.insert(vec![amount]);
                    } else {
                        amount_by_address
                            .get_mut(&address)
                            .expect("a vec of u64")
                            .push(amount);
                    };
                }
                Fee { amount } => {
                    let fee_key = "fee".to_string();
                    if let std::collections::hash_map::Entry::Vacant(e) =
                        amount_by_address.entry(fee_key.clone())
                    {
                        e.insert(vec![amount]);
                    } else {
                        amount_by_address
                            .get_mut(&fee_key)
                            .expect("a vec of u64.")
                            .push(amount);
                    };
                }
                SendToSelf { .. } | Received { .. } => (),
            }
        }
        finsight::ValuesSentToAddress(amount_by_address)
    }

    fn write_file_if_not_exists(dir: &Path, name: &str, bytes: &[u8]) -> io::Result<()> {
        let mut file_path = dir.to_path_buf();
        file_path.push(name);
        if !file_path.exists() {
            let mut file = File::create(&file_path)?;
            file.write_all(bytes)?;
        }

        Ok(())
    }
}
use serde_json::Value;

enum PriceFetchError {
    ReqwestError(String),
    NotJson,
    NoElements,
    PriceReprError(PriceReprError),
    NanValue,
}

impl std::fmt::Display for PriceFetchError {
    fn fmt(&self, f: &mut std::fmt::Formatter<'_>) -> std::fmt::Result {
        use PriceFetchError::*;
        f.write_str(&match self {
            ReqwestError(e) => format!("ReqwestError: {}", e),
            NotJson => "NotJson".to_string(),
            NoElements => "NoElements".to_string(),
            PriceReprError(e) => format!("PriceReprError: {}", e),
            NanValue => "NanValue".to_string(),
        })
    }
}

enum PriceReprError {
    NoValue,
    NoAsStrValue,
    NotParseable,
}

impl std::fmt::Display for PriceReprError {
    fn fmt(&self, fmt: &mut std::fmt::Formatter<'_>) -> std::fmt::Result {
        use PriceReprError::*;
        fmt.write_str(match self {
            NoValue => "NoValue",
            NoAsStrValue => "NoAsStrValue",
            NotParseable => "NotParseable",
        })
    }
}
fn repr_price_as_f64(from_gemini: &Value) -> Result<f64, PriceReprError> {
    if let Some(value) = from_gemini.get("price") {
        if let Some(stringable) = value.as_str() {
            if let Ok(parsed) = stringable.parse::<f64>() {
                Ok(parsed)
            } else {
                Err(PriceReprError::NotParseable)
            }
        } else {
            Err(PriceReprError::NoAsStrValue)
        }
    } else {
        Err(PriceReprError::NoValue)
    }
}

async fn get_recent_median_price_from_gemini() -> Result<f64, PriceFetchError> {
    let httpget =
        match reqwest::get("https://api.gemini.com/v1/trades/zecusd?limit_trades=11").await {
            Ok(httpresponse) => httpresponse,
            Err(e) => {
                return Err(PriceFetchError::ReqwestError(e.to_string()));
            }
        };
    let serialized = match httpget.json::<Value>().await {
        Ok(asjson) => asjson,
        Err(_) => {
            return Err(PriceFetchError::NotJson);
        }
    };
    let elements = match serialized.as_array() {
        Some(elements) => elements,
        None => {
            return Err(PriceFetchError::NoElements);
        }
    };
    let mut trades: Vec<f64> = match elements.iter().map(repr_price_as_f64).collect() {
        Ok(trades) => trades,
        Err(e) => {
            return Err(PriceFetchError::PriceReprError(e));
        }
    };
    if trades.iter().any(|x| x.is_nan()) {
        return Err(PriceFetchError::NanValue);
    }
    // NOTE:  This code will panic if a value is received that:
    // 1. was parsed from a string to an f64
    // 2. is not a NaN
    // 3. cannot be compared to an f64
    // TODO:  Show that this is impossible, or write code to handle
    // that case.
    trades.sort_by(|a, b| {
        a.partial_cmp(b)
            .expect("a and b are non-nan f64, I think that makes them comparable")
    });
    Ok(trades[5])
}

#[cfg(test)]
mod tests {
    use tokio::runtime::Runtime;
    use zingoconfig::{ChainType, ZingoConfig};

    use crate::{lightclient::LightClient, wallet::WalletBase};

    #[test]
    fn new_wallet_from_phrase() {
        let temp_dir = tempfile::Builder::new().prefix("test").tempdir().unwrap();
        let data_dir = temp_dir
            .into_path()
            .canonicalize()
            .expect("This path is available.");

        let wallet_name = data_dir.join("zingo-wallet.dat");
        let config = ZingoConfig::create_unconnected(ChainType::FakeMainnet, Some(data_dir));
        let lc = LightClient::create_from_wallet_base(
            WalletBase::MnemonicPhrase(TEST_SEED.to_string()),
            &config,
            0,
            false,
        )
        .unwrap();
        assert_eq!(
        format!(
            "{:?}",
            LightClient::create_from_wallet_base(
                WalletBase::MnemonicPhrase(TEST_SEED.to_string()),
                &config,
                0,
                false
            )
            .err()
            .unwrap()
        ),
        format!(
            "{:?}",
            std::io::Error::new(
                std::io::ErrorKind::AlreadyExists,
                format!("Cannot create a new wallet from seed, because a wallet already exists at:\n{:?}", wallet_name),
            )
        )
    );

        // The first t address and z address should be derived
        Runtime::new().unwrap().block_on(async move {
            let addresses = lc.do_addresses().await;
            assert_eq!(
                "zs1q6xk3q783t5k92kjqt2rkuuww8pdw2euzy5rk6jytw97enx8fhpazdv3th4xe7vsk6e9sfpawfg"
                    .to_string(),
                addresses[0]["receivers"]["sapling"]
            );
            assert_eq!(
                "t1eQ63fwkQ4n4Eo5uCrPGaAV8FWB2tmx7ui",
                addresses[0]["receivers"]["transparent"]
            );
        });
    }
    pub const TEST_SEED: &str = "chimney better bulb horror rebuild whisper improve intact letter giraffe brave rib appear bulk aim burst snap salt hill sad merge tennis phrase raise";
}<|MERGE_RESOLUTION|>--- conflicted
+++ resolved
@@ -1048,7 +1048,6 @@
         address: Option<String>,
     ) -> Result<String, String> {
         let transaction_submission_height = self.get_submission_height().await?;
-<<<<<<< HEAD
         let fee = u64::from(MINIMUM_FEE); // TODO: This can no longer be hard coded, and must be calced
                                           // as a fn of the transactions structure.
         let tbal = self
@@ -1057,10 +1056,6 @@
             .await
             .as_u64()
             .ok_or("To represent Json as u64".to_string())?;
-=======
-        let fee = u64::from(MINIMUM_FEE);
-        let tbal = self.wallet.tbalance(None).await.unwrap_or(0);
->>>>>>> dcc6941a
         let sapling_bal = self
             .wallet
             .spendable_sapling_balance(None)
