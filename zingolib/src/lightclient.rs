--- conflicted
+++ resolved
@@ -46,12 +46,8 @@
 use zcash_primitives::{
     consensus::{BlockHeight, BranchId, Parameters},
     memo::{Memo, MemoBytes},
-<<<<<<< HEAD
     sapling::note_encryption::SaplingDomain,
     transaction::{fees::zip317::MARGINAL_FEE, Transaction, TxId},
-=======
-    transaction::{fees::zip317::MINIMUM_FEE, Transaction, TxId},
->>>>>>> 1fe99c4b
 };
 use zcash_proofs::prover::LocalTxProver;
 use zingoconfig::{ZingoConfig, MAX_REORG};
