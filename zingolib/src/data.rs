--- conflicted
+++ resolved
@@ -1,8 +1,3 @@
-<<<<<<< HEAD
-#[cfg(feature = "zip317")]
+//! This is a mod for data structs that will be used across all sections of zingolib.
 pub mod proposal;
-=======
-//! TODO: Add Mod Description Here!
-
->>>>>>> 6e337922
 pub mod witness_trees;