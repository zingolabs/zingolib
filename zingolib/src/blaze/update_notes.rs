--- conflicted
+++ resolved
@@ -90,17 +90,12 @@
             let mut workers = FuturesUnordered::new();
 
             // Receive Txns that are sent to the wallet. We need to update the notes for this.
-<<<<<<< HEAD
-            while let Some((transaction_id_spent_from, nf, at_height, output_index)) =
-                receiver.recv().await
-=======
             while let Some((
                 transaction_id_spent_from,
                 maybe_spend_nullifier,
                 at_height,
                 output_index,
             )) = receiver.recv().await
->>>>>>> cb96b553
             {
                 let bsync_data = bsync_data.clone();
                 let wallet_transactions = wallet_transactions.clone();
@@ -136,11 +131,7 @@
                             .await
                             .mark_note_as_spent(
                                 transaction_id_spent_from,
-<<<<<<< HEAD
-                                &nf,
-=======
                                 &maybe_spend_nullifier,
->>>>>>> cb96b553
                                 &transaction_id_spent_in,
                                 spent_at_height,
                                 output_index,
