use crate::wallet::keys::is_shielded_address;
use crate::wallet::{MemoDownloadOption, Pool};
use crate::{lightclient::LightClient, wallet::utils};
use indoc::indoc;
use json::object;
use lazy_static::lazy_static;
use std::collections::HashMap;
use std::convert::TryInto;
use std::str::FromStr;
use tokio::runtime::Runtime;
use zcash_address::unified::{Container, Encoding, Ufvk};
use zcash_client_backend::address::RecipientAddress;
use zcash_primitives::transaction::components::amount::MAX_MONEY;
use zcash_primitives::transaction::fees::zip317::MINIMUM_FEE;

lazy_static! {
    static ref RT: Runtime = tokio::runtime::Runtime::new().unwrap();
}

pub trait Command {
    fn help(&self) -> &'static str;

    fn short_help(&self) -> &'static str;

    fn exec(&self, _args: &[&str], lightclient: &LightClient) -> String;
}

pub trait ShortCircuitedCommand {
    fn exec_without_lc(args: Vec<String>) -> String;
}
struct GetVersionCommand {}
impl Command for GetVersionCommand {
    fn help(&self) -> &'static str {
        indoc! {r#"
            Return the git describe --dirty of the repo at build time.
        "#}
    }

    fn short_help(&self) -> &'static str {
        "Get verion of build code"
    }

    fn exec(&self, _args: &[&str], _lightclient: &LightClient) -> String {
        crate::git_description().to_string()
    }
}
struct ChangeServerCommand {}
impl Command for ChangeServerCommand {
    fn help(&self) -> &'static str {
        indoc! {r#"
            Change the lightwalletd server to receive blockchain data from
            Usage:
            changeserver [server_uri]

            Example:
            changeserver https://mainnet.lightwalletd.com:9067
        "#}
    }

    fn short_help(&self) -> &'static str {
        "Change lightwalletd server"
    }

    fn exec(&self, args: &[&str], lightclient: &LightClient) -> String {
        match args.len() {
            1 => match http::Uri::from_str(args[0]) {
                Ok(uri) => {
                    lightclient.set_server(uri);
                    "server set"
                }
                Err(_) => "invalid server uri",
            }
            .to_string(),
            _ => self.help().to_string(),
        }
    }
}

struct GetBirthdayCommand {}
impl Command for GetBirthdayCommand {
    fn help(&self) -> &'static str {
        indoc! {r#"
            Introspect over wallet value transfers, and report the lowest observed block height.
            Usage:
            get_birthday

            Example:
            get_birthday
        "#}
    }

    fn short_help(&self) -> &'static str {
        "Get wallet birthday."
    }

    fn exec(&self, _args: &[&str], lightclient: &LightClient) -> String {
        RT.block_on(async move { lightclient.wallet.get_birthday().await.to_string() })
    }
}

struct WalletKindCommand {}
impl Command for WalletKindCommand {
    fn help(&self) -> &'static str {
        indoc! {r#"
            Displays the kind of wallet currently loaded
            If a Ufvk, displays what pools are supported.
            Currently, spend-capable wallets will always have spend capability for all three pools
            "#}
    }

    fn short_help(&self) -> &'static str {
        "Displays the kind of wallet currently loaded"
    }

    fn exec(&self, _args: &[&str], lightclient: &LightClient) -> String {
        RT.block_on(async move {
            if lightclient.do_seed_phrase().await.is_ok() {
                object! {"kind" => "Seeded"}.pretty(4)
            } else {
                let capability = lightclient.wallet.wallet_capability();
                object! {
                    "kind" => "Loaded from key",
                    "transparent" => capability.transparent.kind_str(),
                    "sapling" => capability.sapling.kind_str(),
                    "orchard" => capability.orchard.kind_str(),
                }
                .pretty(4)
            }
        })
    }
}

struct InterruptCommand {}
impl Command for InterruptCommand {
    fn help(&self) -> &'static str {
        "Toggle the sync interrupt after batch flag."
    }
    fn short_help(&self) -> &'static str {
        "Toggle the sync interrupt after batch flag."
    }
    fn exec(&self, args: &[&str], lightclient: &LightClient) -> String {
        match args.len() {
            1 => RT.block_on(async move {
                match args[0] {
                    "true" => {
                        lightclient.interrupt_sync_after_batch(true).await;
                        "true".to_string()
                    }
                    "false" => {
                        lightclient.interrupt_sync_after_batch(false).await;
                        "false".to_string()
                    }
                    _ => self.help().to_string(),
                }
            }),
            _ => self.help().to_string(),
        }
    }
}

struct ParseAddressCommand {}
impl Command for ParseAddressCommand {
    fn help(&self) -> &'static str {
        indoc! {r#"
            Parse an address
            Usage:
            parse_address [address]

            Example
            parse_address tmSwk8bjXdCgBvpS8Kybk5nUyE21QFcDqre
        "#}
    }

    fn short_help(&self) -> &'static str {
        "Parse an address"
    }

    fn exec(&self, args: &[&str], _lightclient: &LightClient) -> String {
        match args.len() {
            1 => json::stringify_pretty(
                [
                    zingoconfig::ChainType::Mainnet,
                    zingoconfig::ChainType::Testnet,
                    zingoconfig::ChainType::Regtest,
                ]
                .iter()
                .find_map(|chain| RecipientAddress::decode(chain, args[0]).zip(Some(chain)))
                .map(|(recipient_address, chain_name)| {
                    let chain_name_string = match chain_name {
                        zingoconfig::ChainType::Mainnet => "main",
                        zingoconfig::ChainType::Testnet => "test",
                        zingoconfig::ChainType::Regtest => "regtest",
                        zingoconfig::ChainType::FakeMainnet => unreachable!(),
                    };

                    match recipient_address {
                        RecipientAddress::Shielded(_) => object! {
                            "status" => "success",
                            "chain_name" => chain_name_string,
                            "address_kind" => "sapling",
                        },
                        RecipientAddress::Transparent(_) => object! {
                            "status" => "success",
                            "chain_name" => chain_name_string,
                            "address_kind" => "transparent",
                        },
                        RecipientAddress::Unified(ua) => {
                            let mut receivers_available = vec![];
                            if ua.orchard().is_some() {
                                receivers_available.push("orchard")
                            }
                            if ua.sapling().is_some() {
                                receivers_available.push("sapling")
                            }
                            if ua.transparent().is_some() {
                                receivers_available.push("transparent")
                            }
                            object! {
                                "status" => "success",
                                "chain_name" => chain_name_string,
                                "address_kind" => "unified",
                                "receivers_available" => receivers_available,
                            }
                        }
                    }
                }),
                4,
            ),
            _ => self.help().to_string(),
        }
    }
}

struct ParseViewKeyCommand {}
impl Command for ParseViewKeyCommand {
    fn help(&self) -> &'static str {
        indoc! {r#"
            Parse a View Key
            Usage:
            parse_viewkey viewing_key

            Example
            parse_viewkey uviewregtest1l6s73mncrefycjhksvcp3zd6x2rpwddewv852ms8w0j828wu77h8v07fs6ph68kyp0ujwk4qmr3w4v9js4mr3ufqyasr0sddgumzyjamcgreda44kxtv4ar084szez337ld58avd9at4r5lptltgkn6uayzd055upf8cnlkarnxp69kz0vzelfww08xxhm0q0azdsplxff0mn2yyve88jyl8ujfau66pnc37skvl9528zazztf6xgk8aeewswjg4eeahpml77cxh57spgywdsc99h99twmp8sqhmp7g78l3g90equ2l4vh9vy0va6r8p568qr7nm5l5y96qgwmw9j2j788lalpeywy0af86krh4td69xqrrye6dvfx0uff84s3pm50kqx3tg3ktx88j2ujswe25s7pqvv3w4x382x07w0dp5gguqu757wlyf80f5nu9uw7wqttxmvrjhkl22x43de960c7kt97ge0dkt52j7uckht54eq768
        "#}
    }

    fn short_help(&self) -> &'static str {
        "Parse a view_key."
    }

    fn exec(&self, args: &[&str], _lightclient: &LightClient) -> String {
        match args.len() {
            1 => {
                json::stringify_pretty(
                    match Ufvk::decode(args[0]) {
                        Ok((network, ufvk)) => {
                            let mut pools_available = vec![];
                            for fvk in ufvk.items_as_parsed() {
                                match fvk {
                            zcash_address::unified::Fvk::Orchard(_) => {
                                pools_available.push("orchard")
                            }
                            zcash_address::unified::Fvk::Sapling(_) => {
                                pools_available.push("sapling")
                            }
                            zcash_address::unified::Fvk::P2pkh(_) => {
                                pools_available.push("transparent")
                            }
                            zcash_address::unified::Fvk::Unknown { .. } => pools_available
                                .push("Unknown future protocol. Perhaps you're using old software"),
                        }
                            }
                            object! {
                                "status" => "success",
                                "chain_name" => match network {
                                    zcash_address::Network::Main => "main",
                                    zcash_address::Network::Test => "test",
                                    zcash_address::Network::Regtest => "regtest",
                                },
                                "address_kind" => "ufvk",
                                "pools_available" => pools_available,
                            }
                        }
                        Err(_) => {
                            object! {
                                "status" => "Invalid viewkey",
                                "chain_name" => json::JsonValue::Null,
                                "address_kind" => json::JsonValue::Null
                            }
                        }
                    },
                    4,
                )
            }
            _ => self.help().to_string(),
        }
    }
}

struct SyncCommand {}
impl Command for SyncCommand {
    fn help(&self) -> &'static str {
        indoc! {r#"
            Sync the light client with the server
            Usage:
            sync

        "#}
    }

    fn short_help(&self) -> &'static str {
        "Download CompactBlocks and sync to the server"
    }

    fn exec(&self, _args: &[&str], lightclient: &LightClient) -> String {
        RT.block_on(async move {
            match lightclient.do_sync(true).await {
                Ok(j) => j.to_json().pretty(2),
                Err(e) => e,
            }
        })
    }
}

struct SyncStatusCommand {}
impl Command for SyncStatusCommand {
    fn help(&self) -> &'static str {
        indoc! {r#"
            Get the sync status of the wallet
            Usage:
            syncstatus

        "#}
    }

    fn short_help(&self) -> &'static str {
        "Get the sync status of the wallet"
    }

    fn exec(&self, _args: &[&str], lightclient: &LightClient) -> String {
        RT.block_on(async move {
            let status = lightclient.do_sync_status().await;

            let o = if status.in_progress {
                object! {
                    "sync_id" => status.sync_id,
                    "in_progress" => status.in_progress,
                    "last_error" => status.last_error,
                    "start_block" => status.start_block,
                    "end_block" => status.end_block,
                    "synced_blocks" => status.blocks_done,
                    "trial_decryptions_blocks" => status.trial_dec_done,
                    "txn_scan_blocks" => status.txn_scan_done,
                    "witnesses_updated" => *status.witnesses_updated.values().min().unwrap_or(&0),
                    "total_blocks" => status.blocks_total,
                    "batch_num" => status.batch_num,
                    "batch_total" => status.batch_total,
                    "sync_interrupt" => lightclient.get_sync_interrupt().await
                }
            } else {
                object! {
                    "sync_id" => status.sync_id,
                    "in_progress" => status.in_progress,
                    "last_error" => status.last_error,

                }
            };
            o.pretty(2)
        })
    }
}

struct SendProgressCommand {}
impl Command for SendProgressCommand {
    fn help(&self) -> &'static str {
        indoc! {r#"
            Get the progress of any send transactions that are currently computing
            Usage:
            sendprogress
        "#}
    }

    fn short_help(&self) -> &'static str {
        "Get the progress of any send transactions that are currently computing"
    }

    fn exec(&self, _args: &[&str], lightclient: &LightClient) -> String {
        RT.block_on(async move {
            match lightclient.do_send_progress().await {
                Ok(p) => p.to_json().pretty(2),
                Err(e) => e,
            }
        })
    }
}

struct RescanCommand {}
impl Command for RescanCommand {
    fn help(&self) -> &'static str {
        indoc! {r#"
            Rescan the wallet, rescanning all blocks for new transactions
            Usage:
            rescan

            This command will download all blocks since the intial block again from the light client server
            and attempt to scan each block for transactions belonging to the wallet.
        "#}
    }

    fn short_help(&self) -> &'static str {
        "Rescan the wallet, downloading and scanning all blocks and transactions"
    }

    fn exec(&self, _args: &[&str], lightclient: &LightClient) -> String {
        RT.block_on(async move {
            match lightclient.do_rescan().await {
                Ok(j) => j.to_json().pretty(2),
                Err(e) => e,
            }
        })
    }
}

struct ClearCommand {}
impl Command for ClearCommand {
    fn help(&self) -> &'static str {
        indoc! {r#"
            Clear the wallet state, rolling back the wallet to an empty state.
            Usage:
            clear

            This command will clear all notes, utxos and transactions from the wallet, setting up the wallet to be synced from scratch.
        "#}
    }

    fn short_help(&self) -> &'static str {
        "Clear the wallet state, rolling back the wallet to an empty state."
    }

    fn exec(&self, _args: &[&str], lightclient: &LightClient) -> String {
        RT.block_on(async move {
            lightclient.clear_state().await;

            let result = object! { "result" => "success" };
            result.pretty(2)
        })
    }
}

pub struct HelpCommand {}
impl Command for HelpCommand {
    fn help(&self) -> &'static str {
        indoc! {r#"
            List all available commands
            Usage:
            help [command_name]

            If no "command_name" is specified, a list of all available commands is returned
            Example:
            help send

        "#}
    }

    fn short_help(&self) -> &'static str {
        "Lists all available commands"
    }

    fn exec(&self, args: &[&str], _: &LightClient) -> String {
        let mut responses = vec![];

        // Print a list of all commands
        match args.len() {
            0 => {
                responses.push("Available commands:".to_string());
                get_commands().iter().for_each(|(cmd, obj)| {
                    responses.push(format!("{} - {}", cmd, obj.short_help()));
                });

                responses.sort();
                responses.join("\n")
            }
            1 => match get_commands().get(args[0]) {
                Some(cmd) => cmd.help().to_string(),
                None => format!("Command {} not found", args[0]),
            },
            _ => self.help().to_string(),
        }
    }
}
impl ShortCircuitedCommand for HelpCommand {
    fn exec_without_lc(args: Vec<String>) -> String {
        let mut responses = vec![];

        // Print a list of all commands
        match args.len() {
            0 => {
                responses.push("Available commands:".to_string());
                get_commands().iter().for_each(|(cmd, obj)| {
                    responses.push(format!("{} - {}", cmd, obj.short_help()));
                });

                responses.sort();
                responses.join("\n")
            }
            1 => match get_commands().get(args[0].as_str()) {
                Some(cmd) => cmd.help().to_string(),
                None => format!("Command {} not found", args[0]),
            },
            _ => panic!("Unexpected number of parameters."),
        }
    }
}
struct InfoCommand {}
impl Command for InfoCommand {
    fn help(&self) -> &'static str {
        indoc! {r#"
            Get info about the lightwalletd we're connected to
            Usage:
            info

        "#}
    }

    fn short_help(&self) -> &'static str {
        "Get the lightwalletd server's info"
    }

    fn exec(&self, _args: &[&str], lightclient: &LightClient) -> String {
        RT.block_on(async move { lightclient.do_info().await })
    }
}

struct UpdateCurrentPriceCommand {}
impl Command for UpdateCurrentPriceCommand {
    fn help(&self) -> &'static str {
        indoc! {r#"
            Get the latest ZEC price from Gemini exchange's API.
            Currently using USD.
            Usage:
            zecprice

        "#}
    }

    fn short_help(&self) -> &'static str {
        "Get the latest ZEC price in the wallet's currency (USD)"
    }

    fn exec(&self, _args: &[&str], lightclient: &LightClient) -> String {
        RT.block_on(async move { lightclient.update_current_price().await })
    }
}

struct BalanceCommand {}
impl Command for BalanceCommand {
    fn help(&self) -> &'static str {
        indoc! {r#"
            Show the current ZEC balance in the wallet
            Usage:
            balance

            Transparent and Shielded balances, along with the addresses they belong to are displayed
        "#}
    }

    fn short_help(&self) -> &'static str {
        "Show the current ZEC balance in the wallet"
    }

    fn exec(&self, _args: &[&str], lightclient: &LightClient) -> String {
        RT.block_on(async move { lightclient.do_balance().await.to_json().pretty(2) })
    }
}

struct AddressCommand {}
impl Command for AddressCommand {
    fn help(&self) -> &'static str {
        indoc! {r#"
            List current addresses in the wallet
            Usage:
            address

        "#}
    }

    fn short_help(&self) -> &'static str {
        "List all addresses in the wallet"
    }

    fn exec(&self, _args: &[&str], lightclient: &LightClient) -> String {
        RT.block_on(async move { lightclient.do_addresses().await.pretty(2) })
    }
}

struct ExportUfvkCommand {}
impl Command for ExportUfvkCommand {
    fn help(&self) -> &'static str {
        indoc! {r#"
            Export Unified full viewing key for the wallet.
            Note: If you want to backup spend capability, use the 'seed' command instead.
            Usage:
            exportufvk

            Example:
            exportufvk
        "#}
    }

    fn short_help(&self) -> &'static str {
        "Export full viewing key for wallet addresses"
    }

    fn exec(&self, _args: &[&str], lightclient: &LightClient) -> String {
        let ufvk_res = lightclient.wallet.transaction_context.key.ufvk();
        match ufvk_res {
            Ok(ufvk) => {
                use zcash_address::unified::Encoding as _;
                object! {
                    "ufvk" => ufvk.encode(&lightclient.config().chain.to_zcash_address_network()),
                    "birthday" => RT.block_on(lightclient.wallet.get_birthday())
                }
                .pretty(2)
            }
            Err(e) => format!("Error: {e}"),
        }
    }
}

struct ShieldCommand {}
impl Command for ShieldCommand {
    fn help(&self) -> &'static str {
        indoc! {r#"
            Shield all your transparent and/or orchard funds
            Usage:
            shield ['transparent' or 'sapling' or 'all'] [optional address]

            NOTE: The fee required to send this transaction (currently ZEC 0.0001) is additionally deducted from your balance.
            Example:
            shield all

        "#}
    }

    fn short_help(&self) -> &'static str {
        "Shield your transparent and/or sapling ZEC into the orchard pool"
    }

    fn exec(&self, args: &[&str], lightclient: &LightClient) -> String {
        if args.is_empty() || args.len() > 2 {
            return self.help().to_string();
        }
        let pools_to_shield: &[Pool] = match args[0] {
            "transparent" => &[Pool::Transparent],
            "sapling" => &[Pool::Sapling],
            "all" => &[Pool::Sapling, Pool::Transparent],
            _ => return self.help().to_string(),
        };
        // Parse the address or amount
        let address = if args.len() == 2 {
            Some(args[1].to_string())
        } else {
            None
        };
        RT.block_on(async move {
            match lightclient.do_shield(pools_to_shield, address).await {
                Ok(transaction_id) => {
                    object! { "txid" => transaction_id }
                }
                Err(e) => {
                    object! { "error" => e }
                }
            }
            .pretty(2)
        })
    }
}

struct EncryptMessageCommand {}
impl Command for EncryptMessageCommand {
    fn help(&self) -> &'static str {
        indoc! {r#"
            Encrypt a memo to be sent to a z-address offline
            Usage:
            encryptmessage <address> "memo"
            OR
            encryptmessage "{'address': <address>, 'memo': <memo>}"

            NOTE: This command only returns the encrypted payload. It does not broadcast it. You are expected to send the encrypted payload to the recipient offline
            Example:
            encryptmessage ztestsapling1x65nq4dgp0qfywgxcwk9n0fvm4fysmapgr2q00p85ju252h6l7mmxu2jg9cqqhtvzd69jwhgv8d "Hello from the command line"

        "#}
    }

    fn short_help(&self) -> &'static str {
        "Encrypt a memo to be sent to a z-address offline"
    }

    fn exec(&self, args: &[&str], lightclient: &LightClient) -> String {
        if args.is_empty() || args.len() > 3 {
            return self.help().to_string();
        }

        // Check for a single argument that can be parsed as JSON
        let (to, memo) = if args.len() == 1 {
            let arg_list = args[0];
            let j = match json::parse(arg_list) {
                Ok(j) => j,
                Err(e) => {
                    let es = format!("Couldn't understand JSON: {}", e);
                    return format!("{}\n{}", es, self.help());
                }
            };

            if !j.has_key("address") || !j.has_key("memo") {
                let es = "Need 'address' and 'memo'\n".to_string();
                return format!("{}\n{}", es, self.help());
            }

            let memo = utils::interpret_memo_string(j["memo"].as_str().unwrap().to_string());
            if memo.is_err() {
                return format!("{}\n{}", memo.err().unwrap(), self.help());
            }
            let to = j["address"].as_str().unwrap().to_string();

            (to, memo.unwrap())
        } else if args.len() == 2 {
            let to = args[0].to_string();

            let memo = utils::interpret_memo_string(args[1].to_string());
            if memo.is_err() {
                return format!("{}\n{}", memo.err().unwrap(), self.help());
            }

            (to, memo.unwrap())
        } else {
            return format!(
                "Wrong number of arguments. Was expecting 1 or 2\n{}",
                self.help()
            );
        };

        if let Ok(m) = memo.try_into() {
            lightclient.do_encrypt_message(to, m).pretty(2)
        } else {
            "Couldn't encode memo".to_string()
        }
    }
}

struct DecryptMessageCommand {}
impl Command for DecryptMessageCommand {
    fn help(&self) -> &'static str {
        indoc! {r#"
            Attempt to decrypt a message with all the view keys in the wallet.
            Usage:
            decryptmessage "encrypted_message_base64"

            Example:
            decryptmessage RW5jb2RlIGFyYml0cmFyeSBvY3RldHMgYXMgYmFzZTY0LiBSZXR1cm5zIGEgU3RyaW5nLg==

        "#}
    }

    fn short_help(&self) -> &'static str {
        "Attempt to decrypt a message with all the view keys in the wallet."
    }

    fn exec(&self, args: &[&str], lightclient: &LightClient) -> String {
        if args.len() != 1 {
            return self.help().to_string();
        }

        RT.block_on(async move {
            lightclient
                .do_decrypt_message(args[0].to_string())
                .await
                .pretty(2)
        })
    }
}

struct SendCommand {}
impl Command for SendCommand {
    fn help(&self) -> &'static str {
        indoc! {r#"
            Send ZEC to a given address(es)
            Usage:
            send <address> <amount in zatoshis> "optional_memo"
            OR
            send '[{'address': <address>, 'amount': <amount in zatoshis>, 'memo': <optional memo>}, ...]'

            NOTE: The fee required to send this transaction (as defined in ZIP317: https://zips.z.cash/zip-0317)
            is additionally deducted from your balance.
            Example:
            send zregtestsapling1fmq2ufux3gm0v8qf7x585wj56le4wjfsqsj27zprjghntrerntggg507hxh2ydcdkn7sx8kya7p 200000 "Hello from the command line"

        "#}
    }

    fn short_help(&self) -> &'static str {
        "Send ZEC to the given address"
    }

    fn exec(&self, args: &[&str], lightclient: &LightClient) -> String {
        // Parse the args. There are two argument types.
        // 1 - A set of 2(+1 optional) arguments for a single address send representing address, value, memo?
        // 2 - A single argument in the form of a JSON string that is "[{address: address, value: value, memo: memo},...]"
        if args.is_empty() || args.len() > 3 {
            return self.help().to_string();
        }

        RT.block_on(async move {
            // Check for a single argument that can be parsed as JSON
            let send_args = if args.len() == 1 {
                let arg_list = args[0];

                let json_args = match json::parse(arg_list) {
                    Ok(j) => j,
                    Err(e) => {
                        let es = format!("Couldn't understand JSON: {}", e);
                        return format!("{}\n{}", es, self.help());
                    }
                };

                if !json_args.is_array() {
                    return format!("Couldn't parse argument as array\n{}", self.help());
                }

                let maybe_send_args = json_args
                    .members()
                    .map(|j| {
                        if !j.has_key("address") || !j.has_key("amount") {
                            Err("Need 'address' and 'amount'\n".to_string())
                        } else {
                            let amount = j["amount"].as_u64().expect("Amount to be representable as u64, e.g. negative values are not allowed");
                            if amount > zcash_primitives::transaction::components::amount::MAX_MONEY as u64 {
                                Err(format!("ERROR: Provided amount {} is not within the theoretical range of 0-{}, allowed in the zcash protocol.", amount, MAX_MONEY))
                            } else {
                            Ok(    (
                                    j["address"].as_str().unwrap().to_string(),
                                    amount,
                                    j["memo"].as_str().map(|s| s.to_string()),
                                ))
                            }}
                    })
                    .collect::<Result<Vec<(String, u64, Option<String>)>, String>>();

                match maybe_send_args {
                    Ok(a) => a.clone(),
                    Err(s) => {
                        return format!("Error: {}\n{}", s, self.help());
                    }
                }
            } else if args.len() == 2 || args.len() == 3 {
                let address = args[0].to_string();

                // Make sure we can parse the amount
                let amount = match args[1].parse::<u64>() {
                    Ok(amt) => amt,
                    Err(e) => return format!("Couldn't parse amount: {}", e),
                };

                if amount > zcash_primitives::transaction::components::amount::MAX_MONEY as u64 {
                   return format!("ERROR: Provided amount {} is not within the theoretical range of 0-{}, allowed in the zcash protocol.", amount, MAX_MONEY);
                };
                let memo = if args.len() == 3 {
                    Some(args[2].to_string())
                } else {
                    None
                };

                // Memo has to be None if not sending to a shielded address
                if memo.is_some() && !is_shielded_address(&address, &lightclient.config) {
                    return format!("Can't send a memo to the non-shielded address {}", address);
                }

                vec![(args[0].to_string(), amount, memo)]
            } else {
                return self.help().to_string();
            };

            // Convert to the right format.
            let mut error = None;
            let tos = send_args
                .iter()
<<<<<<< HEAD
                .map(|(addr, val, memo)| (addr.as_str(), *val, memo.clone()))
=======
                .map(|(a, v, m)| {
                    (
                        a.as_str(),
                        *v,
                        match m {
                            // If the string starts with an "0x", and contains only hex chars ([a-f0-9]+) then
                            // interpret it as a hex
                            Some(s) => match utils::interpret_memo_string(s.clone()) {
                                Ok(m) => Some(m),
                                Err(e) => {
                                    error = Some(format!("Couldn't interpret memo: {}", e));
                                    None
                                }
                            },
                            None => None,
                        },
                    )
                })
>>>>>>> dcc6941a
                .collect::<Vec<_>>();
            if let Some(e) = error {
                return e;
            }

            match lightclient.do_send(tos).await {
                Ok(transaction_id) => {
                    object! { "txid" => transaction_id }
                }
                Err(e) => {
                    object! { "error" => e }
                }
            }
            .pretty(2)
        })
    }
}

fn wallet_saver(lightclient: &LightClient) -> String {
    RT.block_on(async move {
        match lightclient.do_save().await {
            Ok(_) => {
                let r = object! { "result" => "success",
                "wallet_path" => lightclient.config.get_wallet_path().to_str().unwrap() };
                r.pretty(2)
            }
            Err(e) => {
                let r = object! {
                    "result" => "error",
                    "error" => e
                };
                r.pretty(2)
            }
        }
    })
}
fn wallet_deleter(lightclient: &LightClient) -> String {
    RT.block_on(async move {
        match lightclient.do_delete().await {
            Ok(_) => {
                let r = object! { "result" => "success",
                "wallet_path" => lightclient.config.get_wallet_path().to_str().unwrap() };
                r.pretty(2)
            }
            Err(e) => {
                let r = object! {
                    "result" => "error",
                    "error" => e
                };
                r.pretty(2)
            }
        }
    })
}
struct SaveCommand {}
impl Command for SaveCommand {
    fn help(&self) -> &'static str {
        indoc! {r#"
            Save the wallet to disk
            Usage:
            save

            The wallet is saved to disk. The wallet is periodically saved to disk (and also saved upon exit)
            but you can use this command to explicitly save it to disk

        "#}
    }

    fn short_help(&self) -> &'static str {
        "Save wallet file to disk"
    }

    fn exec(&self, _args: &[&str], lightclient: &LightClient) -> String {
        wallet_saver(lightclient)
    }
}
struct DeleteCommand {}
impl Command for DeleteCommand {
    fn help(&self) -> &'static str {
        indoc! {r#"
            Delete the wallet from disk
            Usage:
            delete

            The wallet is deleted from disk. If you want to use another wallet first you need to remove the existing wallet file

        "#}
    }

    fn short_help(&self) -> &'static str {
        "Delete wallet file from disk"
    }

    fn exec(&self, _args: &[&str], lightclient: &LightClient) -> String {
        wallet_deleter(lightclient)
    }
}
struct SeedCommand {}
impl Command for SeedCommand {
    fn help(&self) -> &'static str {
        indoc! {r#"
            Show the wallet's seed phrase
            Usage:
            seed

            Your wallet is entirely recoverable from the seed phrase. Please save it carefully and don't share it with anyone

        "#}
    }

    fn short_help(&self) -> &'static str {
        "Display the seed phrase"
    }

    fn exec(&self, _args: &[&str], lightclient: &LightClient) -> String {
        RT.block_on(async move {
            match lightclient.do_seed_phrase().await {
                Ok(j) => j,
                Err(e) => object! { "error" => e },
            }
            .pretty(2)
        })
    }
}

struct TransactionsCommand {}
impl Command for TransactionsCommand {
    fn help(&self) -> &'static str {
        indoc! {r#"
            List all incoming and outgoing transactions from this wallet
            Usage:
            list [allmemos]

            If you include the 'allmemos' argument, all memos are returned in their raw hex format

        "#}
    }

    fn short_help(&self) -> &'static str {
        "List all transactions in the wallet"
    }

    fn exec(&self, args: &[&str], lightclient: &LightClient) -> String {
        if args.len() > 1 {
            return format!("Didn't understand arguments\n{}", self.help());
        }

        RT.block_on(async move { lightclient.do_list_transactions().await.pretty(2) })
    }
}

struct ValueTxSummariesCommand {}
impl Command for ValueTxSummariesCommand {
    fn help(&self) -> &'static str {
        indoc! {r#"
            List summaries of value transfers for this seed.
            Usage:
            summaries
        "#}
    }

    fn short_help(&self) -> &'static str {
        "List all value transfer summaries for this seed."
    }

    fn exec(&self, args: &[&str], lightclient: &LightClient) -> String {
        if args.len() > 1 {
            return format!("Didn't understand arguments\n{}", self.help());
        }

        RT.block_on(async move {
            json::JsonValue::from(lightclient.do_list_txsummaries().await).pretty(2)
        })
    }
}
struct MemoBytesToAddressCommand {}
impl Command for MemoBytesToAddressCommand {
    fn help(&self) -> &'static str {
        indoc! {r#"
            Get an object where keys are addresses and values are total bytes of memo sent to that address.
            usage:
            memobytes_to_address
        "#}
    }

    fn short_help(&self) -> &'static str {
        "Show by address memo_bytes transfers for this seed."
    }

    fn exec(&self, args: &[&str], lightclient: &LightClient) -> String {
        if args.len() > 1 {
            return format!("didn't understand arguments\n{}", self.help());
        }

        RT.block_on(async move {
            json::JsonValue::from(lightclient.do_total_memobytes_to_address().await).pretty(2)
        })
    }
}
struct ValueToAddressCommand {}
impl Command for ValueToAddressCommand {
    fn help(&self) -> &'static str {
        indoc! {r#"
            Get an object where keys are addresses and values are total value sent to that address.
            usage:
            value_to_address
        "#}
    }

    fn short_help(&self) -> &'static str {
        "Show by address value transfers for this seed."
    }

    fn exec(&self, args: &[&str], lightclient: &LightClient) -> String {
        if args.len() > 1 {
            return format!("didn't understand arguments\n{}", self.help());
        }

        RT.block_on(async move {
            json::JsonValue::from(lightclient.do_total_value_to_address().await).pretty(2)
        })
    }
}
struct SendsToAddressCommand {}
impl Command for SendsToAddressCommand {
    fn help(&self) -> &'static str {
        indoc! {r#"
            Get an object where keys are addresses and values are total value sent to that address.
            usage:
            sends_to_address
        "#}
    }

    fn short_help(&self) -> &'static str {
        "Show by address number of sends for this seed."
    }

    fn exec(&self, args: &[&str], lightclient: &LightClient) -> String {
        if args.len() > 1 {
            return format!("didn't understand arguments\n{}", self.help());
        }

        RT.block_on(async move {
            json::JsonValue::from(lightclient.do_total_spends_to_address().await).pretty(2)
        })
    }
}
struct SetOptionCommand {}
impl Command for SetOptionCommand {
    fn help(&self) -> &'static str {
        indoc! {r#"
            Set a wallet option
            Usage:
            setoption <optionname>=<optionvalue>
            List of available options:
            download_memos : none | wallet | all

        "#}
    }

    fn short_help(&self) -> &'static str {
        "Set a wallet option"
    }

    fn exec(&self, args: &[&str], lightclient: &LightClient) -> String {
        if args.len() != 1 {
            return format!("Error: Need exactly 1 argument\n\n{}", self.help());
        }

        let option = args[0];
        let values: Vec<&str> = option.split('=').collect();

        if values.len() != 2 {
            return "Error: Please set option value like: <optionname>=<optionvalue>".to_string();
        }

        let option_name = values[0];
        let option_value = values[1];

        RT.block_on(async move {
            match option_name {
                "download_memos" => match option_value {
                    "none" => {
                        lightclient
                            .wallet
                            .set_download_memo(MemoDownloadOption::NoMemos)
                            .await
                    }
                    "wallet" => {
                        lightclient
                            .wallet
                            .set_download_memo(MemoDownloadOption::WalletMemos)
                            .await
                    }
                    "all" => {
                        lightclient
                            .wallet
                            .set_download_memo(MemoDownloadOption::AllMemos)
                            .await
                    }
                    _ => {
                        return format!(
                            "Error: Couldn't understand {} value {}",
                            option_name, option_value
                        )
                    }
                },
                "transaction_filter_threshold" => match option_value.parse() {
                    Ok(number) => {
                        lightclient
                            .wallet
                            .wallet_options
                            .write()
                            .await
                            .transaction_size_filter = Some(number)
                    }
                    Err(e) => return format!("Error {e}, couldn't parse {option_value} as number"),
                },
                _ => return format!("Error: Couldn't understand {}", option_name),
            }

            let r = object! {
                "success" => true
            };

            r.pretty(2)
        })
    }
}

struct GetOptionCommand {}
impl Command for GetOptionCommand {
    fn help(&self) -> &'static str {
        indoc! {r#"
            Get a wallet option
            Argument is either "download_memos" and "transaction_filter_threshold"

            Usage:
            getoption <optionname>

        "#}
    }

    fn short_help(&self) -> &'static str {
        "Get a wallet option"
    }

    fn exec(&self, args: &[&str], lightclient: &LightClient) -> String {
        if args.len() != 1 {
            return format!("Error: Need exactly 1 argument\n\n{}", self.help());
        }

        let option_name = args[0];

        RT.block_on(async move {
            let value = match option_name {
                "download_memos" => match lightclient
                    .wallet
                    .wallet_options
                    .read()
                    .await
                    .download_memos
                {
                    MemoDownloadOption::NoMemos => "none".to_string(),
                    MemoDownloadOption::WalletMemos => "wallet".to_string(),
                    MemoDownloadOption::AllMemos => "all".to_string(),
                },
                "transaction_filter_threshold" => lightclient
                    .wallet
                    .wallet_options
                    .read()
                    .await
                    .transaction_size_filter
                    .map(|filter| filter.to_string())
                    .unwrap_or("No filter".to_string()),
                _ => return format!("Error: Couldn't understand {}", option_name),
            };

            let r = object! {
                option_name => value
            };

            r.pretty(2)
        })
    }
}

struct HeightCommand {}
impl Command for HeightCommand {
    fn help(&self) -> &'static str {
        indoc! {r#"
            Get the latest block height that the wallet is at.
            Usage:
            height

            Pass 'true' (default) to sync to the server to get the latest block height. Pass 'false' to get the latest height in the wallet without checking with the server.

        "#}
    }

    fn short_help(&self) -> &'static str {
        "Get the latest block height that the wallet is at"
    }

    fn exec(&self, _args: &[&str], lightclient: &LightClient) -> String {
        RT.block_on(async move {
            object! { "height" => lightclient.do_wallet_last_scanned_height().await}.pretty(2)
        })
    }
}

struct DefaultFeeCommand {}
impl Command for DefaultFeeCommand {
    fn help(&self) -> &'static str {
        indoc! {r#"
            Returns the default fee in zats for outgoing transactions
            Usage:
            defaultfee <optional_block_height>

            Example:
            defaultfee
        "#}
    }

    fn short_help(&self) -> &'static str {
        "Returns the default fee in zats for outgoing transactions"
    }

    fn exec(&self, args: &[&str], _lightclient: &LightClient) -> String {
        if args.len() > 1 {
            return format!("Was expecting at most 1 argument\n{}", self.help());
        }

        RT.block_on(async move {
            let j = object! { "defaultfee" => u64::from(MINIMUM_FEE)};
            j.pretty(2)
        })
    }
}

struct NewAddressCommand {}
impl Command for NewAddressCommand {
    fn help(&self) -> &'static str {
        indoc! {r#"
            Create a new address in this wallet
            Usage:
            new [z | t | o]

            Example:
            To create a new z address:
            new z
        "#}
    }

    fn short_help(&self) -> &'static str {
        "Create a new address in this wallet"
    }

    fn exec(&self, args: &[&str], lightclient: &LightClient) -> String {
        if args.len() != 1 {
            return format!("No address type specified\n{}", self.help());
        }

        RT.block_on(async move {
            match lightclient.do_new_address(args[0]).await {
                Ok(j) => j,
                Err(e) => object! { "error" => e },
            }
            .pretty(2)
        })
    }
}

struct NotesCommand {}
impl Command for NotesCommand {
    fn help(&self) -> &'static str {
        indoc! {r#"
            Show all sapling notes and utxos in this wallet
            Usage:
            notes [all]

            If you supply the "all" parameter, all previously spent sapling notes and spent utxos are also included

        "#}
    }

    fn short_help(&self) -> &'static str {
        "List all sapling notes and utxos in the wallet"
    }

    fn exec(&self, args: &[&str], lightclient: &LightClient) -> String {
        // Parse the args.
        if args.len() > 1 {
            return self.short_help().to_string();
        }

        // Make sure we can parse the amount
        let all_notes = if args.len() == 1 {
            match args[0] {
                "all" => true,
                a => {
                    return format!(
                        "Invalid argument \"{}\". Specify 'all' to include unspent notes",
                        a
                    )
                }
            }
        } else {
            false
        };

        RT.block_on(async move { lightclient.do_list_notes(all_notes).await.pretty(2) })
    }
}

struct QuitCommand {}
impl Command for QuitCommand {
    fn help(&self) -> &'static str {
        indoc! {r#"
            Save the wallet to disk and quit
            Usage:
            quit

        "#}
    }

    fn short_help(&self) -> &'static str {
        "Quit the lightwallet, saving state to disk"
    }

    fn exec(&self, _args: &[&str], lightclient: &LightClient) -> String {
        // before shutting down, shut down all child processes..
        // ...but only if the network being used is regtest.
        let o = RT.block_on(async move { lightclient.do_info().await });
        if o.contains("\"chain_name\": \"regtest\",") {
            use std::process::Command;

            // find zingo-cli's PID
            let cli_pid: u32 = std::process::id();

            // now find all child processes of this PID
            let raw_child_processes = Command::new("ps")
                .args(["--no-headers", "--ppid", &cli_pid.to_string()])
                .output()
                .expect("error running ps");

            let owned_child_processes: String = String::from_utf8(raw_child_processes.stdout)
                .expect("error unwraping stdout of ps");
            let child_processes = owned_child_processes.split('\n').collect::<Vec<&str>>();

            // &str representation of PIDs
            let mut spawned_pids: Vec<&str> = Vec::new();

            for child in child_processes {
                if !child.is_empty() {
                    let ch: Vec<&str> = child.split_whitespace().collect();
                    spawned_pids.push(ch[0]);
                }
            }

            for pid in spawned_pids {
                Command::new("kill")
                    .arg(pid)
                    .output()
                    .expect("error while killing regtest-spawned processes!");
            }
        }

        wallet_saver(lightclient)
    }
}

pub fn get_commands() -> HashMap<&'static str, Box<dyn Command>> {
    let entries: [(&'static str, Box<dyn Command>); 37] = [
        (("version"), Box::new(GetVersionCommand {})),
        ("sync", Box::new(SyncCommand {})),
        ("syncstatus", Box::new(SyncStatusCommand {})),
        ("encryptmessage", Box::new(EncryptMessageCommand {})),
        ("decryptmessage", Box::new(DecryptMessageCommand {})),
        ("parse_address", Box::new(ParseAddressCommand {})),
        ("parse_viewkey", Box::new(ParseViewKeyCommand {})),
        ("interrupt_sync_after_batch", Box::new(InterruptCommand {})),
        ("changeserver", Box::new(ChangeServerCommand {})),
        ("rescan", Box::new(RescanCommand {})),
        ("clear", Box::new(ClearCommand {})),
        ("help", Box::new(HelpCommand {})),
        ("balance", Box::new(BalanceCommand {})),
        ("addresses", Box::new(AddressCommand {})),
        ("height", Box::new(HeightCommand {})),
        ("sendprogress", Box::new(SendProgressCommand {})),
        ("setoption", Box::new(SetOptionCommand {})),
        ("summaries", Box::new(ValueTxSummariesCommand {})),
        ("value_to_address", Box::new(ValueToAddressCommand {})),
        ("sends_to_address", Box::new(SendsToAddressCommand {})),
        (
            "memobytes_to_address",
            Box::new(MemoBytesToAddressCommand {}),
        ),
        ("getoption", Box::new(GetOptionCommand {})),
        ("exportufvk", Box::new(ExportUfvkCommand {})),
        ("info", Box::new(InfoCommand {})),
        ("updatecurrentprice", Box::new(UpdateCurrentPriceCommand {})),
        ("send", Box::new(SendCommand {})),
        ("shield", Box::new(ShieldCommand {})),
        ("save", Box::new(SaveCommand {})),
        ("quit", Box::new(QuitCommand {})),
        ("list", Box::new(TransactionsCommand {})),
        ("notes", Box::new(NotesCommand {})),
        ("new", Box::new(NewAddressCommand {})),
        ("defaultfee", Box::new(DefaultFeeCommand {})),
        ("seed", Box::new(SeedCommand {})),
        ("get_birthday", Box::new(GetBirthdayCommand {})),
        ("wallet_kind", Box::new(WalletKindCommand {})),
        ("delete", Box::new(DeleteCommand {})),
    ];

    HashMap::from(entries)
}

pub fn do_user_command(cmd: &str, args: &[&str], lightclient: &LightClient) -> String {
    match get_commands().get(cmd.to_ascii_lowercase().as_str()) {
        Some(cmd) => cmd.exec(args, lightclient),
        None => format!(
            "Unknown command : {}. Type 'help' for a list of commands",
            cmd
        ),
    }
}<|MERGE_RESOLUTION|>--- conflicted
+++ resolved
@@ -885,9 +885,6 @@
             let mut error = None;
             let tos = send_args
                 .iter()
-<<<<<<< HEAD
-                .map(|(addr, val, memo)| (addr.as_str(), *val, memo.clone()))
-=======
                 .map(|(a, v, m)| {
                     (
                         a.as_str(),
@@ -906,7 +903,6 @@
                         },
                     )
                 })
->>>>>>> dcc6941a
                 .collect::<Vec<_>>();
             if let Some(e) = error {
                 return e;
