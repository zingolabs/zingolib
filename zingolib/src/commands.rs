//! An interface that passes strings (e.g. from a cli, into zingolib)
//! upgrade-or-replace

use crate::data::proposal;
use crate::wallet::MemoDownloadOption;
use crate::{lightclient::LightClient, wallet};
use indoc::indoc;
use json::object;
use lazy_static::lazy_static;
use std::collections::HashMap;
use std::convert::TryInto;
use std::str::FromStr;
use tokio::runtime::Runtime;
use zcash_address::unified::{Container, Encoding, Ufvk};
use zcash_primitives::consensus::Parameters;
use zcash_primitives::transaction::components::amount::NonNegativeAmount;
use zcash_primitives::transaction::fees::zip317::MINIMUM_FEE;

use self::utils::parse_spendable_balance_args;

/// Errors associated with the commands interface
mod error;
/// Utilities associated with the commands interface
mod utils;

lazy_static! {
    static ref RT: Runtime = tokio::runtime::Runtime::new().unwrap();
}

/// TODO: Add Doc Comment Here!
pub trait Command {
    /// TODO: Add Doc Comment Here!
    fn help(&self) -> &'static str;

    /// TODO: Add Doc Comment Here!
    fn short_help(&self) -> &'static str;

    /// TODO: Add Doc Comment Here!
    fn exec(&self, _args: &[&str], lightclient: &LightClient) -> String;
}

/// TODO: Add Doc Comment Here!
pub trait ShortCircuitedCommand {
    /// TODO: Add Doc Comment Here!
    fn exec_without_lc(args: Vec<String>) -> String;
}

struct GetVersionCommand {}
impl Command for GetVersionCommand {
    fn help(&self) -> &'static str {
        indoc! {r#"
            Return the git describe --dirty of the repo at build time.
        "#}
    }

    fn short_help(&self) -> &'static str {
        "Get version of build code"
    }

    fn exec(&self, _args: &[&str], _lightclient: &LightClient) -> String {
        crate::git_description().to_string()
    }
}

struct ChangeServerCommand {}
impl Command for ChangeServerCommand {
    fn help(&self) -> &'static str {
        indoc! {r#"
            Change the lightwalletd server to receive blockchain data from
            Usage:
            changeserver [server_uri]

            Example:
            changeserver https://mainnet.lightwalletd.com:9067
        "#}
    }

    fn short_help(&self) -> &'static str {
        "Change lightwalletd server"
    }

    fn exec(&self, args: &[&str], lightclient: &LightClient) -> String {
        match args.len() {
            1 => match http::Uri::from_str(args[0]) {
                Ok(uri) => {
                    lightclient.set_server(uri);
                    "server set"
                }
                Err(_) => "invalid server uri",
            }
            .to_string(),
            _ => self.help().to_string(),
        }
    }
}

struct GetBirthdayCommand {}
impl Command for GetBirthdayCommand {
    fn help(&self) -> &'static str {
        indoc! {r#"
            Introspect over wallet value transfers, and report the lowest observed block height.
            Usage:
            get_birthday

            Example:
            get_birthday
        "#}
    }

    fn short_help(&self) -> &'static str {
        "Get wallet birthday."
    }

    fn exec(&self, _args: &[&str], lightclient: &LightClient) -> String {
        RT.block_on(async move { lightclient.wallet.get_birthday().await.to_string() })
    }
}

struct WalletKindCommand {}
impl Command for WalletKindCommand {
    fn help(&self) -> &'static str {
        indoc! {r#"
            Displays the kind of wallet currently loaded
            If a Ufvk, displays what pools are supported.
            Currently, spend-capable wallets will always have spend capability for all three pools
            "#}
    }

    fn short_help(&self) -> &'static str {
        "Displays the kind of wallet currently loaded"
    }

    fn exec(&self, _args: &[&str], lightclient: &LightClient) -> String {
        RT.block_on(async move {
            if lightclient.do_seed_phrase().await.is_ok() {
                object! {"kind" => "Seeded"}.pretty(4)
            } else {
                let capability = lightclient.wallet.wallet_capability();
                object! {
                    "kind" => "Loaded from key",
                    "transparent" => capability.transparent.kind_str(),
                    "sapling" => capability.sapling.kind_str(),
                    "orchard" => capability.orchard.kind_str(),
                }
                .pretty(4)
            }
        })
    }
}

struct InterruptCommand {}
impl Command for InterruptCommand {
    fn help(&self) -> &'static str {
        "Toggle the sync interrupt after batch flag."
    }
    fn short_help(&self) -> &'static str {
        "Toggle the sync interrupt after batch flag."
    }
    fn exec(&self, args: &[&str], lightclient: &LightClient) -> String {
        match args.len() {
            1 => RT.block_on(async move {
                match args[0] {
                    "true" => {
                        lightclient.interrupt_sync_after_batch(true).await;
                        "true".to_string()
                    }
                    "false" => {
                        lightclient.interrupt_sync_after_batch(false).await;
                        "false".to_string()
                    }
                    _ => self.help().to_string(),
                }
            }),
            _ => self.help().to_string(),
        }
    }
}

<<<<<<< HEAD
struct ParseAddressCommand {}
impl Command for ParseAddressCommand {
    fn help(&self) -> &'static str {
        indoc! {r#"
            Parse an address
            Usage:
            parse_address [address]

            Example
            parse_address tmSwk8bjXdCgBvpS8Kybk5nUyE21QFcDqre
        "#}
    }

    fn short_help(&self) -> &'static str {
        "Parse an address"
    }

    fn exec(&self, args: &[&str], _lightclient: &LightClient) -> String {
        match args.len() {
            1 => json::stringify_pretty(
                [
                    crate::config::ChainType::Mainnet,
                    crate::config::ChainType::Testnet,
                    crate::config::ChainType::Regtest(
                        crate::config::RegtestNetwork::all_upgrades_active(),
                    ),
                ]
                .iter()
                .find_map(|chain| Address::decode(chain, args[0]).zip(Some(chain)))
                .map(|(recipient_address, chain_name)| {
                    let chain_name_string = match chain_name {
                        crate::config::ChainType::Mainnet => "main",
                        crate::config::ChainType::Testnet => "test",
                        crate::config::ChainType::Regtest(_) => "regtest",
                    };

                    match recipient_address {
                        Address::Sapling(_) => object! {
                            "status" => "success",
                            "chain_name" => chain_name_string,
                            "address_kind" => "sapling",
                        },
                        Address::Transparent(_) => object! {
                            "status" => "success",
                            "chain_name" => chain_name_string,
                            "address_kind" => "transparent",
                        },
                        Address::Unified(ua) => {
                            let mut receivers_available = vec![];
                            if ua.orchard().is_some() {
                                receivers_available.push("orchard")
                            }
                            if ua.sapling().is_some() {
                                receivers_available.push("sapling")
                            }
                            if ua.transparent().is_some() {
                                receivers_available.push("transparent")
                            }
                            object! {
                                "status" => "success",
                                "chain_name" => chain_name_string,
                                "address_kind" => "unified",
                                "receivers_available" => receivers_available,
                            }
                        }
                        Address::Tex(_) => todo!(),
                    }
                }),
                4,
            ),
            _ => self.help().to_string(),
        }
    }
}
=======
// FIXME: re-implement this command or remove
// struct ParseAddressCommand {}
// impl Command for ParseAddressCommand {
//     fn help(&self) -> &'static str {
//         indoc! {r#"
//             Parse an address
//             Usage:
//             parse_address [address]

//             Example
//             parse_address tmSwk8bjXdCgBvpS8Kybk5nUyE21QFcDqre
//         "#}
//     }

//     fn short_help(&self) -> &'static str {
//         "Parse an address"
//     }

//     fn exec(&self, args: &[&str], _lightclient: &LightClient) -> String {
//         match args.len() {
//             1 => json::stringify_pretty(
//                 [
//                     crate::config::ChainType::Mainnet,
//                     crate::config::ChainType::Testnet,
//                     crate::config::ChainType::Regtest(
//                         crate::config::RegtestNetwork::all_upgrades_active(),
//                     ),
//                 ]
//                 .iter()
//                 .find_map(|chain| Address::decode(chain, args[0]).zip(Some(chain)))
//                 .map(|(recipient_address, chain_name)| {
//                     let chain_name_string = match chain_name {
//                         crate::config::ChainType::Mainnet => "main",
//                         crate::config::ChainType::Testnet => "test",
//                         crate::config::ChainType::Regtest(_) => "regtest",
//                     };

//                     match recipient_address {
//                         Address::Sapling(_) => object! {
//                             "status" => "success",
//                             "chain_name" => chain_name_string,
//                             "address_kind" => "sapling",
//                         },
//                         Address::Transparent(_) => object! {
//                             "status" => "success",
//                             "chain_name" => chain_name_string,
//                             "address_kind" => "transparent",
//                         },
//                         Address::Unified(ua) => {
//                             let mut receivers_available = vec![];
//                             if ua.orchard().is_some() {
//                                 receivers_available.push("orchard")
//                             }
//                             if ua.sapling().is_some() {
//                                 receivers_available.push("sapling")
//                             }
//                             if ua.transparent().is_some() {
//                                 receivers_available.push("transparent")
//                             }
//                             object! {
//                                 "status" => "success",
//                                 "chain_name" => chain_name_string,
//                                 "address_kind" => "unified",
//                                 "receivers_available" => receivers_available,
//                             }
//                         }
//                     }
//                 }),
//                 4,
//             ),
//             _ => self.help().to_string(),
//         }
//     }
// }
>>>>>>> ea4e15c5

struct ParseViewKeyCommand {}
impl Command for ParseViewKeyCommand {
    fn help(&self) -> &'static str {
        indoc! {r#"
            Parse a View Key
            Usage:
            parse_viewkey viewing_key

            Example
            parse_viewkey uviewregtest1l6s73mncrefycjhksvcp3zd6x2rpwddewv852ms8w0j828wu77h8v07fs6ph68kyp0ujwk4qmr3w4v9js4mr3ufqyasr0sddgumzyjamcgreda44kxtv4ar084szez337ld58avd9at4r5lptltgkn6uayzd055upf8cnlkarnxp69kz0vzelfww08xxhm0q0azdsplxff0mn2yyve88jyl8ujfau66pnc37skvl9528zazztf6xgk8aeewswjg4eeahpml77cxh57spgywdsc99h99twmp8sqhmp7g78l3g90equ2l4vh9vy0va6r8p568qr7nm5l5y96qgwmw9j2j788lalpeywy0af86krh4td69xqrrye6dvfx0uff84s3pm50kqx3tg3ktx88j2ujswe25s7pqvv3w4x382x07w0dp5gguqu757wlyf80f5nu9uw7wqttxmvrjhkl22x43de960c7kt97ge0dkt52j7uckht54eq768
        "#}
    }

    fn short_help(&self) -> &'static str {
        "Parse a view_key."
    }

    fn exec(&self, args: &[&str], _lightclient: &LightClient) -> String {
        match args.len() {
            1 => {
                json::stringify_pretty(
                    match Ufvk::decode(args[0]) {
                        Ok((network, ufvk)) => {
                            let mut pools_available = vec![];
                            for fvk in ufvk.items_as_parsed() {
                                match fvk {
                            zcash_address::unified::Fvk::Orchard(_) => {
                                pools_available.push("orchard")
                            }
                            zcash_address::unified::Fvk::Sapling(_) => {
                                pools_available.push("sapling")
                            }
                            zcash_address::unified::Fvk::P2pkh(_) => {
                                pools_available.push("transparent")
                            }
                            zcash_address::unified::Fvk::Unknown { .. } => pools_available
                                .push("Unknown future protocol. Perhaps you're using old software"),
                        }
                            }
                            object! {
                                "status" => "success",
                                "chain_name" => match network {
                                    zcash_address::Network::Main => "main",
                                    zcash_address::Network::Test => "test",
                                    zcash_address::Network::Regtest => "regtest",
                                },
                                "address_kind" => "ufvk",
                                "pools_available" => pools_available,
                            }
                        }
                        Err(_) => {
                            object! {
                                "status" => "Invalid viewkey",
                                "chain_name" => json::JsonValue::Null,
                                "address_kind" => json::JsonValue::Null
                            }
                        }
                    },
                    4,
                )
            }
            _ => self.help().to_string(),
        }
    }
}

struct SyncCommand {}
impl Command for SyncCommand {
    fn help(&self) -> &'static str {
        indoc! {r#"
            Sync the light client with the server
            Usage:
            sync

        "#}
    }

    fn short_help(&self) -> &'static str {
        "Download CompactBlocks and sync to the server"
    }

    fn exec(&self, _args: &[&str], lightclient: &LightClient) -> String {
        RT.block_on(async move {
            match lightclient.do_sync(true).await {
                Ok(j) => j.to_json().pretty(2),
                Err(e) => e,
            }
        })
    }
}

struct SyncStatusCommand {}
impl Command for SyncStatusCommand {
    fn help(&self) -> &'static str {
        indoc! {r#"
            Get the sync status of the wallet
            Usage:
            syncstatus

        "#}
    }

    fn short_help(&self) -> &'static str {
        "Get the sync status of the wallet"
    }

    fn exec(&self, _args: &[&str], lightclient: &LightClient) -> String {
        RT.block_on(async move {
            let status = lightclient.do_sync_status().await;

            let o = if status.in_progress {
                object! {
                    "sync_id" => status.sync_id,
                    "in_progress" => status.in_progress,
                    "last_error" => status.last_error,
                    "start_block" => status.start_block,
                    "end_block" => status.end_block,
                    "synced_blocks" => status.blocks_done,
                    "trial_decryptions_blocks" => status.trial_dec_done,
                    "txn_scan_blocks" => status.txn_scan_done,
                    "witnesses_updated" => *status.witnesses_updated.values().min().unwrap_or(&0),
                    "total_blocks" => status.blocks_total,
                    "batch_num" => status.batch_num,
                    "batch_total" => status.batch_total,
                    "sync_interrupt" => lightclient.get_sync_interrupt().await
                }
            } else {
                object! {
                    "sync_id" => status.sync_id,
                    "in_progress" => status.in_progress,
                    "last_error" => status.last_error,

                }
            };
            o.pretty(2)
        })
    }
}

struct SendProgressCommand {}
impl Command for SendProgressCommand {
    fn help(&self) -> &'static str {
        indoc! {r#"
            Get the progress of any send transactions that are currently computing
            Usage:
            sendprogress
        "#}
    }

    fn short_help(&self) -> &'static str {
        "Get the progress of any send transactions that are currently computing"
    }

    fn exec(&self, _args: &[&str], lightclient: &LightClient) -> String {
        RT.block_on(async move {
            match lightclient.do_send_progress().await {
                Ok(p) => p.to_json().pretty(2),
                Err(e) => e,
            }
        })
    }
}

struct RescanCommand {}
impl Command for RescanCommand {
    fn help(&self) -> &'static str {
        indoc! {r#"
            Rescan the wallet, rescanning all blocks for new transactions
            Usage:
            rescan

            This command will download all blocks since the initial block again from the light client server
            and attempt to scan each block for transactions belonging to the wallet.
        "#}
    }

    fn short_help(&self) -> &'static str {
        "Rescan the wallet, downloading and scanning all blocks and transactions"
    }

    fn exec(&self, _args: &[&str], lightclient: &LightClient) -> String {
        RT.block_on(async move {
            match lightclient.do_rescan().await {
                Ok(j) => j.to_json().pretty(2),
                Err(e) => e,
            }
        })
    }
}

struct ClearCommand {}
impl Command for ClearCommand {
    fn help(&self) -> &'static str {
        indoc! {r#"
            Clear the wallet state, rolling back the wallet to an empty state.
            Usage:
            clear

            This command will clear all notes, utxos and transactions from the wallet, setting up the wallet to be synced from scratch.
        "#}
    }

    fn short_help(&self) -> &'static str {
        "Clear the wallet state, rolling back the wallet to an empty state."
    }

    fn exec(&self, _args: &[&str], lightclient: &LightClient) -> String {
        RT.block_on(async move {
            lightclient.clear_state().await;

            let result = object! { "result" => "success" };
            result.pretty(2)
        })
    }
}

/// TODO: Add Doc Comment Here!
pub struct HelpCommand {}
impl Command for HelpCommand {
    fn help(&self) -> &'static str {
        indoc! {r#"
            List all available commands
            Usage:
            help [command_name]

            If no "command_name" is specified, a list of all available commands is returned
            Example:
            help send

        "#}
    }

    fn short_help(&self) -> &'static str {
        "Lists all available commands"
    }

    fn exec(&self, args: &[&str], _: &LightClient) -> String {
        let mut responses = vec![];

        // Print a list of all commands
        match args.len() {
            0 => {
                responses.push("Available commands:".to_string());
                get_commands().iter().for_each(|(cmd, obj)| {
                    responses.push(format!("{} - {}", cmd, obj.short_help()));
                });

                responses.sort();
                responses.join("\n")
            }
            1 => match get_commands().get(args[0]) {
                Some(cmd) => cmd.help().to_string(),
                None => format!("Command {} not found", args[0]),
            },
            _ => self.help().to_string(),
        }
    }
}

impl ShortCircuitedCommand for HelpCommand {
    fn exec_without_lc(args: Vec<String>) -> String {
        let mut responses = vec![];

        // Print a list of all commands
        match args.len() {
            0 => {
                responses.push("Available commands:".to_string());
                get_commands().iter().for_each(|(cmd, obj)| {
                    responses.push(format!("{} - {}", cmd, obj.short_help()));
                });

                responses.sort();
                responses.join("\n")
            }
            1 => match get_commands().get(args[0].as_str()) {
                Some(cmd) => cmd.help().to_string(),
                None => format!("Command {} not found", args[0]),
            },
            _ => panic!("Unexpected number of parameters."),
        }
    }
}

struct InfoCommand {}
impl Command for InfoCommand {
    fn help(&self) -> &'static str {
        indoc! {r#"
            Get info about the lightwalletd we're connected to
            Usage:
            info

        "#}
    }

    fn short_help(&self) -> &'static str {
        "Get the lightwalletd server's info"
    }

    fn exec(&self, _args: &[&str], lightclient: &LightClient) -> String {
        RT.block_on(async move { lightclient.do_info().await })
    }
}

struct UpdateCurrentPriceCommand {}
impl Command for UpdateCurrentPriceCommand {
    fn help(&self) -> &'static str {
        indoc! {r#"
            Get the latest ZEC price from Gemini exchange's API.
            Currently using USD.
            Usage:
            zecprice

        "#}
    }

    fn short_help(&self) -> &'static str {
        "Get the latest ZEC price in the wallet's currency (USD)"
    }

    fn exec(&self, _args: &[&str], lightclient: &LightClient) -> String {
        RT.block_on(async move { lightclient.update_current_price().await })
    }
}

struct BalanceCommand {}
impl Command for BalanceCommand {
    fn help(&self) -> &'static str {
        indoc! {r#"
            Show the current ZEC balance in the wallet
            Usage:
            balance

            Transparent and Shielded balances, along with the addresses they belong to are displayed
        "#}
    }

    fn short_help(&self) -> &'static str {
        "Show the current ZEC balance in the wallet"
    }

    fn exec(&self, _args: &[&str], lightclient: &LightClient) -> String {
        RT.block_on(async move {
            serde_json::to_string_pretty(&lightclient.do_balance().await).unwrap()
        })
    }
}

struct SpendableBalanceCommand {}
impl Command for SpendableBalanceCommand {
    fn help(&self) -> &'static str {
        indoc! {r#"
            Display the wallet's spendable balance.
            Calculated as the confirmed shielded balance minus the fee required to send all funds to
            the given address.
            An address must be specified as fees, and therefore spendable balance, depends on the receiver
            type.
            zennies_for_zingo must also be specified as "true"|"false".  If set to "true" 1_000_000 ZAT will
            earmarked to the zingolabs developer fund with each transaction.

            Usage:
            spendablebalance <address>
            OR
            spendablebalance { "address": "<address>", "zennies_for_zingo": <true|false> }

        "#}
    }

    fn short_help(&self) -> &'static str {
        "Display the wallet's spendable balance."
    }

    fn exec(&self, args: &[&str], lightclient: &LightClient) -> String {
        let (address, zennies_for_zingo) = match parse_spendable_balance_args(args) {
            Ok(address_and_zennies) => address_and_zennies,
            Err(e) => {
                return format!(
                    "Error: {}\nTry 'help spendablebalance' for correct usage and examples.",
                    e
                );
            }
        };
        RT.block_on(async move {
            match lightclient
                .get_spendable_shielded_balance(address, zennies_for_zingo)
                .await
            {
                Ok(bal) => {
                    object! {
                        "balance" => bal.into_u64(),
                    }
                }
                Err(e) => {
                    object! { "error" => e.to_string() }
                }
            }
            .pretty(2)
        })
    }
}

struct AddressCommand {}
impl Command for AddressCommand {
    fn help(&self) -> &'static str {
        indoc! {r#"
            List current addresses in the wallet
            Usage:
            address

        "#}
    }

    fn short_help(&self) -> &'static str {
        "List all addresses in the wallet"
    }

    fn exec(&self, _args: &[&str], lightclient: &LightClient) -> String {
        RT.block_on(async move { lightclient.do_addresses().await.pretty(2) })
    }
}

struct ExportUfvkCommand {}
impl Command for ExportUfvkCommand {
    fn help(&self) -> &'static str {
        indoc! {r#"
            Export Unified full viewing key for the wallet.
            Note: If you want to backup spend capability, use the 'seed' command instead.
            Usage:
            exportufvk

            Example:
            exportufvk
        "#}
    }

    fn short_help(&self) -> &'static str {
        "Export full viewing key for wallet addresses"
    }

    fn exec(&self, _args: &[&str], lightclient: &LightClient) -> String {
        let ufvk_res = lightclient.wallet.transaction_context.key.ufvk();
        match ufvk_res {
            Ok(ufvk) => {
                use zcash_address::unified::Encoding as _;
                object! {
                    "ufvk" => ufvk.encode(&lightclient.config().chain.network_type()),
                    "birthday" => RT.block_on(lightclient.wallet.get_birthday())
                }
                .pretty(2)
            }
            Err(e) => format!("Error: {e}"),
        }
    }
}

struct EncryptMessageCommand {}
impl Command for EncryptMessageCommand {
    fn help(&self) -> &'static str {
        indoc! {r#"
            Encrypt a memo to be sent to a z-address offline
            Usage:
            encryptmessage <address> "memo"
            OR
            encryptmessage "{'address': <address>, 'memo': <memo>}"

            NOTE: This command only returns the encrypted payload. It does not broadcast it. You are expected to send the encrypted payload to the recipient offline
            Example:
            encryptmessage ztestsapling1x65nq4dgp0qfywgxcwk9n0fvm4fysmapgr2q00p85ju252h6l7mmxu2jg9cqqhtvzd69jwhgv8d "Hello from the command line"

        "#}
    }

    fn short_help(&self) -> &'static str {
        "Encrypt a memo to be sent to a z-address offline"
    }

    fn exec(&self, args: &[&str], lightclient: &LightClient) -> String {
        if args.is_empty() || args.len() > 3 {
            return self.help().to_string();
        }

        // Check for a single argument that can be parsed as JSON
        let (to, memo) = if args.len() == 1 {
            let arg_list = args[0];
            let j = match json::parse(arg_list) {
                Ok(j) => j,
                Err(e) => {
                    let es = format!("Couldn't understand JSON: {}", e);
                    return format!("{}\n{}", es, self.help());
                }
            };

            if !j.has_key("address") || !j.has_key("memo") {
                let es = "Need 'address' and 'memo'\n".to_string();
                return format!("{}\n{}", es, self.help());
            }

            let memo =
                wallet::utils::interpret_memo_string(j["memo"].as_str().unwrap().to_string());
            if memo.is_err() {
                return format!("{}\n{}", memo.err().unwrap(), self.help());
            }
            let to = j["address"].as_str().unwrap().to_string();

            (to, memo.unwrap())
        } else if args.len() == 2 {
            let to = args[0].to_string();

            let memo = wallet::utils::interpret_memo_string(args[1].to_string());
            if memo.is_err() {
                return format!("{}\n{}", memo.err().unwrap(), self.help());
            }

            (to, memo.unwrap())
        } else {
            return format!(
                "Wrong number of arguments. Was expecting 1 or 2\n{}",
                self.help()
            );
        };

        if let Ok(m) = memo.try_into() {
            lightclient.do_encrypt_message(to, m).pretty(2)
        } else {
            "Couldn't encode memo".to_string()
        }
    }
}

struct DecryptMessageCommand {}
impl Command for DecryptMessageCommand {
    fn help(&self) -> &'static str {
        indoc! {r#"
            Attempt to decrypt a message with all the view keys in the wallet.
            Usage:
            decryptmessage "encrypted_message_base64"

            Example:
            decryptmessage RW5jb2RlIGFyYml0cmFyeSBvY3RldHMgYXMgYmFzZTY0LiBSZXR1cm5zIGEgU3RyaW5nLg==

        "#}
    }

    fn short_help(&self) -> &'static str {
        "Attempt to decrypt a message with all the view keys in the wallet."
    }

    fn exec(&self, args: &[&str], lightclient: &LightClient) -> String {
        if args.len() != 1 {
            return self.help().to_string();
        }

        RT.block_on(async move {
            lightclient
                .do_decrypt_message(args[0].to_string())
                .await
                .pretty(2)
        })
    }
}

struct SendCommand {}
impl Command for SendCommand {
    fn help(&self) -> &'static str {
        indoc! {r#"
            Propose a transfer of ZEC to the given address(es).
            The fee required to send this transaction will be added to the proposal and displayed to the user.
            The 'confirm' command must be called to complete and broadcast the proposed transaction(s).

            Usage:
                send <address> <amount in zatoshis> "<optional memo>"
                OR
                send '[{"address":"<address>", "amount":<amount in zatoshis>, "memo":"<optional memo>"}, ...]'
            Example:
                send ztestsapling1x65nq4dgp0qfywgxcwk9n0fvm4fysmapgr2q00p85ju252h6l7mmxu2jg9cqqhtvzd69jwhgv8d 200000 "Hello from the command line"
                confirm

        "#}
    }

    fn short_help(&self) -> &'static str {
        "Propose a transfer of ZEC to the given address(es) and display a proposal for confirmation."
    }

    fn exec(&self, args: &[&str], lightclient: &LightClient) -> String {
        let receivers = match utils::parse_send_args(args) {
            Ok(receivers) => receivers,
            Err(e) => {
                return format!(
                    "Error: {}\nTry 'help send' for correct usage and examples.",
                    e
                )
            }
        };
        let request = match crate::data::receivers::transaction_request_from_receivers(receivers) {
            Ok(request) => request,
            Err(e) => {
                return format!(
                    "Error: {}\nTry 'help send' for correct usage and examples.",
                    e
                )
            }
        };
        RT.block_on(async move {
            match lightclient.propose_send(request).await {
                Ok(proposal) => {
                    let fee = match proposal::total_fee(&proposal) {
                        Ok(fee) => fee,
                        Err(e) => return object! { "error" => e.to_string() }.pretty(2),
                    };
                    object! { "fee" => fee.into_u64() }
                }
                Err(e) => {
                    object! { "error" => e.to_string() }
                }
            }
            .pretty(2)
        })
    }
}

struct SendAllCommand {}
impl Command for SendAllCommand {
    fn help(&self) -> &'static str {
        indoc! {r#"
            Propose to transfer all ZEC from shielded pools to a given address.
            The fee required to send this transaction will be added to the proposal and displayed to the user.
            The 'confirm' command must be called to complete and broadcast the proposed transaction(s).
            If invoked with a JSON arg "zennies_for_zingo" must be specified, if set to 'true' 1_000_000 ZAT
            will be sent to the zingolabs developer address with each transaction.

            Warning:
                Does not send transparent funds. These funds must be shielded first. Type `help shield` for more information.
            Usage:
                sendall <address> "<optional memo>"
                OR
                sendall '{ "address": "<address>", "memo": "<optional memo>", "zennies_for_zingo": <true|false> }'
            Example:
                sendall ztestsapling1x65nq4dgp0qfywgxcwk9n0fvm4fysmapgr2q00p85ju252h6l7mmxu2jg9cqqhtvzd69jwhgv8d "Sending all funds"
                confirm

        "#}
    }

    fn short_help(&self) -> &'static str {
        "Propose to transfer all ZEC from shielded pools to a given address and display a proposal for confirmation."
    }

    fn exec(&self, args: &[&str], lightclient: &LightClient) -> String {
        let (address, zennies_for_zingo, memo) = match utils::parse_send_all_args(args) {
            Ok(parse_results) => parse_results,
            Err(e) => {
                return format!(
                    "Error: {}\nTry 'help sendall' for correct usage and examples.",
                    e
                )
            }
        };
        RT.block_on(async move {
            match lightclient
                .propose_send_all(address, zennies_for_zingo, memo)
                .await
            {
                Ok(proposal) => {
                    let amount = match proposal::total_payment_amount(&proposal) {
                        Ok(amount) => amount,
                        Err(e) => return object! { "error" => e.to_string() }.pretty(2),
                    };
                    let fee = match proposal::total_fee(&proposal) {
                        Ok(fee) => fee,
                        Err(e) => return object! { "error" => e.to_string() }.pretty(2),
                    };
                    object! {
                        "amount" => amount.into_u64(),
                        "fee" => fee.into_u64(),
                    }
                }
                Err(e) => {
                    object! { "error" => e.to_string() }
                }
            }
            .pretty(2)
        })
    }
}

struct QuickSendCommand {}
impl Command for QuickSendCommand {
    fn help(&self) -> &'static str {
        indoc! {r#"
            Send ZEC to the given address(es). Combines `send` and `confirm` into a single command.
            The fee required to send this transaction is additionally deducted from your balance.
            Warning:
                Transaction(s) will be sent without the user being aware of the fee amount.
            Usage:
                quicksend <address> <amount in zatoshis> "<optional memo>"
                OR
                quicksend '[{"address":"<address>", "amount":<amount in zatoshis>, "memo":"<optional memo>"}, ...]'
            Example:
                quicksend ztestsapling1x65nq4dgp0qfywgxcwk9n0fvm4fysmapgr2q00p85ju252h6l7mmxu2jg9cqqhtvzd69jwhgv8d 200000 "Hello from the command line"

        "#}
    }

    fn short_help(&self) -> &'static str {
        "Send ZEC to the given address(es). Combines `send` and `confirm` into a single command."
    }

    fn exec(&self, args: &[&str], lightclient: &LightClient) -> String {
        let receivers = match utils::parse_send_args(args) {
            Ok(receivers) => receivers,
            Err(e) => {
                return format!(
                    "Error: {}\nTry 'help quicksend' for correct usage and examples.",
                    e
                )
            }
        };
        let request = match crate::data::receivers::transaction_request_from_receivers(receivers) {
            Ok(request) => request,
            Err(e) => {
                return format!(
                    "Error: {}\nTry 'help quicksend' for correct usage and examples.",
                    e
                )
            }
        };
        RT.block_on(async move {
            match lightclient.quick_send(request).await {
                Ok(txids) => {
                    object! { "txids" => txids.iter().map(|txid| txid.to_string()).collect::<Vec<_>>() }
                }
                Err(e) => {
                    object! { "error" => e.to_string() }
                }
            }
            .pretty(2)
        })
    }
}

struct ShieldCommand {}
impl Command for ShieldCommand {
    fn help(&self) -> &'static str {
        indoc! {r#"
            Propose a shield of transparent funds to the orchard pool.
            The fee required to send this transaction will be added to the proposal and displayed to the user.
            The 'confirm' command must be called to complete and broadcast the proposed shield.

            Usage:
                shield
            Example:
                shield
                confirm

        "#}
    }

    fn short_help(&self) -> &'static str {
        "Propose a shield of transparent funds to the orchard pool and display a proposal for confirmation.."
    }

    fn exec(&self, args: &[&str], lightclient: &LightClient) -> String {
        if !args.is_empty() {
            return format!(
                "Error: {}\nTry 'help shield' for correct usage and examples.",
                error::CommandError::InvalidArguments
            );
        }

        RT.block_on(async move {
            match lightclient.propose_shield().await {
                Ok(proposal) => {
                    if proposal.steps().len() != 1 {
                        return object! { "error" => "zip320 transactions not yet supported" }.pretty(2);
                    }
                    let step = proposal.steps().first();
                    let Some(value_to_shield) = step
                        .balance()
                        .proposed_change()
                        .iter()
                        .try_fold(NonNegativeAmount::ZERO, |acc, c| acc + c.value()) else {
                            return object! { "error" => "shield amount outside valid range of zatoshis" }
                                .pretty(2);
                    };
                    let fee = step.balance().fee_required();
                    object! {
                        "value_to_shield" => value_to_shield.into_u64(),
                        "fee" => fee.into_u64(),
                    }
                }
                Err(e) => {
                    object! { "error" => e.to_string() }
                }
            }
            .pretty(2)
        })
    }
}

struct QuickShieldCommand {}
impl Command for QuickShieldCommand {
    fn help(&self) -> &'static str {
        indoc! {r#"
            Shield transparent funds to the orchard pool. Combines `shield` and `confirm` into a single command.
            The fee required to send this transaction is additionally deducted from your balance.
            Warning:
                Transaction(s) will be sent without the user being aware of the fee amount.
            Usage:
                quickshield

        "#}
    }

    fn short_help(&self) -> &'static str {
        "Shield transparent funds to the orchard pool. Combines `shield` and `confirm` into a single command."
    }

    fn exec(&self, args: &[&str], lightclient: &LightClient) -> String {
        if !args.is_empty() {
            return format!(
                "Error: {}\nTry 'help shield' for correct usage and examples.",
                error::CommandError::InvalidArguments
            );
        }

        RT.block_on(async move {
            match lightclient
                .quick_shield()
                .await {
                Ok(txids) => {
                    object! { "txids" => txids.iter().map(|txid| txid.to_string()).collect::<Vec<_>>() }
                }
                Err(e) => {
                    object! { "error" => e.to_string() }
                }
            }
            .pretty(2)
        })
    }
}

struct ConfirmCommand {}
impl Command for ConfirmCommand {
    fn help(&self) -> &'static str {
        indoc! {r#"
            Confirms the latest proposal, completing and broadcasting the transaction(s).
            Fails if a proposal has not already been created with the 'send', 'send_all' or 'shield' commands.
            Type 'help send', 'help sendall' or 'help shield' for more information on creating proposals.

            Usage:
                confirm
            Example:
                send ztestsapling1x65nq4dgp0qfywgxcwk9n0fvm4fysmapgr2q00p85ju252h6l7mmxu2jg9cqqhtvzd69jwhgv8d 200000 "Hello from the command line"
                confirm

        "#}
    }

    fn short_help(&self) -> &'static str {
        "Confirms the latest proposal, completing and broadcasting the transaction(s)."
    }

    fn exec(&self, args: &[&str], lightclient: &LightClient) -> String {
        if !args.is_empty() {
            return format!(
                "Error: {}\nTry 'help confirm' for correct usage and examples.",
                error::CommandError::InvalidArguments
            );
        }

        RT.block_on(async move {
            match lightclient
                .complete_and_broadcast_stored_proposal()
                .await {
                Ok(txids) => {
                    object! { "txids" => txids.iter().map(|txid| txid.to_string()).collect::<Vec<_>>() }
                }
                Err(e) => {
                    object! { "error" => e.to_string() }
                }
            }
            .pretty(2)
        })
    }
}

// TODO: add a decline command which deletes latest proposal?

struct DeleteCommand {}
impl Command for DeleteCommand {
    fn help(&self) -> &'static str {
        indoc! {r#"
            Delete the wallet from disk
            Usage:
            delete

            The wallet is deleted from disk. If you want to use another wallet first you need to remove the existing wallet file

        "#}
    }

    fn short_help(&self) -> &'static str {
        "Delete wallet file from disk"
    }

    fn exec(&self, _args: &[&str], lightclient: &LightClient) -> String {
        RT.block_on(async move {
            match lightclient.do_delete().await {
                Ok(_) => {
                    let r = object! { "result" => "success",
                    "wallet_path" => lightclient.config.get_wallet_path().to_str().unwrap() };
                    r.pretty(2)
                }
                Err(e) => {
                    let r = object! {
                        "result" => "error",
                        "error" => e
                    };
                    r.pretty(2)
                }
            }
        })
    }
}

struct SeedCommand {}
impl Command for SeedCommand {
    fn help(&self) -> &'static str {
        indoc! {r#"
            Show the wallet's seed phrase
            Usage:
            seed

            Your wallet is entirely recoverable from the seed phrase. Please save it carefully and don't share it with anyone

        "#}
    }

    fn short_help(&self) -> &'static str {
        "Display the seed phrase"
    }

    fn exec(&self, _args: &[&str], lightclient: &LightClient) -> String {
        RT.block_on(async move {
            match lightclient.do_seed_phrase().await {
                Ok(m) => serde_json::to_string_pretty(&m).unwrap(),
                Err(e) => object! { "error" => e }.pretty(2),
            }
        })
    }
}

struct ValueTransfersCommand {}
impl Command for ValueTransfersCommand {
    fn help(&self) -> &'static str {
        indoc! {r#"
            List all value transfers for this wallet.
            A value transfer is a group of all notes to a specific receiver in a transaction.

            Usage:
            valuetransfers
        "#}
    }

    fn short_help(&self) -> &'static str {
        "List all value transfers for this wallet."
    }

    fn exec(&self, args: &[&str], lightclient: &LightClient) -> String {
        if !args.is_empty() {
            return "Error: invalid arguments\nTry 'help valuetransfers' for correct usage and examples"
                .to_string();
        }

        RT.block_on(async move { format!("{}", lightclient.value_transfers().await) })
    }
}

struct TransactionsCommand {}
impl Command for TransactionsCommand {
    fn help(&self) -> &'static str {
        indoc! {r#"
            Provides a list of transaction summaries related to this wallet in order of blockheight.

            Usage:
            transactions
        "#}
    }

    fn short_help(&self) -> &'static str {
        "Provides a list of transaction summaries related to this wallet in order of blockheight."
    }

    fn exec(&self, args: &[&str], lightclient: &LightClient) -> String {
        if !args.is_empty() {
            return "Error: invalid arguments\nTry 'help transactions' for correct usage and examples"
                .to_string();
        }
        RT.block_on(async move { format!("{}", lightclient.transaction_summaries().await) })
    }
}

struct DetailedTransactionsCommand {}
impl Command for DetailedTransactionsCommand {
    fn help(&self) -> &'static str {
        indoc! {r#"
            Provides a detailed list of transaction summaries related to this wallet in order of blockheight.

            Usage:
            detailed_transactions
        "#}
    }

    fn short_help(&self) -> &'static str {
        "Provides a detailed list of transaction summaries related to this wallet in order of blockheight."
    }

    fn exec(&self, args: &[&str], lightclient: &LightClient) -> String {
        if !args.is_empty() {
            return "Error: invalid arguments\nTry 'help detailed_transactions' for correct usage and examples"
                .to_string();
        }
        RT.block_on(
            async move { format!("{}", lightclient.detailed_transaction_summaries().await) },
        )
    }
}

struct MemoBytesToAddressCommand {}
impl Command for MemoBytesToAddressCommand {
    fn help(&self) -> &'static str {
        indoc! {r#"
            Get an object where keys are addresses and values are total bytes of memo sent to that address.
            usage:
            memobytes_to_address
        "#}
    }

    fn short_help(&self) -> &'static str {
        "Show by address memo_bytes transfers for this seed."
    }

    fn exec(&self, args: &[&str], lightclient: &LightClient) -> String {
        if args.len() > 1 {
            return format!("didn't understand arguments\n{}", self.help());
        }

        RT.block_on(async move {
            json::JsonValue::from(lightclient.do_total_memobytes_to_address().await).pretty(2)
        })
    }
}

struct ValueToAddressCommand {}
impl Command for ValueToAddressCommand {
    fn help(&self) -> &'static str {
        indoc! {r#"
            Get an object where keys are addresses and values are total value sent to that address.
            usage:
            value_to_address
        "#}
    }

    fn short_help(&self) -> &'static str {
        "Show by address value transfers for this seed."
    }

    fn exec(&self, args: &[&str], lightclient: &LightClient) -> String {
        if args.len() > 1 {
            return format!("didn't understand arguments\n{}", self.help());
        }

        RT.block_on(async move {
            json::JsonValue::from(lightclient.do_total_value_to_address().await).pretty(2)
        })
    }
}

struct SendsToAddressCommand {}
impl Command for SendsToAddressCommand {
    fn help(&self) -> &'static str {
        indoc! {r#"
            Get an object where keys are addresses and values are total value sent to that address.
            usage:
            sends_to_address
        "#}
    }

    fn short_help(&self) -> &'static str {
        "Show by address number of sends for this seed."
    }

    fn exec(&self, args: &[&str], lightclient: &LightClient) -> String {
        if args.len() > 1 {
            return format!("didn't understand arguments\n{}", self.help());
        }

        RT.block_on(async move {
            json::JsonValue::from(lightclient.do_total_spends_to_address().await).pretty(2)
        })
    }
}

struct SetOptionCommand {}
impl Command for SetOptionCommand {
    fn help(&self) -> &'static str {
        indoc! {r#"
            Set a wallet option
            Usage:
            setoption <optionname>=<optionvalue>
            List of available options:
            download_memos : none | wallet | all

        "#}
    }

    fn short_help(&self) -> &'static str {
        "Set a wallet option"
    }

    fn exec(&self, args: &[&str], lightclient: &LightClient) -> String {
        if args.len() != 1 {
            return format!("Error: Need exactly 1 argument\n\n{}", self.help());
        }

        let option = args[0];
        let values: Vec<&str> = option.split('=').collect();

        if values.len() != 2 {
            return "Error: Please set option value like: <optionname>=<optionvalue>".to_string();
        }

        let option_name = values[0];
        let option_value = values[1];

        RT.block_on(async move {
            match option_name {
                "download_memos" => match option_value {
                    "none" => {
                        lightclient
                            .wallet
                            .set_download_memo(MemoDownloadOption::NoMemos)
                            .await
                    }
                    "wallet" => {
                        lightclient
                            .wallet
                            .set_download_memo(MemoDownloadOption::WalletMemos)
                            .await
                    }
                    "all" => {
                        lightclient
                            .wallet
                            .set_download_memo(MemoDownloadOption::AllMemos)
                            .await
                    }
                    _ => {
                        return format!(
                            "Error: Couldn't understand {} value {}",
                            option_name, option_value
                        )
                    }
                },
                "transaction_filter_threshold" => match option_value.parse() {
                    Ok(number) => {
                        lightclient
                            .wallet
                            .wallet_options
                            .write()
                            .await
                            .transaction_size_filter = Some(number)
                    }
                    Err(e) => return format!("Error {e}, couldn't parse {option_value} as number"),
                },
                _ => return format!("Error: Couldn't understand {}", option_name),
            }

            let r = object! {
                "success" => true
            };

            r.pretty(2)
        })
    }
}

struct GetOptionCommand {}
impl Command for GetOptionCommand {
    fn help(&self) -> &'static str {
        indoc! {r#"
            Get a wallet option
            Argument is either "download_memos" and "transaction_filter_threshold"

            Usage:
            getoption <optionname>

        "#}
    }

    fn short_help(&self) -> &'static str {
        "Get a wallet option"
    }

    fn exec(&self, args: &[&str], lightclient: &LightClient) -> String {
        if args.len() != 1 {
            return format!("Error: Need exactly 1 argument\n\n{}", self.help());
        }

        let option_name = args[0];

        RT.block_on(async move {
            let value = match option_name {
                "download_memos" => match lightclient
                    .wallet
                    .wallet_options
                    .read()
                    .await
                    .download_memos
                {
                    MemoDownloadOption::NoMemos => "none".to_string(),
                    MemoDownloadOption::WalletMemos => "wallet".to_string(),
                    MemoDownloadOption::AllMemos => "all".to_string(),
                },
                "transaction_filter_threshold" => lightclient
                    .wallet
                    .wallet_options
                    .read()
                    .await
                    .transaction_size_filter
                    .map(|filter| filter.to_string())
                    .unwrap_or("No filter".to_string()),
                _ => return format!("Error: Couldn't understand {}", option_name),
            };

            let r = object! {
                option_name => value
            };

            r.pretty(2)
        })
    }
}

struct HeightCommand {}
impl Command for HeightCommand {
    fn help(&self) -> &'static str {
        indoc! {r#"
            Get the latest block height that the wallet is at.
            Usage:
            height

            Pass 'true' (default) to sync to the server to get the latest block height. Pass 'false' to get the latest height in the wallet without checking with the server.

        "#}
    }

    fn short_help(&self) -> &'static str {
        "Get the latest block height that the wallet is at"
    }

    fn exec(&self, _args: &[&str], lightclient: &LightClient) -> String {
        RT.block_on(async move {
            object! { "height" => lightclient.do_wallet_last_scanned_height().await}.pretty(2)
        })
    }
}

struct DefaultFeeCommand {}
impl Command for DefaultFeeCommand {
    fn help(&self) -> &'static str {
        indoc! {r#"
            Returns the default fee in zats for outgoing transactions
            Usage:
            defaultfee <optional_block_height>

            Example:
            defaultfee
        "#}
    }

    fn short_help(&self) -> &'static str {
        "Returns the default fee in zats for outgoing transactions"
    }

    fn exec(&self, args: &[&str], _lightclient: &LightClient) -> String {
        if args.len() > 1 {
            return format!("Was expecting at most 1 argument\n{}", self.help());
        }

        RT.block_on(async move {
            let j = object! { "defaultfee" => u64::from(MINIMUM_FEE)};
            j.pretty(2)
        })
    }
}

struct NewAddressCommand {}
impl Command for NewAddressCommand {
    fn help(&self) -> &'static str {
        indoc! {r#"
            Create a new address in this wallet
            Usage:
            new [z | t | o]

            Example:
            To create a new z address:
            new z
        "#}
    }

    fn short_help(&self) -> &'static str {
        "Create a new address in this wallet"
    }

    fn exec(&self, args: &[&str], lightclient: &LightClient) -> String {
        if args.len() != 1 {
            return format!("No address type specified\n{}", self.help());
        }

        RT.block_on(async move {
            match lightclient.do_new_address(args[0]).await {
                Ok(j) => j,
                Err(e) => object! { "error" => e },
            }
            .pretty(2)
        })
    }
}

struct NotesCommand {}
impl Command for NotesCommand {
    fn help(&self) -> &'static str {
        indoc! {r#"
            Show all shielded notes and transparent coins in this wallet
            Usage:
            notes [all]

            If you supply the "all" parameter, all previously spent shielded notes and transparent coins are also included

        "#}
    }

    fn short_help(&self) -> &'static str {
        "Show all shielded notes and transparent coins in this wallet"
    }

    fn exec(&self, args: &[&str], lightclient: &LightClient) -> String {
        // Parse the args.
        if args.len() > 1 {
            return self.short_help().to_string();
        }

        // Make sure we can parse the amount
        let all_notes = if args.len() == 1 {
            match args[0] {
                "all" => true,
                a => {
                    return format!(
                        "Invalid argument \"{}\". Specify 'all' to include unspent notes",
                        a
                    )
                }
            }
        } else {
            false
        };

        RT.block_on(async move { lightclient.do_list_notes(all_notes).await.pretty(2) })
    }
}

struct QuitCommand {}
impl Command for QuitCommand {
    fn help(&self) -> &'static str {
        indoc! {r#"
            Quit the light client
            Usage:
            quit

        "#}
    }

    fn short_help(&self) -> &'static str {
        "Quit the lightwallet, saving state to disk"
    }

    fn exec(&self, _args: &[&str], lightclient: &LightClient) -> String {
        // before shutting down, shut down all child processes..
        // ...but only if the network being used is regtest.
        let o = RT.block_on(async move { lightclient.do_info().await });
        if o.contains("\"chain_name\": \"regtest\",") {
            use std::process::Command;

            // find zingo-cli's PID
            let cli_pid: u32 = std::process::id();

            // now find all child processes of this PID
            let raw_child_processes = Command::new("ps")
                .args(["--no-headers", "--ppid", &cli_pid.to_string()])
                .output()
                .expect("error running ps");

            let owned_child_processes: String = String::from_utf8(raw_child_processes.stdout)
                .expect("error unwrapping stdout of ps");
            let child_processes = owned_child_processes.split('\n').collect::<Vec<&str>>();

            // &str representation of PIDs
            let mut spawned_pids: Vec<&str> = Vec::new();

            for child in child_processes {
                if !child.is_empty() {
                    let ch: Vec<&str> = child.split_whitespace().collect();
                    spawned_pids.push(ch[0]);
                }
            }

            for pid in spawned_pids {
                Command::new("kill")
                    .arg(pid)
                    .output()
                    .expect("error while killing regtest-spawned processes!");
            }
        }
        "quit".to_string()
    }
}

struct DeprecatedNoCommand {}
impl Command for DeprecatedNoCommand {
    fn help(&self) -> &'static str {
        indoc! {r#"
            This command has been deprecated.
            Usage:
            dont

        "#}
    }

    fn short_help(&self) -> &'static str {
        "Deprecated command."
    }

    fn exec(&self, _args: &[&str], _lightclient: &LightClient) -> String {
        ".deprecated.".to_string()
    }
}

/// TODO: Add Doc Comment Here!
pub fn get_commands() -> HashMap<&'static str, Box<dyn Command>> {
    #[allow(unused_mut)]
    let mut entries: Vec<(&'static str, Box<dyn Command>)> = vec![
        (("version"), Box::new(GetVersionCommand {})),
        ("sync", Box::new(SyncCommand {})),
        ("syncstatus", Box::new(SyncStatusCommand {})),
        ("encryptmessage", Box::new(EncryptMessageCommand {})),
        ("decryptmessage", Box::new(DecryptMessageCommand {})),
        // ("parse_address", Box::new(ParseAddressCommand {})),
        ("parse_viewkey", Box::new(ParseViewKeyCommand {})),
        ("interrupt_sync_after_batch", Box::new(InterruptCommand {})),
        ("changeserver", Box::new(ChangeServerCommand {})),
        ("rescan", Box::new(RescanCommand {})),
        ("clear", Box::new(ClearCommand {})),
        ("help", Box::new(HelpCommand {})),
        ("balance", Box::new(BalanceCommand {})),
        ("addresses", Box::new(AddressCommand {})),
        ("height", Box::new(HeightCommand {})),
        ("sendprogress", Box::new(SendProgressCommand {})),
        ("setoption", Box::new(SetOptionCommand {})),
        ("valuetransfers", Box::new(ValueTransfersCommand {})),
        ("transactions", Box::new(TransactionsCommand {})),
        (
            "detailed_transactions",
            Box::new(DetailedTransactionsCommand {}),
        ),
        ("value_to_address", Box::new(ValueToAddressCommand {})),
        ("sends_to_address", Box::new(SendsToAddressCommand {})),
        (
            "memobytes_to_address",
            Box::new(MemoBytesToAddressCommand {}),
        ),
        ("getoption", Box::new(GetOptionCommand {})),
        ("exportufvk", Box::new(ExportUfvkCommand {})),
        ("info", Box::new(InfoCommand {})),
        ("updatecurrentprice", Box::new(UpdateCurrentPriceCommand {})),
        ("send", Box::new(SendCommand {})),
        ("shield", Box::new(ShieldCommand {})),
        ("save", Box::new(DeprecatedNoCommand {})),
        ("quit", Box::new(QuitCommand {})),
        ("notes", Box::new(NotesCommand {})),
        ("new", Box::new(NewAddressCommand {})),
        ("defaultfee", Box::new(DefaultFeeCommand {})),
        ("seed", Box::new(SeedCommand {})),
        ("get_birthday", Box::new(GetBirthdayCommand {})),
        ("wallet_kind", Box::new(WalletKindCommand {})),
        ("delete", Box::new(DeleteCommand {})),
    ];
    {
        entries.push(("spendablebalance", Box::new(SpendableBalanceCommand {})));
        entries.push(("sendall", Box::new(SendAllCommand {})));
        entries.push(("quicksend", Box::new(QuickSendCommand {})));
        entries.push(("quickshield", Box::new(QuickShieldCommand {})));
        entries.push(("confirm", Box::new(ConfirmCommand {})));
    }
    entries.into_iter().collect()
}

/// TODO: Add Doc Comment Here!
pub fn do_user_command(cmd: &str, args: &[&str], lightclient: &LightClient) -> String {
    match get_commands().get(cmd.to_ascii_lowercase().as_str()) {
        Some(cmd) => cmd.exec(args, lightclient),
        None => format!(
            "Unknown command : {}. Type 'help' for a list of commands",
            cmd
        ),
    }
}<|MERGE_RESOLUTION|>--- conflicted
+++ resolved
@@ -176,82 +176,6 @@
     }
 }
 
-<<<<<<< HEAD
-struct ParseAddressCommand {}
-impl Command for ParseAddressCommand {
-    fn help(&self) -> &'static str {
-        indoc! {r#"
-            Parse an address
-            Usage:
-            parse_address [address]
-
-            Example
-            parse_address tmSwk8bjXdCgBvpS8Kybk5nUyE21QFcDqre
-        "#}
-    }
-
-    fn short_help(&self) -> &'static str {
-        "Parse an address"
-    }
-
-    fn exec(&self, args: &[&str], _lightclient: &LightClient) -> String {
-        match args.len() {
-            1 => json::stringify_pretty(
-                [
-                    crate::config::ChainType::Mainnet,
-                    crate::config::ChainType::Testnet,
-                    crate::config::ChainType::Regtest(
-                        crate::config::RegtestNetwork::all_upgrades_active(),
-                    ),
-                ]
-                .iter()
-                .find_map(|chain| Address::decode(chain, args[0]).zip(Some(chain)))
-                .map(|(recipient_address, chain_name)| {
-                    let chain_name_string = match chain_name {
-                        crate::config::ChainType::Mainnet => "main",
-                        crate::config::ChainType::Testnet => "test",
-                        crate::config::ChainType::Regtest(_) => "regtest",
-                    };
-
-                    match recipient_address {
-                        Address::Sapling(_) => object! {
-                            "status" => "success",
-                            "chain_name" => chain_name_string,
-                            "address_kind" => "sapling",
-                        },
-                        Address::Transparent(_) => object! {
-                            "status" => "success",
-                            "chain_name" => chain_name_string,
-                            "address_kind" => "transparent",
-                        },
-                        Address::Unified(ua) => {
-                            let mut receivers_available = vec![];
-                            if ua.orchard().is_some() {
-                                receivers_available.push("orchard")
-                            }
-                            if ua.sapling().is_some() {
-                                receivers_available.push("sapling")
-                            }
-                            if ua.transparent().is_some() {
-                                receivers_available.push("transparent")
-                            }
-                            object! {
-                                "status" => "success",
-                                "chain_name" => chain_name_string,
-                                "address_kind" => "unified",
-                                "receivers_available" => receivers_available,
-                            }
-                        }
-                        Address::Tex(_) => todo!(),
-                    }
-                }),
-                4,
-            ),
-            _ => self.help().to_string(),
-        }
-    }
-}
-=======
 // FIXME: re-implement this command or remove
 // struct ParseAddressCommand {}
 // impl Command for ParseAddressCommand {
@@ -288,7 +212,6 @@
 //                         crate::config::ChainType::Testnet => "test",
 //                         crate::config::ChainType::Regtest(_) => "regtest",
 //                     };
-
 //                     match recipient_address {
 //                         Address::Sapling(_) => object! {
 //                             "status" => "success",
@@ -326,7 +249,6 @@
 //         }
 //     }
 // }
->>>>>>> ea4e15c5
 
 struct ParseViewKeyCommand {}
 impl Command for ParseViewKeyCommand {
