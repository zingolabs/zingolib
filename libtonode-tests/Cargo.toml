--- conflicted
+++ resolved
@@ -8,11 +8,7 @@
 
 # See more keys and their definitions at https://doc.rust-lang.org/cargo/reference/manifest.html
 [dependencies]
-<<<<<<< HEAD
-zingolib = { path = "../zingolib", features = ["deprecations", "sync"] }
-=======
-zingolib = { path = "../zingolib", features = ["deprecations", "test-elevation"] }
->>>>>>> fade659f
+zingolib = { path = "../zingolib", features = ["deprecations", "test-elevation", "sync"] }
 zingo-status = { path = "../zingo-status" }
 zingo-testutils = { path = "../zingo-testutils" }
 zingo-testvectors = { path = "../zingo-testvectors" }
