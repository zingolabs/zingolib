//! tests that can be run either as lib-to-node or darkside.

//! this mod tests fair weather behavior i.e. the LightClient is connected to a server that provides expected responses about the state of the blockchain.
//! there are many ways to mock the chain. for simplicity, and in order to be usable in multiple contexts, the test fixtures in this mod delegate setup and server management to a ChainConductor (anything that implements ConductChain)
//

/// A Lightclient test may involve hosting a server to send data to the LightClient. This trait can be asked to set simple scenarios where a mock LightServer sends data showing a note to a LightClient, the LightClient updates and responds by sending the note, and the Lightserver accepts the transaction and rebroadcasts it...
/// The initial two implementors are
/// lib-to-node, which links a lightserver to a zcashd in regtest mode. see `impl ConductChain for LibtoNode
/// darkside, a mode for the lightserver which mocks zcashd. search 'impl ConductChain for DarksideScenario
pub mod conduct_chain {
    use crate::{get_base_address_macro, lightclient::from_inputs};
    use zingolib::lightclient::LightClient;

    #[allow(async_fn_in_trait)]
    #[allow(opaque_hidden_inferred_bound)]
    /// a trait (capability) for operating a server.
    /// delegates client setup, because different mock servers require different client configuration
    /// currently, the server conductor is limited to adding to the mock blockchain linearly (bump chain)
    pub trait ConductChain {
        /// set up the test chain
        async fn setup() -> Self;
        /// builds a faucet (funded from mining)
        async fn create_faucet(&mut self) -> LightClient;
        /// builds an empty client
        async fn create_client(&mut self) -> LightClient;

        /// moves the chain tip forward, creating 1 new block
        /// and confirming transactions that were received by the server
        async fn bump_chain(&mut self);

        /// builds a client and funds it in orchard and syncs it
        async fn fund_client_orchard(&mut self, value: u64) -> LightClient {
            let faucet = self.create_faucet().await;
            let recipient = self.create_client().await;

            self.bump_chain().await;
            faucet.do_sync(false).await.unwrap();

            from_inputs::quick_send(
                &faucet,
                vec![(
                    (get_base_address_macro!(recipient, "unified")).as_str(),
                    value,
                    None,
                )],
            )
            .await
            .unwrap();

            self.bump_chain().await;

            recipient.do_sync(false).await.unwrap();

            recipient
        }
    }
}

/// these functions are each meant to be 'test-in-a-box'
/// simply plug in a mock server as a chain conductor and provide some values
pub mod fixtures {
    use zcash_client_backend::PoolType;
    use zcash_client_backend::PoolType::Shielded;
    use zcash_client_backend::PoolType::Transparent;
    use zcash_client_backend::ShieldedProtocol::Orchard;
    use zcash_client_backend::ShieldedProtocol::Sapling;
    use zcash_primitives::transaction::fees::zip317::MARGINAL_FEE;

    use zingolib::wallet::notes::query::OutputPoolQuery;
    use zingolib::wallet::notes::query::OutputQuery;
    use zingolib::wallet::notes::query::OutputSpendStatusQuery;

    use crate::chain_generic_tests::conduct_chain::ConductChain;
    use crate::check_client_balances;
    use crate::lightclient::from_inputs;
    use crate::lightclient::get_base_address;
    use crate::lightclient::with_assertions;

    /// runs a send-to-receiver and receives it in a chain-generic context
    pub async fn propose_and_broadcast_value_to_pool<CC>(send_value: u64, pooltype: PoolType)
    where
        CC: ConductChain,
    {
        let mut environment = CC::setup().await;

        println!("chain set up, funding client now");

        let expected_fee = MARGINAL_FEE.into_u64()
            * match pooltype {
                // contribution_transparent = 1
                //  1 transfer
                // contribution_orchard = 2
                //  1 input
                //  1 dummy output
                Transparent => 3,
<<<<<<< HEAD
                Shielded(Sapling) => 4, // but according to my reading of https://zips.z.cash/zip-0317, this should be 3
=======
                // contribution_sapling = 2
                //  1 output
                //  1 dummy input
                // contribution_orchard = 2
                //  1 input
                //  1 dummy output
                Shielded(Sapling) => 4,
                // contribution_orchard = 2
                //  1 input
                //  1 output
>>>>>>> d44b30bf
                Shielded(Orchard) => 2,
            };

        let sender = environment
            .fund_client_orchard(send_value + expected_fee)
            .await;

        println!("client is ready to send");

        let recipient = environment.create_client().await;

        println!("recipient ready");

<<<<<<< HEAD
        let true_fee = with_assertions::propose_send_bump_sync_recipient(
=======
        let recorded_fee = with_assertions::propose_send_bump_sync_recipient(
>>>>>>> d44b30bf
            &mut environment,
            &sender,
            &recipient,
            vec![(pooltype, send_value)],
        )
        .await;

<<<<<<< HEAD
        assert_eq!(expected_fee, true_fee);
=======
        assert_eq!(expected_fee, recorded_fee);
>>>>>>> d44b30bf
    }

    /// sends back and forth several times, including sends to transparent
    pub async fn send_shield_cycle<CC>(n: u64)
    where
        CC: ConductChain,
    {
        let mut environment = CC::setup().await;
        let primary_fund = 1_000_000;
        let primary = environment.fund_client_orchard(primary_fund).await;

        let secondary = environment.create_client().await;

        for _ in 0..n {
            assert_eq!(
                with_assertions::propose_send_bump_sync_recipient(
                    &mut environment,
                    &primary,
                    &secondary,
                    vec![(Transparent, 100_000), (Transparent, 4_000)],
                )
                .await,
                MARGINAL_FEE.into_u64() * 4
            );

            assert_eq!(
                with_assertions::propose_shield_bump_sync(&mut environment, &secondary).await,
                MARGINAL_FEE.into_u64() * 3
            );

            assert_eq!(
                with_assertions::propose_send_bump_sync_recipient(
                    &mut environment,
                    &secondary,
                    &primary,
                    vec![(Shielded(Orchard), 50_000)],
                )
                .await,
                MARGINAL_FEE.into_u64() * 2
            );
        }
    }

    /// uses a dust input to pad another input to finish a transaction
    pub async fn send_grace_input<CC>()
    where
        CC: ConductChain,
    {
        let mut environment = CC::setup().await;
        let primary = environment.fund_client_orchard(110_000).await;

        let primary_address_orchard = get_base_address(&primary, Shielded(Orchard)).await;

        let secondary = environment.create_client().await;
        // let secondary_address_sapling = secondary.get_base_address(Shielded(Sapling)).await;
        let secondary_address_orchard = get_base_address(&secondary, Shielded(Orchard)).await;

        from_inputs::send(
            &primary,
            vec![
                (secondary_address_orchard.as_str(), 1, None),
                (secondary_address_orchard.as_str(), 99_999, None),
            ],
        )
        .await
        .unwrap();

        environment.bump_chain().await;
        secondary.do_sync(false).await.unwrap();

        check_client_balances!(secondary, o: 100_000 s: 0 t: 0);

        from_inputs::send(
            &secondary,
            vec![(primary_address_orchard.as_str(), 90_000, None)],
        )
        .await
        .unwrap();

        environment.bump_chain().await;
        primary.do_sync(false).await.unwrap();
        check_client_balances!(primary, o: 90_000 s: 0 t: 0);
    }

    /// overlooks a bunch of dust inputs to find a pair of inputs marginally big enough to send
    pub async fn ignore_dust_inputs<CC>()
    where
        CC: ConductChain,
    {
        let mut environment = CC::setup().await;
        let primary = environment.fund_client_orchard(120_000).await;

        let primary_address_orchard = get_base_address(&primary, Shielded(Orchard)).await;

        let secondary = environment.create_client().await;
        // let secondary_address_sapling = secondary.get_base_address(Shielded(Sapling)).await;
        let secondary_address_sapling = get_base_address(&secondary, Shielded(Sapling)).await;
        let secondary_address_orchard = get_base_address(&secondary, Shielded(Orchard)).await;

        from_inputs::send(
            &primary,
            vec![
                (secondary_address_sapling.as_str(), 1_000, None),
                (secondary_address_orchard.as_str(), 1_000, None),
                (secondary_address_sapling.as_str(), 1_000, None),
                (secondary_address_orchard.as_str(), 1_000, None),
                (secondary_address_sapling.as_str(), 1_000, None),
                (secondary_address_orchard.as_str(), 1_000, None),
                (secondary_address_sapling.as_str(), 1_000, None),
                (secondary_address_orchard.as_str(), 1_000, None),
                (secondary_address_sapling.as_str(), 1_000, None),
                (secondary_address_orchard.as_str(), 1_000, None),
                (secondary_address_sapling.as_str(), 10_000, None),
                (secondary_address_orchard.as_str(), 10_000, None),
            ],
        )
        .await
        .unwrap();

        environment.bump_chain().await;
        secondary.do_sync(false).await.unwrap();

        check_client_balances!(secondary, o: 15_000 s: 15_000 t: 0);

        from_inputs::send(
            &secondary,
            vec![(primary_address_orchard.as_str(), 5_001, None)],
        )
        .await
        .unwrap();

        environment.bump_chain().await;
        secondary.do_sync(false).await.unwrap();
        check_client_balances!(secondary, o: 9_999 s: 5_000 t: 0);
    }

    /// creates a proposal, sends it and receives it (upcoming: compares that it was executed correctly) in a chain-generic context
    pub async fn send_value_to_pool<CC>(send_value: u64, pooltype: PoolType)
    where
        CC: ConductChain,
    {
        let multiple = match pooltype {
            PoolType::Shielded(Orchard) => 2u64,
            PoolType::Shielded(Sapling) => 4u64,
            PoolType::Transparent => 3u64,
        };
        let mut environment = CC::setup().await;

        let sender = environment
            .fund_client_orchard(send_value + multiple * (MARGINAL_FEE.into_u64()))
            .await;

        let recipient = environment.create_client().await;
        let recipient_address = get_base_address(&recipient, pooltype).await;

        from_inputs::quick_send(
            &sender,
            vec![(recipient_address.as_str(), send_value, None)],
        )
        .await
        .unwrap();

        environment.bump_chain().await;

        recipient.do_sync(false).await.unwrap();

        assert_eq!(
            recipient
                .query_sum_value(OutputQuery {
                    spend_status: OutputSpendStatusQuery {
                        unspent: true,
                        pending_spent: false,
                        spent: false,
                    },
                    pools: OutputPoolQuery::one_pool(pooltype),
                })
                .await,
            send_value
        );
    }
}<|MERGE_RESOLUTION|>--- conflicted
+++ resolved
@@ -94,9 +94,6 @@
                 //  1 input
                 //  1 dummy output
                 Transparent => 3,
-<<<<<<< HEAD
-                Shielded(Sapling) => 4, // but according to my reading of https://zips.z.cash/zip-0317, this should be 3
-=======
                 // contribution_sapling = 2
                 //  1 output
                 //  1 dummy input
@@ -107,7 +104,6 @@
                 // contribution_orchard = 2
                 //  1 input
                 //  1 output
->>>>>>> d44b30bf
                 Shielded(Orchard) => 2,
             };
 
@@ -121,11 +117,7 @@
 
         println!("recipient ready");
 
-<<<<<<< HEAD
-        let true_fee = with_assertions::propose_send_bump_sync_recipient(
-=======
         let recorded_fee = with_assertions::propose_send_bump_sync_recipient(
->>>>>>> d44b30bf
             &mut environment,
             &sender,
             &recipient,
@@ -133,11 +125,7 @@
         )
         .await;
 
-<<<<<<< HEAD
-        assert_eq!(expected_fee, true_fee);
-=======
         assert_eq!(expected_fee, recorded_fee);
->>>>>>> d44b30bf
     }
 
     /// sends back and forth several times, including sends to transparent
