--- conflicted
+++ resolved
@@ -478,11 +478,7 @@
                     lightwalletd_uri: server_uri,
                 }
             }
-<<<<<<< HEAD
-            pub fn create_unfunded_zcash_conf(
-=======
             pub(crate) fn create_zcash_conf(
->>>>>>> 1fe99c4b
                 &self,
                 mine_to_address: Option<&str>,
                 regtest_network: &zingoconfig::RegtestNetwork,
@@ -493,21 +489,7 @@
                         &self.zcashd_rpcservice_port,
                         regtest_network,
                     ),
-<<<<<<< HEAD
-                )
-            }
-            pub fn create_funded_zcash_conf(
-                &self,
-                address_to_fund: &str,
-                regtest_network: &zingoconfig::RegtestNetwork,
-            ) -> PathBuf {
-                self.write_contents_and_return_path(
-                    "zcash",
-                    data::config_template_fillers::zcashd::funded(
-                        address_to_fund,
-=======
                     None => data::config_template_fillers::zcashd::basic(
->>>>>>> 1fe99c4b
                         &self.zcashd_rpcservice_port,
                         regtest_network,
                         "",
@@ -593,53 +575,9 @@
             faucet,
         )
     }
-<<<<<<< HEAD
-
-    pub async fn two_wallet_one_synced_orchard_transaction(
-        value: u64,
-        regtest_network: zingoconfig::RegtestNetwork,
-    ) -> (
-        RegtestManager,
-        ChildProcessHandler,
-        LightClient,
-        LightClient,
-        String,
-    ) {
-        println!("0 About to create faucet_recipient.");
-        let (regtest_manager, child_process_handler, faucet, recipient) =
-            two_wallet_one_miner_fund(regtest_network).await;
-        println!("1 About to increase height and sync faucet.");
-        increase_height_and_wait_for_client(&regtest_manager, &faucet, 1)
-            .await
-            .unwrap();
-        println!("2 faucet synced.");
-        let txid = faucet
-            .do_send(vec![(
-                &get_base_address!(recipient, "unified"),
-                value,
-                None,
-            )])
-            .await
-            .unwrap();
-        println!("3 faucet send complete");
-        increase_height_and_wait_for_client(&regtest_manager, &recipient, 1)
-            .await
-            .unwrap();
-        println!("4 recipient increased and synced.");
-        println!("5 about to sync faucet.");
-        faucet.do_sync(false).await.unwrap();
-        (
-            regtest_manager,
-            child_process_handler,
-            faucet,
-            recipient,
-            txid,
-        )
-=======
     pub async fn faucet_default() -> (RegtestManager, ChildProcessHandler, LightClient) {
         let regtest_network = zingoconfig::RegtestNetwork::all_upgrades_active();
         faucet(Pool::Orchard, regtest_network).await
->>>>>>> 1fe99c4b
     }
 
     pub async fn faucet_recipient(
