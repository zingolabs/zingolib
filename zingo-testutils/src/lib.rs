--- conflicted
+++ resolved
@@ -29,12 +29,10 @@
 
 use crate::lightclient::from_inputs;
 use crate::scenarios::setup::TestEnvironmentGenerator;
-<<<<<<< HEAD
-=======
 
 pub mod assertions;
 pub mod chain_generic_tests;
->>>>>>> e3c6b9f8
+
 /// TODO: Add Doc Comment Here!
 pub mod grpc_proxy;
 /// lightclient helpers
