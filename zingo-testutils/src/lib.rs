--- conflicted
+++ resolved
@@ -18,13 +18,8 @@
 use tokio::task::JoinHandle;
 use zcash_address::unified::{Fvk, Ufvk};
 use zingolib::wallet::data::summaries::{
-<<<<<<< HEAD
-    OrchardNoteSummary, SaplingNoteSummary, SpendSummary, TransactionSummary,
-    TransparentCoinSummary,
-=======
     OrchardNoteSummary, SaplingNoteSummary, SpendStatus, TransactionSummary,
     TransactionSummaryInterface as _, TransparentCoinSummary,
->>>>>>> d2e76163
 };
 use zingolib::wallet::keys::unified::WalletCapability;
 use zingolib::wallet::WalletBase;
@@ -199,7 +194,7 @@
     };
     for i in 0..first.len() {
         if !(first[i].value() == second[i].value()
-            && check_spend_status_equality(first[i].spend_status(), second[i].spend_status())
+            && check_spend_status_equality(first[i].spend_summary(), second[i].spend_summary())
             && first[i].memo() == second[i].memo())
         {
             return false;
@@ -218,7 +213,7 @@
     };
     for i in 0..first.len() {
         if !(first[i].value() == second[i].value()
-            && check_spend_status_equality(first[i].spend_status(), second[i].spend_status())
+            && check_spend_status_equality(first[i].spend_summary(), second[i].spend_summary())
             && first[i].memo() == second[i].memo())
         {
             return false;
@@ -237,7 +232,7 @@
     };
     for i in 0..first.len() {
         if !(first[i].value() == second[i].value()
-            && check_spend_status_equality(first[i].spend_status(), second[i].spend_status()))
+            && check_spend_status_equality(first[i].spend_summary(), second[i].spend_summary()))
         {
             return false;
         }
