--- conflicted
+++ resolved
@@ -604,11 +604,7 @@
     ) {
         dbg!("0 About to create faucet_recipient.");
         let (regtest_manager, child_process_handler, faucet, recipient) =
-<<<<<<< HEAD
-            faucet_recipient(BlockHeight::from_u32(1)).await;
-=======
-            two_wallet_one_miner_fund().await;
->>>>>>> 27326329
+            two_wallet_one_miner_fund(BlockHeight::from_u32(1)).await;
         dbg!("1 About to increase height and sync faucet.");
         increase_height_and_wait_for_client(&regtest_manager, &faucet, 1)
             .await
@@ -638,13 +634,9 @@
         )
     }
 
-<<<<<<< HEAD
-    pub async fn faucet_recipient(
+    pub async fn two_wallet_one_miner_fund(
         orchard_activation_height: BlockHeight,
     ) -> (
-=======
-    pub async fn two_wallet_one_miner_fund() -> (
->>>>>>> 27326329
         RegtestManager,
         ChildProcessHandler,
         LightClient,
