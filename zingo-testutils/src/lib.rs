//! Zingo-Testutils
//! Holds functionality for zingo testing

#![warn(missing_docs)]

pub mod interrupts;

use grpc_proxy::ProxyServer;
pub use incrementalmerkletree;
use std::cmp;
use std::collections::HashMap;
use std::io::Read;
use std::path::{Path, PathBuf};
use std::string::String;
use std::sync::atomic::AtomicBool;
use std::sync::Arc;
use std::time::Duration;
use tokio::task::JoinHandle;
use zcash_address::unified::{Fvk, Ufvk};
use zingolib::wallet::keys::unified::WalletCapability;
use zingolib::wallet::WalletBase;

use json::JsonValue;
use log::debug;
use regtest::RegtestManager;
use tokio::time::sleep;
use zingoconfig::{ChainType, ZingoConfig};
use zingolib::lightclient::LightClient;

use crate::lightclient::from_inputs;
use crate::scenarios::setup::TestEnvironmentGenerator;

pub mod assertions;
pub mod chain_generic_tests;

/// TODO: Add Doc Comment Here!
pub mod grpc_proxy;
/// lightclient helpers
pub mod lightclient;
/// macros to help test
pub mod macros;
/// TODO: Add Doc Comment Here!
pub mod paths;
/// TODO: Add Doc Comment Here!
pub mod regtest;

/// TODO: Add Doc Comment Here!
pub fn build_fvks_from_wallet_capability(wallet_capability: &WalletCapability) -> [Fvk; 3] {
    let o_fvk = Fvk::Orchard(
        orchard::keys::FullViewingKey::try_from(wallet_capability)
            .unwrap()
            .to_bytes(),
    );
    let s_fvk = Fvk::Sapling(
        zcash_client_backend::keys::sapling::DiversifiableFullViewingKey::try_from(
            wallet_capability,
        )
        .unwrap()
        .to_bytes(),
    );
    let mut t_fvk_bytes = [0u8; 65];
    let t_ext_pk: zingolib::wallet::keys::extended_transparent::ExtendedPubKey =
        (wallet_capability).try_into().unwrap();
    t_fvk_bytes[0..32].copy_from_slice(&t_ext_pk.chain_code[..]);
    t_fvk_bytes[32..65].copy_from_slice(&t_ext_pk.public_key.serialize()[..]);
    let t_fvk = Fvk::P2pkh(t_fvk_bytes);
    [o_fvk, s_fvk, t_fvk]
}

/// TODO: Add Doc Comment Here!
pub async fn build_fvk_client(fvks: &[&Fvk], zingoconfig: &ZingoConfig) -> LightClient {
    let ufvk = zcash_address::unified::Encoding::encode(
        &<Ufvk as zcash_address::unified::Encoding>::try_from_items(
            fvks.iter().copied().cloned().collect(),
        )
        .unwrap(),
        &zcash_address::Network::Regtest,
    );
    LightClient::create_unconnected(zingoconfig, WalletBase::Ufvk(ufvk), 0)
        .await
        .unwrap()
}

/// Converts a Lightclient with spending capability to a Lightclient with only viewing capability
pub async fn sk_client_to_fvk_client(client: &LightClient) -> LightClient {
    let [o_fvk, s_fvk, t_fvk] =
        build_fvks_from_wallet_capability(&client.wallet.wallet_capability().clone());
    build_fvk_client(&[&o_fvk, &s_fvk, &t_fvk], client.config()).await
}

async fn get_synced_wallet_height(client: &LightClient) -> Result<u32, String> {
    client.do_sync(true).await?;
    Ok(client
        .do_wallet_last_scanned_height()
        .await
        .as_u32()
        .unwrap())
}

fn poll_server_height(manager: &RegtestManager) -> JsonValue {
    let temp_tips = manager.get_chain_tip().unwrap().stdout;
    let tips = json::parse(&String::from_utf8_lossy(&temp_tips)).unwrap();
    tips[0]["height"].clone()
}

/// TODO: Add Doc Comment Here!
/// This function _DOES NOT SYNC THE CLIENT/WALLET_.
pub async fn increase_server_height(manager: &RegtestManager, n: u32) {
    let start_height = poll_server_height(manager).as_fixed_point_u64(2).unwrap();
    let target = start_height + n as u64;
    manager
        .generate_n_blocks(n)
        .expect("Called for side effect, failed!");
    let mut count = 0;
    while poll_server_height(manager).as_fixed_point_u64(2).unwrap() < target {
        sleep(Duration::from_millis(50)).await;
        count = dbg!(count + 1);
    }
}

/// Transaction creation involves using a nonce, which means a non-deterministic txid.
/// Datetime is also based on time of run.
/// Check all the other fields
pub fn check_transaction_equality(first: &JsonValue, second: &JsonValue) -> bool {
    for (t1, t2) in [(first, second), (second, first)] {
        for (key1, val1) in t1.entries() {
            if key1 == "txid" || key1 == "datetime" {
                continue;
            }
            if !t2
                .entries()
                .any(|(key2, val2)| key1 == key2 && val1 == val2)
            {
                return false;
            }
        }
    }
    true
}

/// Send from sender to recipient and then sync the recipient
pub async fn send_value_between_clients_and_sync(
    manager: &RegtestManager,
    sender: &LightClient,
    recipient: &LightClient,
    value: u64,
    address_type: &str,
) -> Result<String, String> {
    debug!(
        "recipient address is: {}",
        &recipient.do_addresses().await[0]["address"]
    );
    let txid = from_inputs::quick_send(
        sender,
        vec![(
            &crate::get_base_address_macro!(recipient, address_type),
            value,
            None,
        )],
    )
    .await
    .unwrap();
    increase_height_and_wait_for_client(manager, sender, 1).await?;
    recipient.do_sync(false).await?;
    Ok(txid.first().to_string())
}

/// This function increases the chain height reliably (with polling) but
/// it _also_ ensures that the client state is synced.
/// Unsynced clients are very interesting to us.  See increate_server_height
/// to reliably increase the server without syncing the client
pub async fn increase_height_and_wait_for_client(
    manager: &RegtestManager,
    client: &LightClient,
    n: u32,
) -> Result<(), String> {
    wait_until_client_reaches_block_height(
        client,
        generate_n_blocks_return_new_height(manager, n)
            .await
            .expect("should find target height"),
    )
    .await
}

/// TODO: Add Doc Comment Here!
pub async fn generate_n_blocks_return_new_height(
    manager: &RegtestManager,
    n: u32,
) -> Result<u32, String> {
    let start_height = manager.get_current_height().unwrap();
    let target = start_height + n;
    manager
        .generate_n_blocks(n)
        .expect("Called for side effect, failed!");
    assert_eq!(manager.get_current_height().unwrap(), target);
    Ok(target)
}

/// will hang if RegtestManager does not reach target_block_height
pub async fn wait_until_client_reaches_block_height(
    client: &LightClient,
    target_block_height: u32,
) -> Result<(), String> {
    while check_wallet_chainheight_value(client, target_block_height).await? {
        sleep(Duration::from_millis(50)).await;
    }
    Ok(())
}
async fn check_wallet_chainheight_value(client: &LightClient, target: u32) -> Result<bool, String> {
    Ok(get_synced_wallet_height(client).await? != target)
}

/// TODO: Add Doc Comment Here!
pub fn get_wallet_nym(nym: &str) -> Result<(String, PathBuf, PathBuf), String> {
    match nym {
        "sap_only" | "orch_only" | "orch_and_sapl" | "tadd_only" => {
            let one_sapling_wallet = format!(
                "{}/tests/data/wallets/v26/202302_release/regtest/{nym}/zingo-wallet.dat",
                paths::get_cargo_manifest_dir().to_string_lossy()
            );
            let wallet_path = Path::new(&one_sapling_wallet);
            let wallet_dir = wallet_path.parent().unwrap();
            Ok((
                one_sapling_wallet.clone(),
                wallet_path.to_path_buf(),
                wallet_dir.to_path_buf(),
            ))
        }
        _ => Err(format!("nym {nym} not a valid wallet directory")),
    }
}

/// TODO: Add Doc Comment Here!
pub struct RecordingReader<Reader> {
    from: Reader,
    read_lengths: Vec<usize>,
}
impl<T> Read for RecordingReader<T>
where
    T: Read,
{
    fn read(&mut self, buf: &mut [u8]) -> std::io::Result<usize> {
        let for_info = self.from.read(buf)?;
        log::info!("{:?}", for_info);
        self.read_lengths.push(for_info);
        Ok(for_info)
    }
}

/// TODO: Add Doc Comment Here!
pub async fn load_wallet(
    dir: PathBuf,
    chaintype: ChainType,
) -> (zingolib::wallet::LightWallet, ZingoConfig) {
    let wallet = dir.join("zingo-wallet.dat");
    let lightwalletd_uri = TestEnvironmentGenerator::new(None).get_lightwalletd_uri();
    let zingo_config =
        zingoconfig::load_clientconfig(lightwalletd_uri, Some(dir), chaintype, true).unwrap();
    let from = std::fs::File::open(wallet).unwrap();

    let read_lengths = vec![];
    let mut recording_reader = RecordingReader { from, read_lengths };

    (
        zingolib::wallet::LightWallet::read_internal(&mut recording_reader, &zingo_config)
            .await
            .unwrap(),
        zingo_config,
    )
}

/// Number of notes created and consumed in a transaction.
#[derive(Debug)]
pub struct TxNotesCount {
    /// Transparent notes in transaction.
    pub transparent_tx_notes: usize,
    /// Sapling notes in transaction.
    pub sapling_tx_notes: usize,
    /// Orchard notes in transaction.
    pub orchard_tx_notes: usize,
}

/// Number of logical actions in a transaction
#[derive(Debug)]
pub struct TxActionsCount {
    /// Transparent actions in transaction
    pub transparent_tx_actions: usize,
    /// Sapling actions in transaction
    pub sapling_tx_actions: usize,
    /// Orchard notes in transaction
    pub orchard_tx_actions: usize,
}

/// Returns number of notes used as inputs for txid as TxNotesCount (transparent_notes, sapling_notes, orchard_notes).
pub async fn tx_inputs(client: &LightClient, txid: &str) -> TxNotesCount {
    let notes = client.do_list_notes(true).await;

    let mut transparent_notes = 0;
    let mut sapling_notes = 0;
    let mut orchard_notes = 0;

    if let JsonValue::Array(spent_utxos) = &notes["spent_utxos"] {
        for utxo in spent_utxos {
            if utxo["spent"] == txid || utxo["pending_spent"] == txid {
                transparent_notes += 1;
            }
        }
    }
    if let JsonValue::Array(pending_utxos) = &notes["pending_utxos"] {
        for utxo in pending_utxos {
            if utxo["spent"] == txid || utxo["pending_spent"] == txid {
                transparent_notes += 1;
            }
        }
    }

    if let JsonValue::Array(spent_sapling_notes) = &notes["spent_sapling_notes"] {
        for note in spent_sapling_notes {
            if note["spent"] == txid || note["pending_spent"] == txid {
                sapling_notes += 1;
            }
        }
    }
    if let JsonValue::Array(pending_sapling_notes) = &notes["pending_sapling_notes"] {
        for note in pending_sapling_notes {
            if note["spent"] == txid || note["pending_spent"] == txid {
                sapling_notes += 1;
            }
        }
    }

    if let JsonValue::Array(spent_orchard_notes) = &notes["spent_orchard_notes"] {
        for note in spent_orchard_notes {
            if note["spent"] == txid || note["pending_spent"] == txid {
                orchard_notes += 1;
            }
        }
    }
    if let JsonValue::Array(pending_orchard_notes) = &notes["pending_orchard_notes"] {
        for note in pending_orchard_notes {
            if note["spent"] == txid || note["pending_spent"] == txid {
                orchard_notes += 1;
            }
        }
    }

    TxNotesCount {
        transparent_tx_notes: transparent_notes,
        sapling_tx_notes: sapling_notes,
        orchard_tx_notes: orchard_notes,
    }
}

/// Returns number of notes created in txid as TxNotesCount (transparent_notes, sapling_notes, orchard_notes).
pub async fn tx_outputs(client: &LightClient, txid: &str) -> TxNotesCount {
    let notes = client.do_list_notes(true).await;

    let mut transparent_notes = 0;
    let mut sapling_notes = 0;
    let mut orchard_notes = 0;

    if let JsonValue::Array(unspent_utxos) = &notes["utxos"] {
        for utxo in unspent_utxos {
            if utxo["created_in_txid"] == txid {
                transparent_notes += 1;
            }
        }
    }

    if let JsonValue::Array(pending_utxos) = &notes["pending_utxos"] {
        for utxo in pending_utxos {
            if utxo["created_in_txid"] == txid {
                transparent_notes += 1;
            }
        }
    }

    if let JsonValue::Array(unspent_sapling_notes) = &notes["unspent_sapling_notes"] {
        for note in unspent_sapling_notes {
            if note["created_in_txid"] == txid {
                sapling_notes += 1;
            }
        }
    }

    if let JsonValue::Array(pending_sapling_notes) = &notes["pending_sapling_notes"] {
        for note in pending_sapling_notes {
            if note["created_in_txid"] == txid {
                sapling_notes += 1;
            }
        }
    }

    if let JsonValue::Array(unspent_orchard_notes) = &notes["unspent_orchard_notes"] {
        for note in unspent_orchard_notes {
            if note["created_in_txid"] == txid {
                orchard_notes += 1;
            }
        }
    }

    if let JsonValue::Array(pending_orchard_notes) = &notes["pending_orchard_notes"] {
        for note in pending_orchard_notes {
            if note["created_in_txid"] == txid {
                orchard_notes += 1;
            }
        }
    }

    TxNotesCount {
        transparent_tx_notes: transparent_notes,
        sapling_tx_notes: sapling_notes,
        orchard_tx_notes: orchard_notes,
    }
}

/// Returns total actions for txid as TxActionsCount.
pub async fn tx_actions(
    sender: &LightClient,
    recipient: Option<&LightClient>,
    txid: &str,
) -> TxActionsCount {
    let tx_ins = tx_inputs(sender, txid).await;
    let tx_outs = if let Some(rec) = recipient {
        tx_outputs(rec, txid).await
    } else {
        TxNotesCount {
            transparent_tx_notes: 0,
            sapling_tx_notes: 0,
            orchard_tx_notes: 0,
        }
    };
    let tx_change = tx_outputs(sender, txid).await;

    let calculated_sapling_tx_actions = cmp::max(
        tx_ins.sapling_tx_notes,
        tx_outs.sapling_tx_notes + tx_change.sapling_tx_notes,
    );
    let final_sapling_tx_actions = if calculated_sapling_tx_actions == 1 {
        2
    } else {
        calculated_sapling_tx_actions
    };

    let calculated_orchard_tx_actions = cmp::max(
        tx_ins.orchard_tx_notes,
        tx_outs.orchard_tx_notes + tx_change.orchard_tx_notes,
    );
    let final_orchard_tx_actions = if calculated_orchard_tx_actions == 1 {
        2
    } else {
        calculated_orchard_tx_actions
    };

    TxActionsCount {
        transparent_tx_actions: cmp::max(
            tx_ins.transparent_tx_notes,
            tx_outs.transparent_tx_notes + tx_change.transparent_tx_notes,
        ),
        sapling_tx_actions: final_sapling_tx_actions,
        orchard_tx_actions: final_orchard_tx_actions,
    }
}

/// Returns the total transfer value of txid.
pub async fn total_tx_value(client: &LightClient, txid: &str) -> u64 {
    let notes = client.do_list_notes(true).await;

    let mut tx_spend: u64 = 0;
    let mut tx_change: u64 = 0;
    if let JsonValue::Array(spent_utxos) = &notes["spent_utxos"] {
        for utxo in spent_utxos {
            if utxo["spent"] == txid || utxo["pending_spent"] == txid {
                tx_spend += utxo["value"].as_u64().unwrap();
            }
        }
    }
    if let JsonValue::Array(pending_utxos) = &notes["pending_utxos"] {
        for utxo in pending_utxos {
            if utxo["spent"] == txid || utxo["pending_spent"] == txid {
                tx_spend += utxo["value"].as_u64().unwrap();
            } else if utxo["created_in_txid"] == txid {
                tx_change += utxo["value"].as_u64().unwrap();
            }
        }
    }
    if let JsonValue::Array(unspent_utxos) = &notes["utxos"] {
        for utxo in unspent_utxos {
            if utxo["created_in_txid"] == txid {
                tx_change += utxo["value"].as_u64().unwrap();
            }
        }
    }

    if let JsonValue::Array(spent_sapling_notes) = &notes["spent_sapling_notes"] {
        for note in spent_sapling_notes {
            if note["spent"] == txid || note["pending_spent"] == txid {
                tx_spend += note["value"].as_u64().unwrap();
            }
        }
    }
    if let JsonValue::Array(pending_sapling_notes) = &notes["pending_sapling_notes"] {
        for note in pending_sapling_notes {
            if note["spent"] == txid || note["pending_spent"] == txid {
                tx_spend += note["value"].as_u64().unwrap();
            } else if note["created_in_txid"] == txid {
                tx_change += note["value"].as_u64().unwrap();
            }
        }
    }
    if let JsonValue::Array(unspent_sapling_notes) = &notes["unspent_sapling_notes"] {
        for note in unspent_sapling_notes {
            if note["created_in_txid"] == txid {
                tx_change += note["value"].as_u64().unwrap();
            }
        }
    }

    if let JsonValue::Array(spent_orchard_notes) = &notes["spent_orchard_notes"] {
        for note in spent_orchard_notes {
            if note["spent"] == txid || note["pending_spent"] == txid {
                tx_spend += note["value"].as_u64().unwrap();
            }
        }
    }
    if let JsonValue::Array(pending_orchard_notes) = &notes["pending_orchard_notes"] {
        for note in pending_orchard_notes {
            if note["spent"] == txid || note["pending_spent"] == txid {
                tx_spend += note["value"].as_u64().unwrap();
            } else if note["created_in_txid"] == txid {
                tx_change += note["value"].as_u64().unwrap();
            }
        }
    }
    if let JsonValue::Array(unspent_orchard_notes) = &notes["unspent_orchard_notes"] {
        for note in unspent_orchard_notes {
            if note["created_in_txid"] == txid {
                tx_change += note["value"].as_u64().unwrap();
            }
        }
    }

    tx_spend - tx_change
}

pub mod scenarios {
    //! In practice there are several common scenarios for which helpers are provided.
    //! These scenarios vary in the configuration of clients in use.  Most scenarios
    //! require some funds, the simplest way to access funds is to use a "faucet".
    //! A "faucet" is a client that receives mining rewards (because its spend capability
    //! generated the address registered as the `minetoaddress` in the zcash.conf that's
    //! used by the 'regetst mode' zcashs backing these tests.).
    //! HELPERS:
    //! If you just need a faucet, use the "faucet" helper.
    //! If you need a faucet, and a single recipient, use 'faucet_recipient`
    //! For less common client configurations use the client builder directly with
    //! custom_clients
    //! All scenarios have a default (i.e. faucet_default) which take minimal parameters and
    //! build the scenario with the most common settings. This simplifies test writing in
    //! most cases by removing the need for configuration.
    use self::setup::ClientBuilder;
    use super::regtest::{ChildProcessHandler, RegtestManager};
<<<<<<< HEAD
    use crate::{
        get_base_address_macro, increase_height_and_wait_for_client, lightclient::from_inputs,
    };
=======
    use crate::{get_base_address_macro, increase_height_and_wait_for_client};
    use zcash_client_backend::{PoolType, ShieldedProtocol};
>>>>>>> 99806780
    use zingo_testvectors::{self, seeds::HOSPITAL_MUSEUM_SEED, BASE_HEIGHT};
    use zingolib::lightclient::LightClient;

    /// TODO: Add Doc Comment Here!
    pub mod setup {
        use super::BASE_HEIGHT;
        use zcash_client_backend::{PoolType, ShieldedProtocol};
        use zingo_testvectors::{
            seeds, REG_O_ADDR_FROM_ABANDONART, REG_T_ADDR_FROM_ABANDONART,
            REG_Z_ADDR_FROM_ABANDONART,
        };

        use super::super::paths::get_regtest_dir;
        use super::{ChildProcessHandler, RegtestManager};
        use std::path::PathBuf;
        use tokio::time::sleep;
        use zingolib::{lightclient::LightClient, wallet::WalletBase};

        /// TODO: Add Doc Comment Here!
        pub struct ScenarioBuilder {
            /// TODO: Add Doc Comment Here!
            pub test_env: TestEnvironmentGenerator,
            /// TODO: Add Doc Comment Here!
            pub regtest_manager: RegtestManager,
            /// TODO: Add Doc Comment Here!
            pub client_builder: ClientBuilder,
            /// TODO: Add Doc Comment Here!
            pub child_process_handler: Option<ChildProcessHandler>,
        }
        impl ScenarioBuilder {
            fn build_scenario(
                custom_client_config: Option<PathBuf>,
                set_lightwalletd_port: Option<portpicker::Port>,
            ) -> Self {
                //! TestEnvironmentGenerator sets particular parameters, specific filenames,
                //! port numbers, etc.  in general no test_config should be used for
                //! more than one test, and usually is only invoked via this
                //! ScenarioBuilder::new constructor.  If you need to set some value
                //! once, per test, consider adding environment config (e.g. ports, OS) to
                //! TestEnvironmentGenerator and for scenario specific add to this constructor
                let test_env = TestEnvironmentGenerator::new(set_lightwalletd_port);
                let regtest_manager = test_env.regtest_manager.clone();
                let data_dir = if let Some(data_dir) = custom_client_config {
                    data_dir
                } else {
                    regtest_manager.zingo_datadir.clone()
                };
                let client_builder = ClientBuilder::new(test_env.get_lightwalletd_uri(), data_dir);
                let child_process_handler = None;
                Self {
                    test_env,
                    regtest_manager,
                    client_builder,
                    child_process_handler,
                }
            }

            fn configure_scenario(
                &mut self,
                mine_to_pool: Option<PoolType>,
                regtest_network: &zingoconfig::RegtestNetwork,
            ) {
                let mine_to_address = match mine_to_pool {
                    Some(PoolType::Shielded(ShieldedProtocol::Orchard)) => {
                        Some(REG_O_ADDR_FROM_ABANDONART)
                    }
                    Some(PoolType::Shielded(ShieldedProtocol::Sapling)) => {
                        Some(REG_Z_ADDR_FROM_ABANDONART)
                    }
                    Some(PoolType::Transparent) => Some(REG_T_ADDR_FROM_ABANDONART),
                    None => None,
                };
                self.test_env
                    .create_zcash_conf(mine_to_address, regtest_network);
                self.test_env.create_lightwalletd_conf();
            }

            async fn launch_scenario(&mut self, clean: bool) {
                self.child_process_handler = Some(
                    self.regtest_manager
                        .launch(clean)
                        .unwrap_or_else(|e| match e {
                            super::super::regtest::LaunchChildProcessError::ZcashdState {
                                errorcode,
                                stdout,
                                stderr,
                            } => {
                                panic!("{} {} {}", errorcode, stdout, stderr)
                            }
                        }),
                );
                self.regtest_manager
                    .generate_n_blocks(BASE_HEIGHT - 1)
                    .unwrap();
                while crate::poll_server_height(&self.regtest_manager)
                    .as_u32()
                    .unwrap()
                    < BASE_HEIGHT
                {
                    sleep(std::time::Duration::from_millis(50)).await;
                }
            }

            /// TODO: Add Doc Comment Here!
            pub async fn new_load_1153_saplingcb_regtest_chain(
                regtest_network: &zingoconfig::RegtestNetwork,
            ) -> Self {
                let mut sb = ScenarioBuilder::build_scenario(None, None);
                let source = get_regtest_dir().join("data/chain_cache/blocks_1153/zcashd/regtest");
                if !source.exists() {
                    panic!("Data cache is missing!");
                }
                let destination = &sb.regtest_manager.zcashd_data_dir;

                std::process::Command::new("cp")
                    .arg("-r")
                    .arg(source)
                    .arg(destination)
                    .output()
                    .expect("copy operation into fresh dir from known dir to succeed");
                dbg!(&sb.test_env.regtest_manager.zcashd_config);
                sb.configure_scenario(
                    Some(PoolType::Shielded(ShieldedProtocol::Sapling)),
                    regtest_network,
                );
                sb.launch_scenario(false).await;
                sb
            }

            /// Writes the specified zcashd.conf and launches with it
            pub async fn build_configure_launch(
                mine_to_pool: Option<PoolType>,
                zingo_wallet_dir: Option<PathBuf>,
                set_lightwalletd_port: Option<portpicker::Port>,
                regtest_network: &zingoconfig::RegtestNetwork,
            ) -> Self {
                let mut sb = if let Some(conf) = zingo_wallet_dir {
                    ScenarioBuilder::build_scenario(Some(conf), set_lightwalletd_port)
                } else {
                    ScenarioBuilder::build_scenario(None, set_lightwalletd_port)
                };
                sb.configure_scenario(mine_to_pool, regtest_network);
                sb.launch_scenario(true).await;
                sb
            }
        }

        /// Internally (and perhaps in wider scopes) we say "Sprout" to mean
        /// take a seed, and generate a client from the seed (planted in the chain).
        pub struct ClientBuilder {
            /// TODO: Add Doc Comment Here!
            pub server_id: http::Uri,
            /// TODO: Add Doc Comment Here!
            pub zingo_datadir: PathBuf,
            client_number: u8,
        }

        impl ClientBuilder {
            /// TODO: Add Doc Comment Here!
            pub fn new(server_id: http::Uri, zingo_datadir: PathBuf) -> Self {
                let client_number = 0;
                ClientBuilder {
                    server_id,
                    zingo_datadir,
                    client_number,
                }
            }

            pub fn make_unique_data_dir_and_load_config(
                &mut self,
                regtest_network: zingoconfig::RegtestNetwork,
            ) -> zingoconfig::ZingoConfig {
                //! Each client requires a unique data_dir, we use the
                //! client_number counter for this.
                self.client_number += 1;
                let conf_path = format!(
                    "{}_client_{}",
                    self.zingo_datadir.to_string_lossy(),
                    self.client_number
                );
                self.create_clientconfig(PathBuf::from(conf_path), regtest_network)
            }

            /// TODO: Add Doc Comment Here!
            pub fn create_clientconfig(
                &self,
                conf_path: PathBuf,
                regtest_network: zingoconfig::RegtestNetwork,
            ) -> zingoconfig::ZingoConfig {
                std::fs::create_dir(&conf_path).unwrap();
                zingoconfig::load_clientconfig(
                    self.server_id.clone(),
                    Some(conf_path),
                    zingoconfig::ChainType::Regtest(regtest_network),
                    true,
                )
                .unwrap()
            }

            /// TODO: Add Doc Comment Here!
            pub async fn build_faucet(
                &mut self,
                overwrite: bool,
                regtest_network: zingoconfig::RegtestNetwork,
            ) -> LightClient {
                //! A "faucet" is a lightclient that receives mining rewards
                self.build_client(
                    seeds::ABANDON_ART_SEED.to_string(),
                    0,
                    overwrite,
                    regtest_network,
                )
                .await
            }

            /// TODO: Add Doc Comment Here!
            pub async fn build_client(
                &mut self,
                mnemonic_phrase: String,
                birthday: u64,
                overwrite: bool,
                regtest_network: zingoconfig::RegtestNetwork,
            ) -> LightClient {
                let zingo_config = self.make_unique_data_dir_and_load_config(regtest_network);
                LightClient::create_from_wallet_base_async(
                    WalletBase::MnemonicPhrase(mnemonic_phrase),
                    &zingo_config,
                    birthday,
                    overwrite,
                )
                .await
                .unwrap()
            }
        }

        /// TODO: Add Doc Comment Here!
        pub struct TestEnvironmentGenerator {
            zcashd_rpcservice_port: String,
            lightwalletd_rpcservice_port: String,
            regtest_manager: RegtestManager,
            lightwalletd_uri: http::Uri,
        }

        impl TestEnvironmentGenerator {
            /// TODO: Add Doc Comment Here!
            pub(crate) fn new(set_lightwalletd_port: Option<portpicker::Port>) -> Self {
                let zcashd_rpcservice_port =
                    TestEnvironmentGenerator::pick_unused_port_to_string(None);
                let lightwalletd_rpcservice_port =
                    TestEnvironmentGenerator::pick_unused_port_to_string(set_lightwalletd_port);
                let regtest_manager = RegtestManager::new(
                    tempdir::TempDir::new("zingo_integration_test")
                        .unwrap()
                        .into_path(),
                );
                let server_uri = zingoconfig::construct_lightwalletd_uri(Some(format!(
                    "http://127.0.0.1:{lightwalletd_rpcservice_port}"
                )));
                Self {
                    zcashd_rpcservice_port,
                    lightwalletd_rpcservice_port,
                    regtest_manager,
                    lightwalletd_uri: server_uri,
                }
            }

            /// TODO: Add Doc Comment Here!
            pub(crate) fn create_zcash_conf(
                &self,
                mine_to_address: Option<&str>,
                regtest_network: &zingoconfig::RegtestNetwork,
            ) -> PathBuf {
                let config = match mine_to_address {
                    Some(address) => zingo_testvectors::config_template_fillers::zcashd::funded(
                        address,
                        &self.zcashd_rpcservice_port,
                        regtest_network,
                    ),
                    None => zingo_testvectors::config_template_fillers::zcashd::basic(
                        &self.zcashd_rpcservice_port,
                        regtest_network,
                        "",
                    ),
                };
                self.write_contents_and_return_path("zcash", config)
            }

            /// TODO: Add Doc Comment Here!
            pub(crate) fn create_lightwalletd_conf(&self) -> PathBuf {
                self.write_contents_and_return_path(
                    "lightwalletd",
                    zingo_testvectors::config_template_fillers::lightwalletd::basic(
                        &self.lightwalletd_rpcservice_port,
                    ),
                )
            }

            fn write_contents_and_return_path(
                &self,
                configtype: &str,
                contents: String,
            ) -> PathBuf {
                let loc = match configtype {
                    "zcash" => &self.regtest_manager.zcashd_config,
                    "lightwalletd" => &self.regtest_manager.lightwalletd_config,
                    _ => panic!("Unepexted configtype!"),
                };
                let mut output = std::fs::File::create(loc).expect("How could path be missing?");
                std::io::Write::write(&mut output, contents.as_bytes())
                    .unwrap_or_else(|_| panic!("Couldn't write {contents}!"));
                loc.clone()
            }

            /// TODO: Add Doc Comment Here!
            pub(crate) fn get_lightwalletd_uri(&self) -> http::Uri {
                self.lightwalletd_uri.clone()
            }

            /// TODO: Add Doc Comment Here!
            pub fn pick_unused_port_to_string(set_port: Option<portpicker::Port>) -> String {
                if let Some(port) = set_port {
                    if !portpicker::is_free(port) {
                        panic!("Port is not free!");
                    };
                    port.to_string()
                } else {
                    portpicker::pick_unused_port()
                        .expect("Port unpickable!")
                        .to_string()
                }
            }
        }
    }

    /// TODO: Add Doc Comment Here!
    pub async fn unfunded_client(
        regtest_network: zingoconfig::RegtestNetwork,
    ) -> (RegtestManager, ChildProcessHandler, LightClient) {
        let mut scenario_builder =
            setup::ScenarioBuilder::build_configure_launch(None, None, None, &regtest_network)
                .await;
        (
            scenario_builder.regtest_manager,
            scenario_builder.child_process_handler.unwrap(),
            scenario_builder
                .client_builder
                .build_client(HOSPITAL_MUSEUM_SEED.to_string(), 0, false, regtest_network)
                .await,
        )
    }

    /// TODO: Add Doc Comment Here!
    pub async fn unfunded_client_default() -> (RegtestManager, ChildProcessHandler, LightClient) {
        let regtest_network = zingoconfig::RegtestNetwork::all_upgrades_active();
        unfunded_client(regtest_network).await
    }

    /// Many scenarios need to start with spendable funds.  This setup provides
    /// 3 blocks worth of coinbase to a preregistered spend capability.
    ///
    /// This key is registered to receive block rewards by corresponding to the
    /// address registered as the "mineraddress" field in zcash.conf
    ///
    /// The general scenario framework requires instances of zingo-cli, lightwalletd,
    /// and zcashd (in regtest mode). This setup is intended to produce the most basic
    /// of scenarios.  As scenarios with even less requirements
    /// become interesting (e.g. without experimental features, or txindices) we'll create more setups.
    pub async fn faucet(
        mine_to_pool: PoolType,
        regtest_network: zingoconfig::RegtestNetwork,
    ) -> (RegtestManager, ChildProcessHandler, LightClient) {
        let mut sb = setup::ScenarioBuilder::build_configure_launch(
            Some(mine_to_pool),
            None,
            None,
            &regtest_network,
        )
        .await;
        let faucet = sb.client_builder.build_faucet(false, regtest_network).await;
        faucet.do_sync(false).await.unwrap();
        (
            sb.regtest_manager,
            sb.child_process_handler.unwrap(),
            faucet,
        )
    }

    /// TODO: Add Doc Comment Here!
    pub async fn faucet_default() -> (RegtestManager, ChildProcessHandler, LightClient) {
        let regtest_network = zingoconfig::RegtestNetwork::all_upgrades_active();
        faucet(
            PoolType::Shielded(ShieldedProtocol::Orchard),
            regtest_network,
        )
        .await
    }

    /// TODO: Add Doc Comment Here!
    pub async fn faucet_recipient(
        mine_to_pool: PoolType,
        regtest_network: zingoconfig::RegtestNetwork,
    ) -> (
        RegtestManager,
        ChildProcessHandler,
        LightClient,
        LightClient,
    ) {
        let mut sb = setup::ScenarioBuilder::build_configure_launch(
            Some(mine_to_pool),
            None,
            None,
            &regtest_network,
        )
        .await;
        let faucet = sb.client_builder.build_faucet(false, regtest_network).await;
        faucet.do_sync(false).await.unwrap();

        let recipient = sb
            .client_builder
            .build_client(
                HOSPITAL_MUSEUM_SEED.to_string(),
                BASE_HEIGHT as u64,
                false,
                regtest_network,
            )
            .await;
        (
            sb.regtest_manager,
            sb.child_process_handler.unwrap(),
            faucet,
            recipient,
        )
    }

    /// TODO: Add Doc Comment Here!
    pub async fn faucet_recipient_default() -> (
        RegtestManager,
        ChildProcessHandler,
        LightClient,
        LightClient,
    ) {
        let regtest_network = zingoconfig::RegtestNetwork::all_upgrades_active();
        faucet_recipient(
            PoolType::Shielded(ShieldedProtocol::Orchard),
            regtest_network,
        )
        .await
    }

    /// TODO: Add Doc Comment Here!
    // TODO: Change to return vecs of TxIds in stead of a String of the first one for each pool
    pub async fn faucet_funded_recipient(
        orchard_funds: Option<u64>,
        sapling_funds: Option<u64>,
        transparent_funds: Option<u64>,
        mine_to_pool: PoolType,
        regtest_network: zingoconfig::RegtestNetwork,
    ) -> (
        RegtestManager,
        ChildProcessHandler,
        LightClient,
        LightClient,
        Option<String>,
        Option<String>,
        Option<String>,
    ) {
        let (regtest_manager, child_process_handler, faucet, recipient) =
            faucet_recipient(mine_to_pool, regtest_network).await;
        increase_height_and_wait_for_client(&regtest_manager, &faucet, 1)
            .await
            .unwrap();
        let orchard_txids = if let Some(funds) = orchard_funds {
            Some(
                from_inputs::quick_send(
                    &faucet,
                    vec![(&get_base_address_macro!(recipient, "unified"), funds, None)],
                )
                .await
                .unwrap(),
            )
        } else {
            None
        };
        let sapling_txids = if let Some(funds) = sapling_funds {
            Some(
                from_inputs::quick_send(
                    &faucet,
                    vec![(&get_base_address_macro!(recipient, "sapling"), funds, None)],
                )
                .await
                .unwrap(),
            )
        } else {
            None
        };
        let transparent_txids = if let Some(funds) = transparent_funds {
            Some(
                from_inputs::quick_send(
                    &faucet,
                    vec![(
                        &get_base_address_macro!(recipient, "transparent"),
                        funds,
                        None,
                    )],
                )
                .await
                .unwrap(),
            )
        } else {
            None
        };
        increase_height_and_wait_for_client(&regtest_manager, &recipient, 1)
            .await
            .unwrap();
        faucet.do_sync(false).await.unwrap();
        (
            regtest_manager,
            child_process_handler,
            faucet,
            recipient,
            orchard_txids.map(|txid| txid.first().to_string()),
            sapling_txids.map(|txid| txid.first().to_string()),
            transparent_txids.map(|txid| txid.first().to_string()),
        )
    }

    /// TODO: Add Doc Comment Here!
    pub async fn faucet_funded_recipient_default(
        orchard_funds: u64,
    ) -> (
        RegtestManager,
        ChildProcessHandler,
        LightClient,
        LightClient,
        String,
    ) {
        let regtest_network = zingoconfig::RegtestNetwork::all_upgrades_active();
        let (
            regtest_manager,
            cph,
            faucet,
            recipient,
            orchard_txid,
            _sapling_txid,
            _transparent_txid,
        ) = faucet_funded_recipient(
            Some(orchard_funds),
            None,
            None,
            PoolType::Shielded(ShieldedProtocol::Orchard),
            regtest_network,
        )
        .await;
        (
            regtest_manager,
            cph,
            faucet,
            recipient,
            orchard_txid.unwrap(),
        )
    }

    /// TODO: Add Doc Comment Here!
    pub async fn custom_clients(
        mine_to_pool: PoolType,
        regtest_network: zingoconfig::RegtestNetwork,
    ) -> (RegtestManager, ChildProcessHandler, ClientBuilder) {
        let sb = setup::ScenarioBuilder::build_configure_launch(
            Some(mine_to_pool),
            None,
            None,
            &regtest_network,
        )
        .await;
        (
            sb.regtest_manager,
            sb.child_process_handler.unwrap(),
            sb.client_builder,
        )
    }

    /// TODO: Add Doc Comment Here!
    pub async fn custom_clients_default() -> (
        RegtestManager,
        ChildProcessHandler,
        ClientBuilder,
        zingoconfig::RegtestNetwork,
    ) {
        let regtest_network = zingoconfig::RegtestNetwork::all_upgrades_active();
        let (regtest_manager, cph, client_builder) = custom_clients(
            PoolType::Shielded(ShieldedProtocol::Orchard),
            regtest_network,
        )
        .await;
        (regtest_manager, cph, client_builder, regtest_network)
    }

    /// TODO: Add Doc Comment Here!
    pub async fn unfunded_mobileclient() -> (RegtestManager, ChildProcessHandler) {
        let regtest_network = zingoconfig::RegtestNetwork::all_upgrades_active();
        let scenario_builder = setup::ScenarioBuilder::build_configure_launch(
            None,
            None,
            Some(20_000),
            &regtest_network,
        )
        .await;
        (
            scenario_builder.regtest_manager,
            scenario_builder.child_process_handler.unwrap(),
        )
    }

    /// TODO: Add Doc Comment Here!
    pub async fn funded_orchard_mobileclient(value: u64) -> (RegtestManager, ChildProcessHandler) {
        let regtest_network = zingoconfig::RegtestNetwork::all_upgrades_active();
        let mut scenario_builder = setup::ScenarioBuilder::build_configure_launch(
            Some(PoolType::Shielded(ShieldedProtocol::Sapling)),
            None,
            Some(20_000),
            &regtest_network,
        )
        .await;
        let faucet = scenario_builder
            .client_builder
            .build_faucet(false, regtest_network)
            .await;
        let recipient = scenario_builder
            .client_builder
            .build_client(HOSPITAL_MUSEUM_SEED.to_string(), 0, false, regtest_network)
            .await;
        faucet.do_sync(false).await.unwrap();
        from_inputs::send(
            &faucet,
            vec![(&get_base_address_macro!(recipient, "unified"), value, None)],
        )
        .await
        .unwrap();
        scenario_builder
            .regtest_manager
            .generate_n_blocks(1)
            .expect("Failed to generate blocks.");
        (
            scenario_builder.regtest_manager,
            scenario_builder.child_process_handler.unwrap(),
        )
    }

    /// TODO: Add Doc Comment Here!
    pub async fn funded_orchard_with_3_txs_mobileclient(
        value: u64,
    ) -> (RegtestManager, ChildProcessHandler) {
        let regtest_network = zingoconfig::RegtestNetwork::all_upgrades_active();
        let mut scenario_builder = setup::ScenarioBuilder::build_configure_launch(
            Some(PoolType::Shielded(ShieldedProtocol::Sapling)),
            None,
            Some(20_000),
            &regtest_network,
        )
        .await;
        let faucet = scenario_builder
            .client_builder
            .build_faucet(false, regtest_network)
            .await;
        let recipient = scenario_builder
            .client_builder
            .build_client(HOSPITAL_MUSEUM_SEED.to_string(), 0, false, regtest_network)
            .await;
        increase_height_and_wait_for_client(&scenario_builder.regtest_manager, &faucet, 1)
            .await
            .unwrap();
        // received from a faucet
        from_inputs::send(
            &faucet,
            vec![(&get_base_address_macro!(recipient, "unified"), value, None)],
        )
        .await
        .unwrap();
        increase_height_and_wait_for_client(&scenario_builder.regtest_manager, &recipient, 1)
            .await
            .unwrap();
        // send to a faucet
        from_inputs::send(
            &recipient,
            vec![(
                &get_base_address_macro!(faucet, "unified"),
                value.checked_div(10).unwrap(),
                None,
            )],
        )
        .await
        .unwrap();
        increase_height_and_wait_for_client(&scenario_builder.regtest_manager, &recipient, 1)
            .await
            .unwrap();
        // send to self sapling
        from_inputs::send(
            &recipient,
            vec![(
                &get_base_address_macro!(recipient, "sapling"),
                value.checked_div(10).unwrap(),
                None,
            )],
        )
        .await
        .unwrap();
        scenario_builder
            .regtest_manager
            .generate_n_blocks(4)
            .expect("Failed to generate blocks.");
        (
            scenario_builder.regtest_manager,
            scenario_builder.child_process_handler.unwrap(),
        )
    }

    /// TODO: Add Doc Comment Here!
    pub async fn funded_orchard_sapling_transparent_shielded_mobileclient(
        value: u64,
    ) -> (RegtestManager, ChildProcessHandler) {
        let regtest_network = zingoconfig::RegtestNetwork::all_upgrades_active();
        let mut scenario_builder = setup::ScenarioBuilder::build_configure_launch(
            Some(PoolType::Shielded(ShieldedProtocol::Sapling)),
            None,
            Some(20_000),
            &regtest_network,
        )
        .await;
        let faucet = scenario_builder
            .client_builder
            .build_faucet(false, regtest_network)
            .await;
        let recipient = scenario_builder
            .client_builder
            .build_client(HOSPITAL_MUSEUM_SEED.to_string(), 0, false, regtest_network)
            .await;
        increase_height_and_wait_for_client(&scenario_builder.regtest_manager, &faucet, 1)
            .await
            .unwrap();
        // received from a faucet to orchard
        from_inputs::send(
            &faucet,
            vec![(
                &get_base_address_macro!(recipient, "unified"),
                value.checked_div(2).unwrap(),
                None,
            )],
        )
        .await
        .unwrap();
        increase_height_and_wait_for_client(&scenario_builder.regtest_manager, &faucet, 1)
            .await
            .unwrap();
        // received from a faucet to sapling
        from_inputs::send(
            &faucet,
            vec![(
                &get_base_address_macro!(recipient, "sapling"),
                value.checked_div(4).unwrap(),
                None,
            )],
        )
        .await
        .unwrap();
        increase_height_and_wait_for_client(&scenario_builder.regtest_manager, &faucet, 1)
            .await
            .unwrap();
        // received from a faucet to transparent
        from_inputs::send(
            &faucet,
            vec![(
                &get_base_address_macro!(recipient, "transparent"),
                value.checked_div(4).unwrap(),
                None,
            )],
        )
        .await
        .unwrap();
        increase_height_and_wait_for_client(&scenario_builder.regtest_manager, &recipient, 1)
            .await
            .unwrap();
        // send to a faucet
        from_inputs::send(
            &recipient,
            vec![(
                &get_base_address_macro!(faucet, "unified"),
                value.checked_div(10).unwrap(),
                None,
            )],
        )
        .await
        .unwrap();
        increase_height_and_wait_for_client(&scenario_builder.regtest_manager, &recipient, 1)
            .await
            .unwrap();
        // send to self orchard
        from_inputs::send(
            &recipient,
            vec![(
                &get_base_address_macro!(recipient, "unified"),
                value.checked_div(10).unwrap(),
                None,
            )],
        )
        .await
        .unwrap();
        increase_height_and_wait_for_client(&scenario_builder.regtest_manager, &recipient, 1)
            .await
            .unwrap();
        // send to self sapling
        from_inputs::send(
            &recipient,
            vec![(
                &get_base_address_macro!(recipient, "sapling"),
                value.checked_div(10).unwrap(),
                None,
            )],
        )
        .await
        .unwrap();
        increase_height_and_wait_for_client(&scenario_builder.regtest_manager, &recipient, 1)
            .await
            .unwrap();
        // send to self transparent
        from_inputs::send(
            &recipient,
            vec![(
                &get_base_address_macro!(recipient, "transparent"),
                value.checked_div(10).unwrap(),
                None,
            )],
        )
        .await
        .unwrap();
        increase_height_and_wait_for_client(&scenario_builder.regtest_manager, &recipient, 1)
            .await
            .unwrap();
        // shield transparent
<<<<<<< HEAD
        recipient.quick_shield().await.unwrap();
=======
        crate::lightclient::from_inputs::shield(&recipient, &[PoolType::Transparent], None)
            .await
            .unwrap();
>>>>>>> 99806780
        increase_height_and_wait_for_client(&scenario_builder.regtest_manager, &recipient, 1)
            .await
            .unwrap();
        // upgrade sapling
<<<<<<< HEAD
        from_inputs::shield(&recipient, &[Pool::Sapling], None)
            .await
            .unwrap();
=======
        crate::lightclient::from_inputs::shield(
            &recipient,
            &[PoolType::Shielded(ShieldedProtocol::Sapling)],
            None,
        )
        .await
        .unwrap();
>>>>>>> 99806780
        // end
        scenario_builder
            .regtest_manager
            .generate_n_blocks(1)
            .expect("Failed to generate blocks.");
        (
            scenario_builder.regtest_manager,
            scenario_builder.child_process_handler.unwrap(),
        )
    }

    /// TODO: Add Doc Comment Here!
    pub mod chainload {
        use super::*;

        /// TODO: Add Doc Comment Here!
        pub async fn unsynced_basic() -> ChildProcessHandler {
            let regtest_network = zingoconfig::RegtestNetwork::all_upgrades_active();
            setup::ScenarioBuilder::new_load_1153_saplingcb_regtest_chain(&regtest_network)
                .await
                .child_process_handler
                .unwrap()
        }

        /// TODO: Add Doc Comment Here!
        pub async fn faucet_recipient_1153() -> (
            RegtestManager,
            ChildProcessHandler,
            LightClient,
            LightClient,
        ) {
            let regtest_network = zingoconfig::RegtestNetwork::all_upgrades_active();
            let mut sb =
                setup::ScenarioBuilder::new_load_1153_saplingcb_regtest_chain(&regtest_network)
                    .await;
            let faucet = sb.client_builder.build_faucet(false, regtest_network).await;
            faucet.do_sync(false).await.unwrap();
            let recipient = sb
                .client_builder
                .build_client(HOSPITAL_MUSEUM_SEED.to_string(), 0, false, regtest_network)
                .await;
            (
                sb.regtest_manager,
                sb.child_process_handler.unwrap(),
                faucet,
                recipient,
            )
        }

        /// TODO: Add Doc Comment Here!
        pub async fn unsynced_faucet_recipient_1153() -> (
            RegtestManager,
            ChildProcessHandler,
            LightClient,
            LightClient,
        ) {
            let regtest_network = zingoconfig::RegtestNetwork::all_upgrades_active();
            let mut sb =
                setup::ScenarioBuilder::new_load_1153_saplingcb_regtest_chain(&regtest_network)
                    .await;
            let faucet = sb.client_builder.build_faucet(false, regtest_network).await;
            let recipient = sb
                .client_builder
                .build_client(HOSPITAL_MUSEUM_SEED.to_string(), 0, false, regtest_network)
                .await;
            (
                sb.regtest_manager,
                sb.child_process_handler.unwrap(),
                faucet,
                recipient,
            )
        }
    }
}

/// TODO: Add Doc Comment Here!
#[allow(clippy::type_complexity)]
pub fn start_proxy_and_connect_lightclient(
    client: &LightClient,
    conditional_operations: HashMap<&'static str, Box<dyn Fn(Arc<AtomicBool>) + Send + Sync>>,
) -> (
    JoinHandle<Result<(), tonic::transport::Error>>,
    Arc<AtomicBool>,
) {
    let proxy_online = Arc::new(std::sync::atomic::AtomicBool::new(true));
    let proxy_port = portpicker::pick_unused_port().unwrap();
    let proxy_uri = format!("http://localhost:{proxy_port}");
    let proxy_handle = ProxyServer {
        lightwalletd_uri: client.get_server_uri(),
        online: proxy_online.clone(),
        conditional_operations,
    }
    .serve(proxy_port);
    client.set_server(proxy_uri.parse().unwrap());
    (proxy_handle, proxy_online)
}

/// TODO: Add Doc Comment Here!
pub async fn check_proxy_server_works() {
    let (_regtest_manager, _cph, ref faucet) = scenarios::faucet_default().await;
    let (_proxy_handle, proxy_status) = start_proxy_and_connect_lightclient(faucet, HashMap::new());
    proxy_status.store(false, std::sync::atomic::Ordering::Relaxed);
    tokio::task::spawn(async move {
        sleep(Duration::from_secs(5)).await;
        println!("Wakening proxy!");
        proxy_status.store(true, std::sync::atomic::Ordering::Relaxed);
    });
    println!("Doing info!");
    println!("{}", faucet.do_info().await)
}

/// TODO: Add Doc Comment Here!
pub fn port_to_localhost_uri(port: impl std::fmt::Display) -> http::Uri {
    format!("http://localhost:{port}").parse().unwrap()
}<|MERGE_RESOLUTION|>--- conflicted
+++ resolved
@@ -561,14 +561,10 @@
     //! most cases by removing the need for configuration.
     use self::setup::ClientBuilder;
     use super::regtest::{ChildProcessHandler, RegtestManager};
-<<<<<<< HEAD
     use crate::{
         get_base_address_macro, increase_height_and_wait_for_client, lightclient::from_inputs,
     };
-=======
-    use crate::{get_base_address_macro, increase_height_and_wait_for_client};
     use zcash_client_backend::{PoolType, ShieldedProtocol};
->>>>>>> 99806780
     use zingo_testvectors::{self, seeds::HOSPITAL_MUSEUM_SEED, BASE_HEIGHT};
     use zingolib::lightclient::LightClient;
 
@@ -1407,30 +1403,18 @@
             .await
             .unwrap();
         // shield transparent
-<<<<<<< HEAD
         recipient.quick_shield().await.unwrap();
-=======
-        crate::lightclient::from_inputs::shield(&recipient, &[PoolType::Transparent], None)
-            .await
-            .unwrap();
->>>>>>> 99806780
         increase_height_and_wait_for_client(&scenario_builder.regtest_manager, &recipient, 1)
             .await
             .unwrap();
         // upgrade sapling
-<<<<<<< HEAD
-        from_inputs::shield(&recipient, &[Pool::Sapling], None)
-            .await
-            .unwrap();
-=======
-        crate::lightclient::from_inputs::shield(
+        from_inputs::shield(
             &recipient,
             &[PoolType::Shielded(ShieldedProtocol::Sapling)],
             None,
         )
         .await
         .unwrap();
->>>>>>> 99806780
         // end
         scenario_builder
             .regtest_manager
