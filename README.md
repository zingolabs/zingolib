## Zingolib
[![license](https://img.shields.io/github/license/zingolabs/zingolib)](LICENSE) [![codecov](https://codecov.io/gh/zingolabs/zingolib/branch/dev/graph/badge.svg?token=WMKTJMQY28)](https://codecov.io/gh/zingolabs/zingolib)
This repo provides both a library for zingoproxyclient and zingo-mobile, as well as an included cli application to interact with zcashd via lightwalletd.

## WARNING! Experimental
* This is experimental software.
* It should not be used in production!
* It should not be relied upon for custody, transfer, or receipt of ZEC!
* Please use only if you know specifically what you are doing!!

## Zingo CLI
`zingo-cli` is a command line lightwalletd-proxy client. To use it, see "compiling from source" below. Releases are currently only provisional, we will update the README as releases come out.

## Privacy
* While all the keys and transaction detection happens on the client, the server can learn what blocks contain your shielded transactions.
* The server also learns other metadata about you like your ip address etc...
* Also remember that t-addresses don't provide any privacy protection.

### Note Management
Zingo-CLI does automatic note and utxo management, which means it doesn't allow you to manually select which address to send outgoing transactions from. It follows these principles:
* Defaults to sending shielded transactions, even if you're sending to a transparent address
* Sapling funds need at least 5 confirmations before they can be spent
* Can select funds from multiple shielded addresses in the same transaction
* Will automatically shield your transparent funds at the first opportunity
    * When sending an outgoing transaction to a shielded address, Zingo-CLI can decide to use the transaction to additionally shield your transparent funds (i.e., send your transparent funds to your own shielded address in the same transaction)

## Compiling from source

#### Pre-requisites
* Rust v1.37 or higher.
    * Run `rustup update` to get the latest version of Rust if you already have it installed
* Rustfmt
    * Run `rustup component add rustfmt` to add rustfmt
* Build tools
    * Please install the build tools for your platform. On Ubuntu `sudo apt install build-essential gcc`
* Protobuf Compiler
    * Please install the protobuf compiler for your platform. On Ubuntu `sudo apt install protobuf-compiler`

```
git clone https://github.com/zingolabs/zingolib.git
cd zingolib
cargo build --release
./target/release/zingo-cli
```

This will launch the interactive prompt. Type `help` to get a list of commands.

## Notes:
* If you want to run your own server, please see [zingo lightwalletd](https://github.com/zingolabs/lightwalletd), and then run `./zingo-cli --server http://127.0.0.1:9067`
* The default log file is in `~/.zcash/zingo-wallet.debug.log`. A default wallet is stored in `~/.zcash/zingo-wallet.dat`
* Currently, the default, hard-coded `lightwalletd` server is https://lwdv3.zecwallet.co:443/. To change this, you can modify line 25 of `lib/src/lightclient/lightclient_config.rs`

## Running in non-interactive mode:
You can also run `zingo-cli` in non-interactive mode by passing the command you want to run as an argument. For example, `zingo-cli addresses` will list all wallet addresses and exit.
Run `zingo-cli help` to see a list of all commands.

## Options
Here are some CLI arguments you can pass to `zingo-cli`. Please run `zingo-cli --help` for the full list.

* `--server`: Connect to a custom zcash lightwalletd server.
    * Example: `./zingo-cli --server 127.0.0.1:9067`
* `--seed`: Restore a wallet from a seed phrase. Note that this will fail if there is an existing wallet. Delete (or move) any existing wallet to restore from the 24-word seed phrase
    * Example: `./zingo-cli --seed "twenty four words seed phrase"`
 * `--recover`: Attempt to recover the seed phrase from a corrupted wallet
 * `--data-dir`: uses the specified path as data directory.
    * Example: `./zingo-cli --server 127.0.0.1:9067 --data-dir /Users/ZingoRocks/my-test-wallet` will use the provided directory to store `zingo-wallet.dat` and logs. If the provided directory does not exist, it will create it.

## Regtest
There is an experimental feature flag available with `zingo-cli`, in which the cli works in regtest mode, by also locally running `zcashd` and `lightwalletd`.

<<<<<<< HEAD
Please see `zingolib/regtest/README.md` for a detailed explanation.
=======
This documentation to run regtest "manually" is a placeholder until flags are more functional.
We also aim to be able to select any network type with cli flags.

The CLI can work in regtest mode, by locally running a `zcashd` and `lightwalletd`.

For example:
Create the directories `~/.zcash/zd/` and `~/.zcash/ld`
`zcashd` works in regtest with the following invocation, run from your `zcash` directory (explicit path, substitute your own username):
`./src/zcashd --printtoconsole -conf=/home/username/.zcash/zd/zcash.conf --datadir=/home/username/.zcash/zd/`
and the following in a `zcash.conf` file in the specified directory:
```
regtest=1
nuparams=5ba81b19:1 # Overwinter
nuparams=76b809bb:1 # Sapling
nuparams=2bb40e60:1 # Blossom
nuparams=f5b9230b:1 # Heartwood
nuparams=e9ff75a6:1 # Canopy
nuparams=c2d6d0b4:1 # NU5

txindex=1
insightexplorer=1
experimentalfeatures=1
rpcuser=xxxxxx
rpcpassword=xxxxxx

rpcport=18232
rpcallowip=127.0.0.1
```

In another terminal instance, navigate to your `lightwalletd` directory, and run
`./lightwalletd --no-tls-very-insecure --zcash-conf-path ~/.zcash/zd/zcash.conf --data-dir ~/.zcash/zd/ --log-file ~/.zcash/ld/lwd-log --log-level 7`
`lightwalletd`'s terminal output will not have clear success, but the log file will show something like:
`{"app":"lightwalletd","level":"info","msg":"Got sapling height 1 block height 0 chain regtest ..."}`

Now you will need to add blocks to your regtest chain if you have not done so previously.
In still another terminal instance in the `zcash` directory, you can run `./src/zcash-cli -regtest generate 11` to generate 11 blocks.
Please note that by adding more than 100 blocks it is difficult or impossible to rewind the chain. The config means that after the first block all network upgrades should be in place.

Finally, from your `zingolib` directory, with a release build (`cargo build --release`), you can run:
`./target/release/zingo-cli --regtest --server=127.0.0.1:9067`
You should see a single line printed out saying `regtest detected and network set correctly!` and the interactive cli application should work with your regtest network!

Tested with `zcash` commit `1e6f46`, `lightwalletd` commit `db2795`, and `zingolib` commit `252abe` or better.
>>>>>>> f9ff0869
<|MERGE_RESOLUTION|>--- conflicted
+++ resolved
@@ -68,50 +68,4 @@
 ## Regtest
 There is an experimental feature flag available with `zingo-cli`, in which the cli works in regtest mode, by also locally running `zcashd` and `lightwalletd`.
 
-<<<<<<< HEAD
-Please see `zingolib/regtest/README.md` for a detailed explanation.
-=======
-This documentation to run regtest "manually" is a placeholder until flags are more functional.
-We also aim to be able to select any network type with cli flags.
-
-The CLI can work in regtest mode, by locally running a `zcashd` and `lightwalletd`.
-
-For example:
-Create the directories `~/.zcash/zd/` and `~/.zcash/ld`
-`zcashd` works in regtest with the following invocation, run from your `zcash` directory (explicit path, substitute your own username):
-`./src/zcashd --printtoconsole -conf=/home/username/.zcash/zd/zcash.conf --datadir=/home/username/.zcash/zd/`
-and the following in a `zcash.conf` file in the specified directory:
-```
-regtest=1
-nuparams=5ba81b19:1 # Overwinter
-nuparams=76b809bb:1 # Sapling
-nuparams=2bb40e60:1 # Blossom
-nuparams=f5b9230b:1 # Heartwood
-nuparams=e9ff75a6:1 # Canopy
-nuparams=c2d6d0b4:1 # NU5
-
-txindex=1
-insightexplorer=1
-experimentalfeatures=1
-rpcuser=xxxxxx
-rpcpassword=xxxxxx
-
-rpcport=18232
-rpcallowip=127.0.0.1
-```
-
-In another terminal instance, navigate to your `lightwalletd` directory, and run
-`./lightwalletd --no-tls-very-insecure --zcash-conf-path ~/.zcash/zd/zcash.conf --data-dir ~/.zcash/zd/ --log-file ~/.zcash/ld/lwd-log --log-level 7`
-`lightwalletd`'s terminal output will not have clear success, but the log file will show something like:
-`{"app":"lightwalletd","level":"info","msg":"Got sapling height 1 block height 0 chain regtest ..."}`
-
-Now you will need to add blocks to your regtest chain if you have not done so previously.
-In still another terminal instance in the `zcash` directory, you can run `./src/zcash-cli -regtest generate 11` to generate 11 blocks.
-Please note that by adding more than 100 blocks it is difficult or impossible to rewind the chain. The config means that after the first block all network upgrades should be in place.
-
-Finally, from your `zingolib` directory, with a release build (`cargo build --release`), you can run:
-`./target/release/zingo-cli --regtest --server=127.0.0.1:9067`
-You should see a single line printed out saying `regtest detected and network set correctly!` and the interactive cli application should work with your regtest network!
-
-Tested with `zcash` commit `1e6f46`, `lightwalletd` commit `db2795`, and `zingolib` commit `252abe` or better.
->>>>>>> f9ff0869
+Please see `zingolib/regtest/README.md` for a detailed explanation.