--- conflicted
+++ resolved
@@ -2433,11 +2433,7 @@
     assert_eq!(send_transaction["txid"], sent_transaction_id);
     assert_eq!(
         send_transaction["amount"].as_i64().unwrap(),
-<<<<<<< HEAD
-        -(sent_value as i64 + i64::from(TWO_ACTION_FEE,))
-=======
-        -(sent_value as i64 + u64::from(MINIMUM_FEE) as i64)
->>>>>>> 6cb5199e
+        -(sent_value as i64 + u64::from(TWO_ACTION_FEE) as i64)
     );
     assert!(send_transaction["unconfirmed"].as_bool().unwrap());
     assert_eq!(send_transaction["block_height"].as_u64().unwrap(), 5);
