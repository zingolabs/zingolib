--- conflicted
+++ resolved
@@ -12,13 +12,11 @@
 use tracing_test::traced_test;
 use zcash_address::unified::Fvk;
 use zcash_client_backend::encoding::encode_payment_address;
-use zcash_primitives::transaction::fees::zip317::MARGINAL_FEE;
-use zcash_primitives::transaction::fees::zip317::MINIMUM_FEE as TWO_ACTION_FEE;
 use zcash_primitives::{
     consensus::{BlockHeight, Parameters},
     memo::Memo,
     memo::MemoBytes,
-    transaction::TxId,
+    transaction::{fees::zip317::MINIMUM_FEE, TxId},
 };
 use zingo_testutils::{
     self, build_fvk_client,
@@ -43,348 +41,10 @@
         LightWallet, Pool,
     },
 };
-<<<<<<< HEAD
-#[tokio::test]
-async fn send_without_reorg_buffer_blocks_gives_correct_error() {
-    let regtest_network = RegtestNetwork::all_upgrades_active();
-    let (_regtest_manager, _cph, faucet, mut recipient) =
-        scenarios::two_wallet_one_miner_fund(regtest_network).await;
-    recipient
-        .wallet
-        .transaction_context
-        .config
-        .reorg_buffer_offset = 4;
-    println!(
-        "{}",
-        serde_json::to_string_pretty(&recipient.do_balance().await).unwrap()
-    );
-    assert_eq!(
-        recipient
-            .do_send(vec![(&get_base_address!(faucet, "unified"), 100_000, None)])
-            .await
-            .unwrap_err(),
-        "The reorg buffer offset has been set to 4 but there are only 1 blocks in the wallet. Please sync at least 4 more blocks before trying again"
-    );
-}
-
-#[tokio::test]
-async fn multiple_outgoing_metadatas_work_right_on_restore() {
-    let inital_value = 100_000;
-    let (ref regtest_manager, _cph, faucet, ref recipient, _txid) =
-        scenarios::two_wallet_one_synced_orchard_transaction(
-            inital_value,
-            RegtestNetwork::all_upgrades_active(),
-        )
-        .await;
-    recipient
-        .do_send(vec![
-            (&get_base_address!(faucet, "unified"), 10_000, None);
-            2
-        ])
-        .await
-        .unwrap();
-    zingo_testutils::increase_height_and_wait_for_client(regtest_manager, recipient, 1)
-        .await
-        .unwrap();
-    let pre_rescan_transactions = recipient.do_list_transactions().await;
-    let pre_rescan_summaries = recipient.do_list_txsummaries().await;
-    recipient.do_rescan().await.unwrap();
-    let post_rescan_transactions = recipient.do_list_transactions().await;
-    let post_rescan_summaries = recipient.do_list_txsummaries().await;
-    assert_eq!(pre_rescan_transactions, post_rescan_transactions);
-    assert_eq!(pre_rescan_summaries, post_rescan_summaries);
-    let mut outgoing_metadata = pre_rescan_transactions
-        .members()
-        .find_map(|tx| tx.entries().find(|(key, _val)| key == &"outgoing_metadata"))
-        .unwrap()
-        .1
-        .members();
-    // The two outgoing spends were identical. They should be represented as such
-    assert_eq!(outgoing_metadata.next(), outgoing_metadata.next());
-}
-
-#[tokio::test]
-async fn dont_write_unconfirmed() {
-    let regtest_network = RegtestNetwork::all_upgrades_active();
-    let (regtest_manager, _cph, faucet, recipient) =
-        scenarios::two_wallet_one_miner_fund(regtest_network).await;
-    faucet
-        .do_send(vec![(
-            &get_base_address!(recipient, "unified"),
-            100_000,
-            Some(
-                Memo::from_str("funding to be received by the recipient")
-                    .unwrap()
-                    .into(),
-            ),
-        )])
-        .await
-        .unwrap();
-
-    zingo_testutils::increase_height_and_wait_for_client(&regtest_manager, &recipient, 2)
-        .await
-        .unwrap();
-    let recipient_balance = recipient.do_balance().await;
-    assert_eq!(
-        recipient_balance,
-        PoolBalances {
-            sapling_balance: Some(0),
-            verified_sapling_balance: Some(0),
-            spendable_sapling_balance: Some(0),
-            unverified_sapling_balance: Some(0),
-            orchard_balance: Some(100000),
-            verified_orchard_balance: Some(100000),
-            spendable_orchard_balance: Some(100000),
-            unverified_orchard_balance: Some(0),
-            transparent_balance: Some(0)
-        }
-    );
-    recipient
-        .do_send(vec![(
-            &get_base_address!(faucet, "unified"),
-            25_000,
-            Some(
-                Memo::from_str("an unconfirmed transaction, that shall not be synced")
-                    .unwrap()
-                    .into(),
-            ),
-        )])
-        .await
-        .unwrap();
-    let recipient_balance = recipient.do_balance().await;
-
-    dbg!(&recipient_balance.unverified_orchard_balance);
-    assert_eq!(
-        recipient_balance.unverified_orchard_balance.unwrap(),
-        65_000
-    );
-    let wallet_loc = &regtest_manager
-        .zingo_datadir
-        .parent()
-        .unwrap()
-        .join("zingo_client_2");
-    recipient.do_save().await.unwrap();
-
-    let (wallet, config) = zingo_testutils::load_wallet(
-        wallet_loc.to_path_buf(),
-        ChainType::Regtest(regtest_network),
-    )
-    .await;
-    let loaded_client = LightClient::create_from_extant_wallet(wallet, config);
-    let loaded_balance = loaded_client.do_balance().await;
-    assert_eq!(loaded_balance.unverified_orchard_balance, Some(0),);
-    check_client_balances!(loaded_client, o: 100_000 s: 0 t: 0 );
-}
-
-#[tokio::test]
-async fn sandblast_filter_preserves_trees() {
-    let regtest_network = RegtestNetwork::all_upgrades_active();
-    let (ref regtest_manager, _cph, ref faucet, ref recipient, _txid) =
-        scenarios::two_wallet_one_synced_orchard_transaction(100_000, regtest_network).await;
-    recipient
-        .wallet
-        .wallet_options
-        .write()
-        .await
-        .transaction_size_filter = Some(10);
-    recipient.do_sync(false).await.unwrap();
-    dbg!(
-        recipient
-            .wallet
-            .wallet_options
-            .read()
-            .await
-            .transaction_size_filter
-    );
-
-    println!("creating vec");
-    faucet
-        .do_send(vec![(&get_base_address!(faucet, "unified"), 10, None); 15])
-        .await
-        .unwrap();
-    zingo_testutils::increase_height_and_wait_for_client(regtest_manager, recipient, 10)
-        .await
-        .unwrap();
-    recipient
-        .do_send(vec![(&get_base_address!(faucet, "unified"), 10, None)])
-        .await
-        .unwrap();
-    zingo_testutils::increase_height_and_wait_for_client(regtest_manager, recipient, 10)
-        .await
-        .unwrap();
-    faucet.do_sync(false).await.unwrap();
-    assert_eq!(
-        faucet
-            .wallet
-            .transaction_context
-            .transaction_metadata_set
-            .read()
-            .await
-            .witness_trees
-            .as_ref()
-            .unwrap()
-            .witness_tree_orchard
-            .max_leaf_position(0),
-        recipient
-            .wallet
-            .transaction_context
-            .transaction_metadata_set
-            .read()
-            .await
-            .witness_trees
-            .as_ref()
-            .unwrap()
-            .witness_tree_orchard
-            .max_leaf_position(0)
-    );
-}
-
-#[tokio::test]
-async fn load_and_parse_different_wallet_versions() {
-    let regtest_network = RegtestNetwork::all_upgrades_active();
-    let (_sap_wallet, _sap_path, sap_dir) = zingo_testutils::get_wallet_nym("sap_only").unwrap();
-    let (_loaded_wallet, _) =
-        zingo_testutils::load_wallet(sap_dir, ChainType::Regtest(regtest_network)).await;
-}
-
-#[tokio::test]
-async fn list_transactions_include_foreign() {
-    let wallet_nym = format!(
-        "{}/tests/data/wallets/missing_data_test/zingo-wallet.dat",
-        get_cargo_manifest_dir().to_string_lossy()
-    );
-    let wallet_path = Path::new(&wallet_nym);
-    let wallet_dir = wallet_path.parent().unwrap();
-    let (wallet, config) =
-        zingo_testutils::load_wallet(wallet_dir.to_path_buf(), ChainType::Mainnet).await;
-    let client = LightClient::create_from_extant_wallet(wallet, config);
-    let transactions = client.do_list_transactions().await[0].clone();
-    //env_logger::init();
-    let expected_consumer_ui_note = r#"{
-  "amount": 100000,
-  "memo": "Enviado desde YWallet, Enviado desde YWallet",
-  "block_height": 2060028,
-  "unconfirmed": false,
-  "datetime": 1682127442,
-  "position": 0,
-  "txid": "d93fbb42a101ac148b4e610eea1fe519c0131b17d49af53f29b5e35a778145cb",
-  "zec_price": null,
-  "address": "u1n5zgv8c9px4hfmq7cr9f9t0av6q9nj5dwca9w0z9jxegut65gxs2y4qnx7ppng6k2hyt0asyycqrywalzyasxu2302xt4spfqnkh25nevr3h9exc3clh9tfpr5hyhc9dwee50l0cxm7ajun5xs9ycqhlw8rd39jql8z5zlv9hw4q8azcgpv04dez5547geuvyh8pfzezpw52cg2qknm"
-}"#;
-    assert_eq!(
-        expected_consumer_ui_note,
-        json::stringify_pretty(transactions, 2)
-    );
-}
-
-#[tokio::test]
-#[traced_test]
-async fn send_to_self_with_no_user_specified_memo_does_not_cause_error() {
-    tracing_log::LogTracer::init().unwrap();
-    let regtest_network = RegtestNetwork::all_upgrades_active();
-    let (regtest_manager, _cph, _faucet, recipient, _txid) =
-        scenarios::two_wallet_one_synced_orchard_transaction(100_000, regtest_network).await;
-    recipient
-        .do_send(vec![(
-            &get_base_address!(recipient, "unified"),
-            5_000,
-            Some(Memo::from_str("Here's a memo!").unwrap().into()),
-        )])
-        .await
-        .unwrap();
-    zingo_testutils::increase_height_and_wait_for_client(&regtest_manager, &recipient, 1)
-        .await
-        .unwrap();
-    // With user-specified memo, we list the metadata
-    assert!(!logs_contain(
-        "Received memo indicating you sent to an address you don't have on record."
-    ));
-    recipient
-        .do_send(vec![(
-            &get_base_address!(recipient, "unified"),
-            5_000,
-            None,
-        )])
-        .await
-        .unwrap();
-    zingo_testutils::increase_height_and_wait_for_client(&regtest_manager, &recipient, 1)
-        .await
-        .unwrap();
-    // With a memo-less send to self, we hide the metadata from the UI. This should not
-    // trick the error detector.
-    assert!(!logs_contain(
-        "Received memo indicating you sent to an address you don't have on record."
-    ));
-}
-
-#[tokio::test]
-async fn factor_do_shield_to_call_do_send() {
-    let regtest_network = RegtestNetwork::all_upgrades_active();
-    let (regtest_manager, __cph, faucet, recipient) =
-        scenarios::two_wallet_one_miner_fund(regtest_network).await;
-    zingo_testutils::increase_height_and_wait_for_client(&regtest_manager, &faucet, 2)
-        .await
-        .unwrap();
-    faucet
-        .do_send(vec![(
-            &get_base_address!(recipient, "transparent"),
-            1_000u64,
-            None,
-        )])
-        .await
-        .unwrap();
-}
-
-#[tokio::test]
-async fn sapling_dust_fee_collection() {
-    let regtest_network = RegtestNetwork::all_upgrades_active();
-    let (regtest_manager, __cph, faucet, recipient) =
-        scenarios::two_wallet_one_miner_fund(regtest_network).await;
-    let recipient_sapling = get_base_address!(recipient, "sapling");
-    let recipient_unified = get_base_address!(recipient, "unified");
-    check_client_balances!(recipient, o: 0 s: 0 t: 0);
-    let fee = u64::from(TWO_ACTION_FEE);
-    let for_orchard = dbg!(fee * 10);
-    let for_sapling = dbg!(fee / 10);
-    faucet
-        .do_send(vec![
-            (
-                &recipient_unified,
-                for_orchard,
-                Some(Memo::from_str("Plenty for orchard.").unwrap().into()),
-            ),
-            (
-                &recipient_sapling,
-                for_sapling,
-                Some(Memo::from_str("Dust for sapling.").unwrap().into()),
-            ),
-        ])
-        .await
-        .unwrap();
-    zingo_testutils::increase_height_and_wait_for_client(&regtest_manager, &recipient, 1)
-        .await
-        .unwrap();
-    check_client_balances!(recipient, o: for_orchard s: for_sapling t: 0 );
-
-    recipient
-        .do_send(vec![(
-            &get_base_address!(faucet, "unified"),
-            fee * 5,
-            Some(Memo::from_str("Five times fee.").unwrap().into()),
-        )])
-        .await
-        .unwrap();
-    zingo_testutils::increase_height_and_wait_for_client(&regtest_manager, &recipient, 1)
-        .await
-        .unwrap();
-    let remaining_orchard = for_orchard - (6 * fee);
-    check_client_balances!(recipient, o: remaining_orchard s: for_sapling t: 0);
-=======
 
 fn extract_value_as_u64(input: &JsonValue) -> u64 {
     let note = &input["value"].as_fixed_point_u64(0).unwrap();
     *note
->>>>>>> 1fe99c4b
 }
 fn check_expected_balance_with_fvks(
     fvks: &Vec<&Fvk>,
@@ -745,182 +405,6 @@
         let transparent_index_1_match =
             transparent_index_1 == "tmQuMoTTjU3GFfTjrhPiBYihbTVfYmPk5Gr";
 
-<<<<<<< HEAD
-    // Create wallet from faucet zingo-wallet.dat
-    let faucet_wallet = zingolib::wallet::LightWallet::read_internal(read_buffer, &zingo_config)
-        .await
-        .unwrap();
-
-    // Create client based on config and wallet of faucet
-    let faucet_copy = LightClient::create_from_extant_wallet(faucet_wallet, zingo_config.clone());
-    assert_eq!(
-        &faucet_copy.do_seed_phrase().await.unwrap(),
-        &faucet.do_seed_phrase().await.unwrap()
-    ); // Sanity check identity
-    assert_eq!(
-        faucet.do_list_notes(true).await["unspent_orchard_notes"].len(),
-        1
-    );
-    assert_eq!(
-        faucet_copy.do_list_notes(true).await["unspent_orchard_notes"].len(),
-        0
-    );
-    let mut faucet_transactions = faucet.do_list_transactions().await;
-    faucet_transactions.pop();
-    faucet_transactions.pop();
-    let mut faucet_copy_transactions = faucet_copy.do_list_transactions().await;
-    faucet_copy_transactions.pop();
-    assert_eq!(faucet_transactions, faucet_copy_transactions);
-}
-
-#[tokio::test]
-async fn send_mined_sapling_to_orchard() {
-    // This test shows a confirmation changing the state of balance by
-    // debiting unverified_orchard_balance and crediting verified_orchard_balance.  The debit amount is
-    // consistent with all the notes in the relevant block changing state.
-    // NOTE that the balance doesn't give insight into the distribution across notes.
-    let regtest_network = RegtestNetwork::all_upgrades_active();
-    let (regtest_manager, _cph, faucet) = scenarios::faucet(regtest_network).await;
-    let amount_to_send = 5_000;
-    faucet
-        .do_send(vec![(
-            get_base_address!(faucet, "unified").as_str(),
-            amount_to_send,
-            Some(Memo::from_str("Scenario test: engage!").unwrap().into()),
-        )])
-        .await
-        .unwrap();
-    zingo_testutils::increase_height_and_wait_for_client(&regtest_manager, &faucet, 1)
-        .await
-        .unwrap();
-    let balance = faucet.do_balance().await;
-    // We send change to orchard now, so we should have the full value of the note
-    // we spent, minus the transaction fee
-    assert_eq!(balance.unverified_orchard_balance, Some(0));
-    assert_eq!(
-        balance.verified_orchard_balance.unwrap(),
-        625_000_000 - u64::from(TWO_ACTION_FEE,)
-    );
-}
-
-fn extract_value_as_u64(input: &JsonValue) -> u64 {
-    let note = &input["value"].as_fixed_point_u64(0).unwrap();
-    *note
-}
-
-#[tokio::test]
-async fn note_selection_order() {
-    // In order to fund a transaction multiple notes may be selected and consumed.
-    // To minimize note selection operations notes are consumed from largest to smallest.
-    // In addition to testing the order in which notes are selected this test:
-    //   * sends to a sapling address
-    //   * sends back to the original sender's UA
-    let regtest_network = RegtestNetwork::all_upgrades_active();
-    let (regtest_manager, _cph, faucet, recipient) =
-        scenarios::two_wallet_one_miner_fund(regtest_network).await;
-    zingo_testutils::increase_height_and_wait_for_client(&regtest_manager, &faucet, 5)
-        .await
-        .unwrap();
-
-    let client_2_saplingaddress = get_base_address!(recipient, "sapling");
-    // Send three transfers in increasing 1000 zat increments
-    // These are sent from the coinbase funded client which will
-    // subequently receive funding via it's orchard-packed UA.
-    faucet
-        .do_send(
-            (1..=3)
-                .map(|n| {
-                    (
-                        client_2_saplingaddress.as_str(),
-                        n * 10000,
-                        Some(Memo::from_str(n.to_string().as_str()).unwrap().into()),
-                    )
-                })
-                .collect(),
-        )
-        .await
-        .unwrap();
-
-    zingo_testutils::increase_height_and_wait_for_client(&regtest_manager, &recipient, 5)
-        .await
-        .unwrap();
-    // We know that the largest single note that 2 received from 1 was 3000, for 2 to send
-    // 3000 back to 1 it will have to collect funds from two notes to pay the full 3000
-    // plus the transaction fee.
-    recipient
-        .do_send(vec![(
-            &get_base_address!(faucet, "unified"),
-            30000,
-            Some(
-                Memo::from_str("Sending back, should have 2 inputs")
-                    .unwrap()
-                    .into(),
-            ),
-        )])
-        .await
-        .unwrap();
-    let client_2_notes = recipient.do_list_notes(false).await;
-    // The 3000 zat note to cover the value, plus another for the tx-fee.
-    let first_value = client_2_notes["pending_sapling_notes"][0]["value"]
-        .as_fixed_point_u64(0)
-        .unwrap();
-    let second_value = client_2_notes["pending_sapling_notes"][1]["value"]
-        .as_fixed_point_u64(0)
-        .unwrap();
-    assert!(
-        first_value == 30000u64 && second_value == 20000u64
-            || first_value == 20000u64 && second_value == 30000u64
-    );
-    //);
-    // Because the above tx fee won't consume a full note, change will be sent back to 2.
-    // This implies that client_2 will have a total of 2 unspent notes:
-    //  * one (sapling) from client_1 sent above (and never used) + 1 (orchard) as change to itself
-    assert_eq!(client_2_notes["unspent_sapling_notes"].len(), 1);
-    assert_eq!(client_2_notes["unspent_orchard_notes"].len(), 1);
-    let change_note = client_2_notes["unspent_orchard_notes"]
-        .members()
-        .filter(|note| note["is_change"].as_bool().unwrap())
-        .collect::<Vec<_>>()[0];
-    // Because 2000 is the size of the second largest note.
-    assert_eq!(change_note["value"], 20000 - u64::from(TWO_ACTION_FEE,));
-    let non_change_note_values = client_2_notes["unspent_sapling_notes"]
-        .members()
-        .filter(|note| !note["is_change"].as_bool().unwrap())
-        .map(extract_value_as_u64)
-        .collect::<Vec<_>>();
-    // client_2 got a total of 3000+2000+1000
-    // It sent 3000 to the client_1, and also
-    // paid the defualt transaction fee.
-    // In non change notes it has 1000.
-    // There is an outstanding 2000 that is marked as change.
-    // After sync the unspent_sapling_notes should go to 3000.
-    assert_eq!(non_change_note_values.iter().sum::<u64>(), 10000u64);
-
-    zingo_testutils::increase_height_and_wait_for_client(&regtest_manager, &recipient, 5)
-        .await
-        .unwrap();
-    let client_2_post_transaction_notes = recipient.do_list_notes(false).await;
-    assert_eq!(
-        client_2_post_transaction_notes["pending_sapling_notes"].len(),
-        0
-    );
-    assert_eq!(
-        client_2_post_transaction_notes["unspent_sapling_notes"].len(),
-        1
-    );
-    assert_eq!(
-        client_2_post_transaction_notes["unspent_orchard_notes"].len(),
-        1
-    );
-    assert_eq!(
-        client_2_post_transaction_notes["unspent_sapling_notes"]
-            .members()
-            .chain(client_2_post_transaction_notes["unspent_orchard_notes"].members())
-            .map(extract_value_as_u64)
-            .sum::<u64>(),
-        20000u64 // 10000 received and unused + (20000 - 10000 txfee)
-    );
-=======
         //  Show orchard diversification is working (regardless of other diversifiers, both previous and other-pool).
         let new_orchard_only_address = recipient1.do_new_address("o").await.unwrap();
         let ua_address_index_2 = new_orchard_only_address[0].to_string();
@@ -948,7 +432,6 @@
             ua_address_index_2
         );
     }
->>>>>>> 1fe99c4b
 
     #[tokio::test]
     async fn ensure_taddrs_from_old_seeds_work() {
@@ -961,294 +444,6 @@
             .build_client(HOSPITAL_MUSEUM_SEED.to_string(), 0, false, regtest_network)
             .await;
 
-<<<<<<< HEAD
-#[tokio::test]
-async fn basic_zip317_three_logical_action_one_pool() {
-    let regtest_network = RegtestNetwork::all_upgrades_active();
-    let (regtest_manager, _cph, mut client_builder) =
-        scenarios::custom_clients(regtest_network.clone()).await;
-    let sapling_faucet = client_builder.build_faucet(false, regtest_network).await;
-    let pool_migration_client = client_builder
-        .build_client(HOSPITAL_MUSEUM_SEED.to_string(), 0, false, regtest_network)
-        .await;
-    macro_rules! bump_and_check {
-        (o: $o:tt s: $s:tt t: $t:tt) => {
-            zingo_testutils::increase_height_and_wait_for_client(&regtest_manager, &pool_migration_client, 1).await.unwrap();
-            check_client_balances!(pool_migration_client, o:$o s:$s t:$t);
-        };
-    }
-    let _pmc_taddr = get_base_address!(pool_migration_client, "transparent");
-    let _pmc_sapling = get_base_address!(pool_migration_client, "sapling");
-    let pmc_unified = get_base_address!(pool_migration_client, "unified");
-    // 2 Test of a send from a sapling only client to its own unified address
-
-    zingo_testutils::increase_height_and_wait_for_client(&regtest_manager, &sapling_faucet, 3)
-        .await
-        .unwrap();
-    sapling_faucet
-        .do_send(vec![
-            (&pmc_unified, 25_000, None),
-            (&pmc_unified, 10_000, None),
-            (&pmc_unified, 10_000, None),
-        ])
-        .await
-        .unwrap();
-    bump_and_check!(o: 45_000 s: 0 t: 0);
-    let notes = &pool_migration_client.do_list_notes(true).await;
-    assert_eq!(notes["unspent_orchard_notes"].len(), 3);
-    // extracted from 11 of from_t_z_o_...  test:
-    // maximal self-send another 25_000 in fees
-    pool_migration_client
-        .do_send(vec![(&pmc_unified, 30_000, None)])
-        .await
-        .unwrap();
-    bump_and_check!(o: 30_000 s: 0 t: 0);
-}
-#[tokio::test]
-async fn from_t_z_o_tz_to_zo_tzo_to_orchard() {
-    // Test all possible promoting note source combinations
-    let regtest_network = RegtestNetwork::all_upgrades_active();
-    let (regtest_manager, _cph, mut client_builder) =
-        scenarios::custom_clients(regtest_network).await;
-    let sapling_faucet = client_builder.build_faucet(false, regtest_network).await;
-    let pool_migration_client = client_builder
-        .build_client(HOSPITAL_MUSEUM_SEED.to_string(), 0, false, regtest_network)
-        .await;
-    let pmc_taddr = get_base_address!(pool_migration_client, "transparent");
-    let pmc_sapling = get_base_address!(pool_migration_client, "sapling");
-    let pmc_unified = get_base_address!(pool_migration_client, "unified");
-    // Ensure that the client has confirmed spendable funds
-    zingo_testutils::increase_height_and_wait_for_client(&regtest_manager, &sapling_faucet, 3)
-        .await
-        .unwrap();
-    macro_rules! bump_and_check {
-        (o: $o:tt s: $s:tt t: $t:tt) => {
-            zingo_testutils::increase_height_and_wait_for_client(&regtest_manager, &pool_migration_client, 1).await.unwrap();
-            check_client_balances!(pool_migration_client, o:$o s:$s t:$t);
-        };
-    }
-
-    // 1 Test of a send from a faucet to a taddress
-    sapling_faucet
-        .do_send(vec![(&pmc_taddr, 50_000, None)])
-        .await
-        .unwrap();
-    bump_and_check!(o: 0 s: 0 t: 50_000);
-
-    let shielded_total = 50_000 - dbg!(u64::from((TWO_ACTION_FEE + MARGINAL_FEE).unwrap())); // Two action for orchard, marginal for transparent
-    pool_migration_client
-        .do_shield(&[Pool::Transparent])
-        .await
-        .unwrap();
-    // shielded total should be 35_000 as of this doc-comment
-    bump_and_check!(o: shielded_total s: 0 t: 0);
-
-    // 2 Test of a send from a sapling only client to the recipient unified address
-    sapling_faucet
-        .do_send(vec![(&pmc_sapling, 50_000, None)])
-        .await
-        .unwrap();
-    bump_and_check!(o: shielded_total s: 50_000 t: 0);
-
-    // 3 Test of a shield, expected logical actions:
-    // 1 sapling spend, 0 sapling output:   pad to 2
-    // 1 orchard change, 1 orchard recipient:      2
-    // 0 transparent
-    // Total expected fee 20_000
-    // orchard balance = 35+50-20 = 65
-    pool_migration_client
-        .do_shield(&[Pool::Sapling])
-        .await
-        .unwrap();
-    bump_and_check!(o: 65_000 s: 0 t: 0);
-
-    // 3 Test of an orchard-only client to itself
-    pool_migration_client
-        .do_send(vec![(&pmc_unified, 55_000, None)])
-        .await
-        .unwrap();
-    // Should be 65 - 10 = 55, includes 0-value change note.
-    bump_and_check!(o: 55_000 s: 0 t: 0);
-
-    // 4 tz transparent and sapling to orchard
-    // expected fee 10_000 orchard, 5_000 sapling, 5_000 transparent = 20_000
-    pool_migration_client
-        .do_send(vec![
-            (&pmc_taddr, 15_000, None),
-            (&pmc_sapling, 15_000, None),
-        ])
-        .await
-        .unwrap();
-    bump_and_check!(o: 5_000 s: 15_000 t: 15_000);
-
-    // 5 this is expected to cost:
-    // 15_000 in fees, but the amount to shield is 15_000, so the attempt exits without constructing
-    //  a transaction.
-    let shield_result = pool_migration_client.do_shield(&[Pool::Transparent]).await;
-    assert_eq!(shield_result, Err("There are no shieldable notes, worth shielding.  The total which is eligible for shielding is: 15000 the total zip317 fee to shield these notes is: 15000".to_string()));
-    bump_and_check!(o: 5_000 s: 15_000 t: 15_000);
-
-    // 6 we used the librustzcash TxBuilder which pads pools to 2 if there are less notes in the tx
-    // An attempt to send 5 to Orchard requires 10 for Orchard, and 10 for sapling, plus the transfer
-    // note sends do not draw from transparent.
-    let insufficient = pool_migration_client
-        .do_send(vec![(&pmc_unified, 5_000, None)])
-        .await;
-    assert_eq!(insufficient, Err("Insufficient verified funds.\ninsufficient_amount: 15000\ntotal_earmarked_for_recipients: 5000\nproposed_fee: 20000".to_string()) );
-    bump_and_check!(o: 5_000 s: 15_000 t: 15_000);
-
-    // 7 this is expected to cost, from the balance of 35_000:
-    // 25_000 in fees, the amount to shield is 30_000, the result is 10_000 in Orchard.
-    pool_migration_client
-        .do_shield(&[Pool::Sapling, Pool::Transparent])
-        .await
-        .unwrap();
-    bump_and_check!(o: 10_000 s: 0 t: 0);
-
-    // 8 100_000 faucet to transparent
-    sapling_faucet
-        .do_send(vec![(&pmc_taddr, 100_000, None)])
-        .await
-        .unwrap();
-    bump_and_check!(o: 10_000 s: 0 t: 100_000);
-
-    // 9 promote transparent to orchard
-    // fees = 15_000, 110_000 - 15_000 = 95_000
-    pool_migration_client
-        .do_shield(&[Pool::Transparent])
-        .await
-        .unwrap();
-    bump_and_check!(o: 95_000 s: 0 t: 0);
-
-    // 10 self send that costs 10_000 in fees
-    pool_migration_client
-        .do_send(vec![(&pmc_unified, 20_000, None)])
-        .await
-        .unwrap();
-    bump_and_check!(o: 85_000 s: 0 t: 0);
-
-    // 11 maximal self-send another 10_000 in fees
-    let notes = &pool_migration_client.do_list_notes(true).await;
-    assert_eq!(notes["unspent_orchard_notes"].len(), 9);
-    //let unspent_orchard_notes = notes["unspent_orchard_notes"].members()
-    pool_migration_client
-        .do_send(vec![(&pmc_unified, 65_000, None)])
-        .await
-        .unwrap();
-    bump_and_check!(o: 75_000 s: 0 t: 0);
-
-    // 12 20_000 faucet to sapling
-    sapling_faucet
-        .do_send(vec![(&pmc_sapling, 20_000, None)])
-        .await
-        .unwrap();
-    bump_and_check!(o: 75_000 s: 20_000 t: 0);
-
-    // 13 30_000 (z&o) -> o
-    // Total fee 20_000 (Orchard minimum + Sapling minimum )
-    pool_migration_client
-        .do_send(vec![(&pmc_unified, 65_000, None)])
-        .await
-        .unwrap();
-    bump_and_check!(o: 75_000 s: 0 t: 0);
-
-    // 14 refill sapling and transparent from faucet
-    sapling_faucet
-        .do_send(vec![
-            (&pmc_taddr, 20_000, None),
-            (&pmc_sapling, 20_000, None),
-        ])
-        .await
-        .unwrap();
-    bump_and_check!(o: 75_000 s: 20_000 t: 20_000);
-
-    // 15 t -> o
-    // (75_000 + 20_000) - 15_000
-    pool_migration_client
-        .do_shield(&[Pool::Transparent])
-        .await
-        .unwrap();
-    bump_and_check!(o: 80_000 s: 20_000 t: 0);
-
-    // 16 o->o less the 10_000 fee
-    pool_migration_client
-        .do_send(vec![(&pmc_unified, 40_000, None)])
-        .await
-        .unwrap();
-    bump_and_check!(o: 70_000 s: 20_000 t: 0);
-
-    // 17 o->z o
-    //  IS THIS CORRECT?  I thought there'd be 10_000 / shielded_pool
-    // consumed 2 orchrd and 1 sapling action 15_000 in fees
-    // Total to pay 55_000
-    // 55_000 consumable from orchard
-    // 40_000 transferred from orchard add to 20_000 in sapling
-    pool_migration_client
-        .do_send(vec![(&pmc_sapling, 40_000, None)])
-        .await
-        .unwrap();
-    bump_and_check!(o: 15_000 s: 60_000 t: 0);
-
-    // 18 z -> o
-    //  fee 15_000? 20_000?
-    pool_migration_client
-        .do_send(vec![(&pmc_unified, 30_000, None)])
-        .await
-        .unwrap();
-    bump_and_check!(o: 30_000 s: 0 t: 0);
-    let mut total_value_to_addrs_iter = pool_migration_client
-        .do_total_value_to_address()
-        .await
-        .0
-        .into_iter();
-    assert_eq!(
-        total_value_to_addrs_iter.next(),
-        Some((
-            String::from("fee"),
-            u64::from((TWO_ACTION_FEE * 13).unwrap())
-        ))
-    );
-    assert!(total_value_to_addrs_iter.next().is_none());
-}
-
-#[tokio::test]
-async fn send_orchard_back_and_forth() {
-    // setup
-    let regtest_network = RegtestNetwork::all_upgrades_active();
-    let (regtest_manager, _cph, faucet, recipient) =
-        scenarios::two_wallet_one_miner_fund(regtest_network).await;
-    let faucet_to_recipient_amount = 20_000u64;
-    let recipient_to_faucet_amount = 5_000u64;
-    // check start state
-    faucet.do_sync(true).await.unwrap();
-    let wallet_height = faucet.do_wallet_last_scanned_height().await;
-    assert_eq!(
-        wallet_height.as_fixed_point_u64(0).unwrap(),
-        BASE_HEIGHT as u64
-    );
-    let three_blocks_reward = block_rewards::CANOPY
-        .checked_mul(BASE_HEIGHT as u64)
-        .unwrap();
-    check_client_balances!(faucet, o: 0 s: three_blocks_reward  t: 0);
-
-    // post transfer to recipient, and verify
-    faucet
-        .do_send(vec![(
-            &get_base_address!(recipient, "unified"),
-            faucet_to_recipient_amount,
-            Some(Memo::from_str("Orcharding").unwrap().into()),
-        )])
-        .await
-        .unwrap();
-    let orch_change =
-        block_rewards::CANOPY - (faucet_to_recipient_amount + u64::from(TWO_ACTION_FEE));
-    let reward_and_fee = three_blocks_reward + u64::from(TWO_ACTION_FEE);
-    zingo_testutils::increase_height_and_wait_for_client(&regtest_manager, &recipient, 1)
-        .await
-        .unwrap();
-    faucet.do_sync(true).await.unwrap();
-    check_client_balances!(recipient, o: faucet_to_recipient_amount s: 0 t: 0);
-=======
         assert_eq!(
             get_base_address!(client_b, "transparent"),
             transparent_address
@@ -1429,7 +624,6 @@
             .unwrap();
         check_client_balances!(faucet, o: 2_500_000_000 s: 0 t: 0);
     }
->>>>>>> 1fe99c4b
 
     #[tokio::test]
     async fn mine_to_sapling() {
@@ -1455,32 +649,6 @@
         check_client_balances!(faucet, o: 0 s: 0 t: 2_500_000_000);
     }
 
-<<<<<<< HEAD
-    // post half back to faucet, and verify
-    recipient
-        .do_send(vec![(
-            &get_base_address!(faucet, "unified"),
-            recipient_to_faucet_amount,
-            Some(Memo::from_str("Sending back").unwrap().into()),
-        )])
-        .await
-        .unwrap();
-    zingo_testutils::increase_height_and_wait_for_client(&regtest_manager, &faucet, 1)
-        .await
-        .unwrap();
-    recipient.do_sync(true).await.unwrap();
-
-    let recipient_final_orch =
-        faucet_to_recipient_amount - (u64::from(TWO_ACTION_FEE) + recipient_to_faucet_amount);
-    let faucet_final_orch = orch_change + recipient_to_faucet_amount;
-    let faucet_final_block = 4 * block_rewards::CANOPY + u64::from(TWO_ACTION_FEE) * 2;
-    check_client_balances!(
-        faucet,
-        o: faucet_final_orch s: faucet_final_block t: 0
-    );
-    check_client_balances!(recipient, o: recipient_final_orch s: 0 t: 0);
-}
-=======
     // test fails to exit when syncing pre-sapling
     // possible issue with dropping child process handler?
     #[ignore]
@@ -1493,7 +661,6 @@
             .await
             .unwrap();
     }
->>>>>>> 1fe99c4b
 
     // test fails with error message: "66: tx unpaid action limit exceeded"
     #[ignore]
@@ -1516,37 +683,12 @@
         let (regtest_manager, _cph, faucet, recipient, _txid) =
             scenarios::faucet_funded_recipient_default(100_000).await;
 
-<<<<<<< HEAD
-#[tokio::test]
-async fn rescan_still_have_outgoing_metadata_with_sends_to_self() {
-    let regtest_network = RegtestNetwork::all_upgrades_active();
-    let (regtest_manager, _cph, faucet) = scenarios::faucet(regtest_network).await;
-    zingo_testutils::increase_height_and_wait_for_client(&regtest_manager, &faucet, 1)
-        .await
-        .unwrap();
-    let faucet_sapling_receiver = get_base_address!(faucet, "sapling");
-    for memo in [None, Some("foo")] {
-        faucet
-            .do_send(vec![(
-                faucet_sapling_receiver.as_str(),
-                {
-                    let balance = faucet.do_balance().await;
-                    dbg!(balance.spendable_sapling_balance.unwrap())
-                        + dbg!(balance.spendable_orchard_balance.unwrap())
-                } - u64::from(TWO_ACTION_FEE) * 2, // There are two actions per pool (Sapling and Orchard)
-                // the total fee = 5_000 * 4 = 10_000 * 2
-                match memo {
-                    Some(memo) => Some(Memo::from_str(memo).unwrap().into()),
-                    None => None,
-                },
-=======
         let sent_value = 0;
         let _sent_transaction_id = faucet
             .do_send(vec![(
                 &get_base_address!(recipient, "unified"),
                 sent_value,
                 None,
->>>>>>> 1fe99c4b
             )])
             .await
             .unwrap();
@@ -1562,52 +704,10 @@
             .await
             .unwrap();
 
-<<<<<<< HEAD
-/// An arbitrary number of diversified addresses may be generated
-/// from a seed.  If the wallet is subsequently lost-or-destroyed
-/// wallet-regeneration-from-seed (sprouting) doesn't regenerate
-/// the previous diversifier list. <-- But the spend capability
-/// is capable of recovering the diversified _receiver_.
-#[tokio::test]
-async fn handling_of_nonregenerated_diversified_addresses_after_seed_restore() {
-    let regtest_network = RegtestNetwork::all_upgrades_active();
-    let (regtest_manager, _cph, mut client_builder) =
-        scenarios::custom_clients(regtest_network).await;
-    let faucet = client_builder.build_faucet(false, regtest_network).await;
-    faucet.do_sync(false).await.unwrap();
-    let seed_phrase_of_recipient1 = zcash_primitives::zip339::Mnemonic::from_entropy([1; 32])
-        .unwrap()
-        .to_string();
-    let recipient1 = client_builder
-        .build_client(seed_phrase_of_recipient1, 0, false, regtest_network)
-        .await;
-    let mut expected_unspent_sapling_notes = json::object! {
-            "created_in_block" =>  4,
-            "datetime" =>  0,
-            "created_in_txid" => "",
-            "value" =>  24_000,
-            "unconfirmed" =>  false,
-            "is_change" =>  false,
-            "address" =>  "uregtest1m8un60udl5ac0928aghy4jx6wp59ty7ct4t8ks9udwn8y6fkdmhe6pq0x5huv8v0pprdlq07tclqgl5fzfvvzjf4fatk8cpyktaudmhvjcqufdsfmktgawvne3ksrhs97pf0u8s8f8h",
-            "spendable" =>  true,
-            "spent" =>  JsonValue::Null,
-            "spent_at_height" =>  JsonValue::Null,
-            "unconfirmed_spent" =>  JsonValue::Null,
-    };
-    let original_recipient_address = "\
-        uregtest1qtqr46fwkhmdn336uuyvvxyrv0l7trgc0z9clpryx6vtladnpyt4wvq99p59f4rcyuvpmmd0hm4k5vv6j\
-        8edj6n8ltk45sdkptlk7rtzlm4uup4laq8ka8vtxzqemj3yhk6hqhuypupzryhv66w65lah9ms03xa8nref7gux2zz\
-        hjnfanxnnrnwscmz6szv2ghrurhu3jsqdx25y2yh";
-    let seed_of_recipient = {
-        assert_eq!(
-            &get_base_address!(recipient1, "unified"),
-            &original_recipient_address
-=======
         println!("{}", recipient.do_list_transactions().await.pretty(4));
         println!(
             "{}",
             serde_json::to_string_pretty(&recipient.do_balance().await).unwrap()
->>>>>>> 1fe99c4b
         );
         println!(
             "{}",
@@ -1624,15 +724,9 @@
         let sent_value = value - u64::from(MINIMUM_FEE);
         let sent_transaction_id = recipient
             .do_send(vec![(
-<<<<<<< HEAD
-                recipient1_diversified_addr[0].as_str().unwrap(),
-                24_000,
-                Some(Memo::from_str("foo").unwrap().into()),
-=======
                 &get_base_address!(faucet, "unified"),
                 sent_value,
                 None,
->>>>>>> 1fe99c4b
             )])
             .await
             .unwrap();
@@ -1716,376 +810,9 @@
             .unwrap()
             .contains(&position));
 
-<<<<<<< HEAD
-        //Ensure that recipient_restored was still able to spend the note, despite not having the
-        //diversified address associated with it
-        assert_eq!(
-            faucet.do_balance().await.spendable_orchard_balance.unwrap(),
-            sender_balance.spendable_orchard_balance.unwrap() + 4_000
-        );
-        recipient_restored.do_seed_phrase().await.unwrap()
-    };
-    assert_eq!(seed_of_recipient, seed_of_recipient_restored);
-}
-
-#[tokio::test]
-async fn diversification_deterministic_and_coherent() {
-    let regtest_network = RegtestNetwork::all_upgrades_active();
-    let (_regtest_manager, _cph, mut client_builder) =
-        scenarios::custom_clients(regtest_network).await;
-    let seed_phrase = zcash_primitives::zip339::Mnemonic::from_entropy([1; 32])
-        .unwrap()
-        .to_string();
-    let recipient1 = client_builder
-        .build_client(seed_phrase, 0, false, regtest_network)
-        .await;
-    let base_transparent_receiver = "tmS9nbexug7uT8x1cMTLP1ABEyKXpMjR5F1";
-    assert_eq!(
-        &get_base_address!(recipient1, "transparent"),
-        &base_transparent_receiver
-    );
-    let base_sapling_receiver = "\
-        zregtestsapling1lhjvuj4s3ghhccnjaefdzuwp3h3mfluz6tm8h0dsq2ym3f77zsv0wrrszpmaqlezm3kt6ajdvlw";
-    assert_eq!(
-        &get_base_address!(recipient1, "sapling"),
-        &base_sapling_receiver
-    );
-    // Verify that the provided seed generates the expected uregtest1qtqr46..  unified address (UA)
-    let base_unified_address = "\
-        uregtest1qtqr46fwkhmdn336uuyvvxyrv0l7trgc0z9clpryx6vtladnpyt4wvq99p59f4rcyuvpmmd0hm4k5vv6j8\
-        edj6n8ltk45sdkptlk7rtzlm4uup4laq8ka8vtxzqemj3yhk6hqhuypupzryhv66w65lah9ms03xa8nref7gux2zzhj\
-        nfanxnnrnwscmz6szv2ghrurhu3jsqdx25y2yh";
-    assert_eq!(
-        &get_base_address!(recipient1, "unified"),
-        &base_unified_address
-    );
-
-    //Verify that 1 increment of diversification with a tz receiver set produces uregtest1m8un60u... UA
-    let new_address = recipient1.do_new_address("tzo").await.unwrap();
-    let ua_index_1 = recipient1.do_addresses().await[1].clone();
-    let ua_address_index_1 = ua_index_1["address"].clone().to_string();
-    assert_eq!(&new_address[0].to_string(), &ua_address_index_1);
-    let sapling_index_1 = ua_index_1["receivers"]["sapling"].clone().to_string();
-    let transparent_index_1 = ua_index_1["receivers"]["transparent"].clone().to_string();
-    let ua_address_index_1_match = ua_address_index_1
-        == "\
-            uregtest1yhu9ke9hung002w5vcez7y6fe7sgqe4rnc3l2tqyz3yqctmtays6peukkhj2lx45urq666h4dpduz0\
-            rjzlmky7cuayj285d003futaljg355tz94l6xnklk5kgthe2x942s3qkxedypsadla56fjx4e5nca9672jmxekj\
-            pp94ahz0ax963r2v9wwxfzadnzt3fgwa8pytdhcy4l6z0h";
-    let sapling_index_1_match = sapling_index_1
-        == "zregtestsapling14wl6gy5h2tg528znyrqayfh2sekntk3lvmwsw68wjz2g205t62sv5xeyzvfk4hlxdwd9gh4ws9n";
-    let transparent_index_1_match = transparent_index_1 == "tmQuMoTTjU3GFfTjrhPiBYihbTVfYmPk5Gr";
-
-    //  Show orchard diversification is working (regardless of other diversifiers, both previous and other-pool).
-    let new_orchard_only_address = recipient1.do_new_address("o").await.unwrap();
-    let ua_address_index_2 = new_orchard_only_address[0].to_string();
-    let ua_2_orchard_match = ua_address_index_2 ==  "\
-        uregtest1yyw480060mdzvnfpfayfhackhgh0jjsuq5lfjf9u68hulmn9efdalmz583xlq6pt8lmyylky6p2usx57lfv7tqu9j0tqqs8asq25p49n";
-    assert!(
-        ua_address_index_1_match && sapling_index_1_match && transparent_index_1_match,
-        "\n\
-            ua_1, match: {} Observed:\n\
-            {}\n\n\
-            sapling_1, match: {} Observed:\n\
-            {}\n\n\
-            transparent_1, match: {} Observed:\n\
-            {}\n\n\
-            ua_address_index_2, match: {} Observed:\n\
-            {}\n
-        ",
-        ua_address_index_1_match,
-        ua_address_index_1,
-        sapling_index_1_match,
-        sapling_index_1,
-        transparent_index_1_match,
-        transparent_index_1,
-        ua_2_orchard_match,
-        ua_address_index_2
-    );
-}
-
-#[tokio::test]
-async fn ensure_taddrs_from_old_seeds_work() {
-    let regtest_network = RegtestNetwork::all_upgrades_active();
-    let (_regtest_manager, _cph, mut client_builder) =
-        scenarios::custom_clients(regtest_network).await;
-    // The first taddr generated on commit 9e71a14eb424631372fd08503b1bd83ea763c7fb
-    let transparent_address = "tmFLszfkjgim4zoUMAXpuohnFBAKy99rr2i";
-
-    let client_b = client_builder
-        .build_client(HOSPITAL_MUSEUM_SEED.to_string(), 0, false, regtest_network)
-        .await;
-
-    assert_eq!(
-        get_base_address!(client_b, "transparent"),
-        transparent_address
-    );
-}
-
-#[tokio::test]
-async fn t_incoming_t_outgoing_disallowed() {
-    let regtest_network = RegtestNetwork::all_upgrades_active();
-    let (regtest_manager, _cph, faucet, recipient) =
-        scenarios::two_wallet_one_miner_fund(regtest_network).await;
-
-    // 2. Get an incoming transaction to a t address
-    let taddr = get_base_address!(recipient, "transparent");
-    let value = 100_000;
-
-    faucet
-        .do_send(vec![(taddr.as_str(), value, None)])
-        .await
-        .unwrap();
-
-    zingo_testutils::increase_height_and_wait_for_client(&regtest_manager, &recipient, 1)
-        .await
-        .unwrap();
-    recipient.do_sync(true).await.unwrap();
-
-    // 3. Test the list
-    let list = recipient.do_list_transactions().await;
-    assert_eq!(list[0]["block_height"].as_u64().unwrap(), 4);
-    assert_eq!(list[0]["address"], taddr);
-    assert_eq!(list[0]["amount"].as_u64().unwrap(), value);
-
-    // 4. We can't spend the funds, as they're transparent. We need to shield first
-    let sent_value = 20_000;
-    let sent_transaction_error = recipient
-        .do_send(vec![(data::EXT_TADDR, sent_value, None)])
-        .await
-        .unwrap_err();
-    assert_eq!(sent_transaction_error, "Insufficient verified shielded funds. Have 0 zats, need 30000 zats. NOTE: funds need at least 1 confirmations before they can be spent. Transparent funds must be shielded before they can be spent. If you are trying to spend transparent funds, please use the shield button and try again in a few minutes.");
-}
-
-#[tokio::test]
-async fn send_to_ua_saves_full_ua_in_wallet() {
-    let regtest_network = RegtestNetwork::all_upgrades_active();
-    let (regtest_manager, _cph, faucet, recipient) =
-        scenarios::two_wallet_one_miner_fund(regtest_network).await;
-    //utils::increase_height_and_wait_for_client(&regtest_manager, &faucet, 5).await;
-    let recipient_unified_address = get_base_address!(recipient, "unified");
-    let sent_value = 50_000;
-    faucet
-        .do_send(vec![(recipient_unified_address.as_str(), sent_value, None)])
-        .await
-        .unwrap();
-    zingo_testutils::increase_height_and_wait_for_client(&regtest_manager, &faucet, 1)
-        .await
-        .unwrap();
-    let list = faucet.do_list_transactions().await;
-    assert!(list.members().any(|transaction| {
-        transaction.entries().any(|(key, value)| {
-            if key == "outgoing_metadata" {
-                value[0]["address"] == recipient_unified_address
-            } else {
-                false
-            }
-        })
-    }));
-    faucet.do_rescan().await.unwrap();
-    let new_list = faucet.do_list_transactions().await;
-    assert!(new_list.members().any(|transaction| {
-        transaction.entries().any(|(key, value)| {
-            if key == "outgoing_metadata" {
-                value[0]["address"] == recipient_unified_address
-            } else {
-                false
-            }
-        })
-    }));
-    assert_eq!(
-        list,
-        new_list,
-        "Pre-Rescan: {}\n\n\nPost-Rescan: {}\n\n\n",
-        json::stringify_pretty(list.clone(), 4),
-        json::stringify_pretty(new_list.clone(), 4)
-    );
-}
-
-#[tokio::test]
-async fn self_send_to_t_displays_as_one_transaction() {
-    let regtest_network = RegtestNetwork::all_upgrades_active();
-    let (regtest_manager, _cph, faucet, recipient) =
-        scenarios::two_wallet_one_miner_fund(regtest_network).await;
-    let recipient_unified_address = get_base_address!(recipient, "unified");
-    let sent_value = 52_000;
-    faucet
-        .do_send(vec![(recipient_unified_address.as_str(), sent_value, None)])
-        .await
-        .unwrap();
-    zingo_testutils::increase_height_and_wait_for_client(&regtest_manager, &recipient, 1)
-        .await
-        .unwrap();
-    let recipient_taddr = get_base_address!(recipient, "transparent");
-    let recipient_zaddr = get_base_address!(recipient, "sapling");
-    let sent_to_taddr_value = 5_000;
-    let sent_to_zaddr_value = 11_000;
-    let sent_to_self_orchard_value = 1_000;
-    recipient
-        .do_send(vec![(recipient_taddr.as_str(), sent_to_taddr_value, None)])
-        .await
-        .unwrap();
-    zingo_testutils::increase_height_and_wait_for_client(&regtest_manager, &recipient, 1)
-        .await
-        .unwrap();
-    recipient
-        .do_send(vec![
-            (recipient_taddr.as_str(), sent_to_taddr_value, None),
-            (
-                recipient_zaddr.as_str(),
-                sent_to_zaddr_value,
-                Some(Memo::from_str("foo").unwrap().into()),
-            ),
-            (
-                recipient_unified_address.as_str(),
-                sent_to_self_orchard_value,
-                Some(Memo::from_str("bar").unwrap().into()),
-            ),
-        ])
-        .await
-        .unwrap();
-    faucet.do_sync(false).await.unwrap();
-    faucet
-        .do_send(vec![
-            (recipient_taddr.as_str(), sent_to_taddr_value, None),
-            (
-                recipient_zaddr.as_str(),
-                sent_to_zaddr_value,
-                Some(Memo::from_str("foo2").unwrap().into()),
-            ),
-            (
-                recipient_unified_address.as_str(),
-                sent_to_self_orchard_value,
-                Some(Memo::from_str("bar2").unwrap().into()),
-            ),
-        ])
-        .await
-        .unwrap();
-    zingo_testutils::increase_height_and_wait_for_client(&regtest_manager, &recipient, 1)
-        .await
-        .unwrap();
-    println!(
-        "{}",
-        json::stringify_pretty(recipient.do_list_transactions().await, 4)
-    );
-    let transactions = recipient.do_list_transactions().await;
-    let mut txids = transactions
-        .members()
-        .map(|transaction| transaction["txid"].as_str());
-    assert!(itertools::Itertools::all_unique(&mut txids));
-}
-
-#[tokio::test]
-async fn sapling_to_sapling_scan_together() {
-    // Create an incoming transaction, and then send that transaction, and scan everything together, to make sure it works.
-    // (For this test, the Sapling Domain is assumed in all cases.)
-    // Sender Setup:
-    // 1. create a spend key: SpendK_S
-    // 2. derive a Shielded Payment Address from SpendK_S: SPA_KS
-    // 3. construct a Block Reward Transaction where SPA_KS receives a block reward: BRT
-    // 4. publish BRT
-    // 5. optionally mine a block including BRT <-- There are two separate tests to run
-    // 6. optionally mine sufficient subsequent blocks to "validate" BRT
-    // Recipient Setup:
-    // 1. create a spend key: "SpendK_R"
-    // 2. from SpendK_R derive a Shielded Payment Address: SPA_R
-    // Test Procedure:
-    // 1. construct a transaction "spending" from a SpendK_S output to SPA_R
-    // 2. publish the transaction to the mempool
-    // 3. mine a block
-    // Constraints:
-    // 1. SpendK_S controls start - spend funds
-    // 2. SpendK_R controls 0 + spend funds
-    let regtest_network = RegtestNetwork::all_upgrades_active();
-    let (regtest_manager, _cph, faucet, recipient) =
-        scenarios::two_wallet_one_miner_fund(regtest_network).await;
-
-    // Give the faucet a block reward
-    zingo_testutils::increase_height_and_wait_for_client(&regtest_manager, &faucet, 1)
-        .await
-        .unwrap();
-    let value = 100_000;
-
-    // Send some sapling value to the recipient
-    let txid = zingo_testutils::send_value_between_clients_and_sync(
-        &regtest_manager,
-        &faucet,
-        &recipient,
-        value,
-        "sapling",
-    )
-    .await
-    .unwrap();
-
-    let spent_value = 250;
-
-    // Construct transaction to wallet-external recipient-address.
-    let exit_zaddr = get_base_address!(faucet, "sapling");
-    let spent_txid = recipient
-        .do_send(vec![(&exit_zaddr, spent_value, None)])
-        .await
-        .unwrap();
-
-    zingo_testutils::increase_height_and_wait_for_client(&regtest_manager, &recipient, 1)
-        .await
-        .unwrap();
-    // 5. Check the transaction list to make sure we got all transactions
-    let list = recipient.do_list_transactions().await;
-
-    assert_eq!(list[0]["block_height"].as_u64().unwrap(), 5);
-    assert_eq!(list[0]["txid"], txid.to_string());
-    assert_eq!(list[0]["amount"].as_i64().unwrap(), (value as i64));
-
-    assert_eq!(list[1]["block_height"].as_u64().unwrap(), 6);
-    assert_eq!(list[1]["txid"], spent_txid.to_string());
-    assert_eq!(
-        list[1]["amount"].as_i64().unwrap(),
-        -((spent_value + u64::from(TWO_ACTION_FEE,)) as i64)
-    );
-    assert_eq!(list[1]["outgoing_metadata"][0]["address"], exit_zaddr);
-    assert_eq!(
-        list[1]["outgoing_metadata"][0]["value"].as_u64().unwrap(),
-        spent_value
-    );
-}
-
-#[tokio::test]
-async fn load_wallet_from_v26_dat_file() {
-    // We test that the LightWallet can be read from v26 .dat file
-    // Changes in version 27:
-    //   - The wallet does not have to have a mnemonic.
-    //     Absence of mnemonic is represented by an empty byte vector in v27.
-    //     v26 serialized wallet is always loaded with `Some(mnemonic)`.
-    //   - The wallet capabilities can be restricted from spending to view-only or none.
-    //     We introduce `Capability` type represent different capability types in v27.
-    //     v26 serialized wallet is always loaded with `Capability::Spend(sk)`.
-
-    // A testnet wallet initiated with
-    // --seed "chimney better bulb horror rebuild whisper improve intact letter giraffe brave rib appear bulk aim burst snap salt hill sad merge tennis phrase raise"
-    // --birthday 0
-    // --nosync
-    // with 3 addresses containig all receivers.
-    let data = include_bytes!("zingo-wallet-v26.dat");
-
-    let config = zingoconfig::ZingoConfig::create_unconnected(ChainType::Testnet, None);
-    let wallet = LightWallet::read_internal(&data[..], &config)
-        .await
-        .map_err(|e| format!("Cannot deserialize LightWallet version 26 file: {}", e))
-        .unwrap();
-
-    let expected_mnemonic = (
-        Mnemonic::from_phrase(CHIMNEY_BETTER_SEED.to_string()).unwrap(),
-        0,
-    );
-    assert_eq!(wallet.mnemonic(), Some(&expected_mnemonic));
-
-    let expected_wc =
-        WalletCapability::new_from_phrase(&config, &expected_mnemonic.0, expected_mnemonic.1)
-=======
         // 4. Mine the sent transaction
         zingo_testutils::increase_height_and_wait_for_client(&regtest_manager, &recipient, 1)
             .await
->>>>>>> 1fe99c4b
             .unwrap();
 
         // transaction is now mined, but witnesses should still be there because not 100 blocks yet (i.e., could get reorged)
@@ -2097,189 +824,12 @@
             .current
             .get(&txid)
             .unwrap()
-<<<<<<< HEAD
-            .to_bytes()
-    );
-
-    // Compare Sapling
-    let Capability::Spend(sapling_sk) = &wc.sapling else {
-        panic!("Expected Sapling Spending Key");
-    };
-    assert_eq!(
-        sapling_sk,
-        &zcash_primitives::zip32::ExtendedSpendingKey::try_from(&expected_wc).unwrap()
-    );
-
-    // Compare transparent
-    let Capability::Spend(transparent_sk) = &wc.transparent else {
-        panic!("Expected transparent extended private key");
-    };
-    assert_eq!(
-        transparent_sk,
-        &ExtendedPrivKey::try_from(&expected_wc).unwrap()
-    );
-
-    assert_eq!(wc.addresses().len(), 3);
-    for addr in wc.addresses().iter() {
-        assert!(addr.orchard().is_some());
-        assert!(addr.sapling().is_some());
-        assert!(addr.transparent().is_some());
-    }
-}
-
-#[tokio::test]
-async fn mempool_and_balance() {
-    let value = 100_000;
-    let regtest_network = RegtestNetwork::all_upgrades_active();
-    let (regtest_manager, _cph, faucet, recipient, _txid) =
-        scenarios::two_wallet_one_synced_orchard_transaction(value, regtest_network).await;
-
-    let bal = recipient.do_balance().await;
-    println!("{}", serde_json::to_string_pretty(&bal).unwrap());
-    assert_eq!(bal.orchard_balance.unwrap(), value);
-    assert_eq!(bal.unverified_orchard_balance.unwrap(), 0);
-    assert_eq!(bal.verified_orchard_balance.unwrap(), value);
-
-    // 3. Mine 10 blocks
-    zingo_testutils::increase_height_and_wait_for_client(&regtest_manager, &recipient, 10)
-        .await
-        .unwrap();
-    let bal = recipient.do_balance().await;
-    assert_eq!(bal.orchard_balance.unwrap(), value);
-    assert_eq!(bal.verified_orchard_balance.unwrap(), value);
-    assert_eq!(bal.unverified_orchard_balance.unwrap(), 0);
-
-    // 4. Spend the funds
-    let sent_value = 2000;
-    let outgoing_memo = Memo::from_str("Outgoing Memo").unwrap().into();
-
-    let _sent_transaction_id = recipient
-        .do_send(vec![(
-            &get_base_address!(faucet, "unified"),
-            sent_value,
-            Some(outgoing_memo),
-        )])
-        .await
-        .unwrap();
-
-    let bal = recipient.do_balance().await;
-
-    // Even though the transaction is not mined (in the mempool) the balances should be updated to reflect the spent funds
-    let new_bal = value - (sent_value + u64::from(TWO_ACTION_FEE));
-    assert_eq!(bal.orchard_balance.unwrap(), new_bal);
-    assert_eq!(bal.verified_orchard_balance.unwrap(), 0);
-    assert_eq!(bal.unverified_orchard_balance.unwrap(), new_bal);
-
-    // 5. Mine the pending block, making the funds verified and spendable.
-    zingo_testutils::increase_height_and_wait_for_client(&regtest_manager, &recipient, 10)
-        .await
-        .unwrap();
-
-    let bal = recipient.do_balance().await;
-
-    assert_eq!(bal.orchard_balance.unwrap(), new_bal);
-    assert_eq!(bal.verified_orchard_balance.unwrap(), new_bal);
-    assert_eq!(bal.unverified_orchard_balance.unwrap(), 0);
-}
-
-#[tokio::test]
-async fn witness_clearing() {
-    let value: u64 = 100_000;
-    let regtest_network = RegtestNetwork::all_upgrades_active();
-    let (regtest_manager, _cph, faucet, recipient, txid) =
-        scenarios::two_wallet_one_synced_orchard_transaction(value, regtest_network).await;
-    dbg!(&txid);
-    let mut txid_bytes = <[u8; 32]>::try_from(hex::decode(txid).unwrap()).unwrap();
-    // TxId byte order is displayed in the reverse order from how it's encoded, for some reason
-    txid_bytes.reverse();
-    let txid = TxId::from_bytes(txid_bytes);
-    dbg!(&txid);
-
-    // 3. Send z-to-z transaction to external z address with a memo
-    let sent_value = 2000;
-    let outgoing_memo = Memo::from_str("Outgoing Memo").unwrap().into();
-
-    let faucet_ua = get_base_address!(faucet, "unified");
-
-    let _sent_transaction_id = recipient
-        .do_send(vec![(&faucet_ua, sent_value, Some(outgoing_memo))])
-        .await
-        .unwrap();
-
-    for txid_known in recipient.wallet.transactions().read().await.current.keys() {
-        dbg!(txid_known);
-    }
-
-    // transaction is not yet mined, so witnesses should still be there
-    let position = recipient
-        .wallet
-        .transactions()
-        .read()
-        .await
-        .current
-        .get(&txid)
-        .unwrap()
-        .orchard_notes
-        .get(0)
-        .unwrap()
-        .witnessed_position
-        .unwrap();
-    assert!(recipient
-        .wallet
-        .transaction_context
-        .transaction_metadata_set
-        .read()
-        .await
-        .witness_trees
-        .as_ref()
-        .unwrap()
-        .witness_tree_orchard
-        .marked_positions()
-        .unwrap()
-        .contains(&position));
-
-    // 4. Mine the sent transaction
-    zingo_testutils::increase_height_and_wait_for_client(&regtest_manager, &recipient, 1)
-        .await
-        .unwrap();
-
-    // transaction is now mined, but witnesses should still be there because not 100 blocks yet (i.e., could get reorged)
-    let position = recipient
-        .wallet
-        .transactions()
-        .read()
-        .await
-        .current
-        .get(&txid)
-        .unwrap()
-        .orchard_notes
-        .get(0)
-        .unwrap()
-        .witnessed_position
-        .unwrap();
-    assert!(recipient
-        .wallet
-        .transaction_context
-        .transaction_metadata_set
-        .read()
-        .await
-        .witness_trees
-        .as_ref()
-        .unwrap()
-        .witness_tree_orchard
-        .marked_positions()
-        .unwrap()
-        .contains(&position));
-    dbg!(
-        &recipient
-=======
             .orchard_notes
             .get(0)
             .unwrap()
             .witnessed_position
             .unwrap();
         assert!(recipient
->>>>>>> 1fe99c4b
             .wallet
             .transaction_context
             .transaction_metadata_set
@@ -2441,29 +991,6 @@
             true,
         )
         .unwrap();
-<<<<<<< HEAD
-    assert_eq!(recipient.wallet.last_synced_height().await, 21);
-
-    let notes = recipient.do_list_notes(true).await;
-
-    let transactions = recipient.do_list_transactions().await;
-
-    // There are 2 unspent notes, the unconfirmed transaction, and the final receipt
-    println!("{}", json::stringify_pretty(notes.clone(), 4));
-    println!("{}", json::stringify_pretty(transactions.clone(), 4));
-    // Two unspent notes: one change, unconfirmed, one from faucet, confirmed
-    assert_eq!(notes["unspent_orchard_notes"].len(), 2);
-    assert_eq!(notes["unspent_sapling_notes"].len(), 0);
-    let note = notes["unspent_orchard_notes"][1].clone();
-    assert_eq!(note["created_in_txid"], sent_transaction_id);
-    assert_eq!(
-        note["value"].as_u64().unwrap(),
-        value - sent_value - (2 * u64::from(TWO_ACTION_FEE,)) - sent_to_self
-    );
-    assert!(note["unconfirmed"].as_bool().unwrap());
-    assert_eq!(transactions.len(), 3);
-=======
->>>>>>> 1fe99c4b
 
         let (recipient_taddr, recipient_sapling, recipient_unified) = (
             get_base_address!(original_recipient, "transparent"),
@@ -2882,15 +1409,6 @@
             );
         }
 
-<<<<<<< HEAD
-    assert_eq!(send_transaction["txid"], sent_transaction_id);
-    assert_eq!(
-        send_transaction["amount"].as_i64().unwrap(),
-        -(sent_value as i64 + u64::from(TWO_ACTION_FEE) as i64)
-    );
-    assert!(send_transaction["unconfirmed"].as_bool().unwrap());
-    assert_eq!(send_transaction["block_height"].as_u64().unwrap(), 5);
-=======
         faucet.do_sync(false).await.unwrap();
         faucet
             .do_send(vec![(
@@ -2922,7 +1440,6 @@
         zingo_testutils::increase_height_and_wait_for_client(regtest_manager, &recipient, 1)
             .await
             .unwrap();
->>>>>>> 1fe99c4b
 
         recipient
             .do_send(vec![(
@@ -2946,579 +1463,7 @@
             Some(second_wave_expected_funds),
         );
 
-<<<<<<< HEAD
-    assert!(!send_transaction.contains("unconfirmed"));
-    assert_eq!(send_transaction["block_height"].as_u64().unwrap(), 5);
-
-    // 7. Check the notes to see that we have one spent sapling note and one unspent orchard note (change)
-    // Which is immediately spendable.
-    let notes = recipient.do_list_notes(true).await;
-    println!("{}", json::stringify_pretty(notes.clone(), 4));
-    assert_eq!(notes["unspent_orchard_notes"].len(), 1);
-    assert_eq!(
-        notes["unspent_orchard_notes"][0]["created_in_block"]
-            .as_u64()
-            .unwrap(),
-        5
-    );
-    assert_eq!(
-        notes["unspent_orchard_notes"][0]["created_in_txid"],
-        sent_transaction_id
-    );
-    assert_eq!(
-        notes["unspent_orchard_notes"][0]["value"].as_u64().unwrap(),
-        value - sent_value - u64::from(TWO_ACTION_FEE,)
-    );
-    assert!(notes["unspent_orchard_notes"][0]["is_change"]
-        .as_bool()
-        .unwrap());
-    assert!(notes["unspent_orchard_notes"][0]["spendable"]
-        .as_bool()
-        .unwrap()); // Spendable
-
-    assert_eq!(notes["spent_sapling_notes"].len(), 1);
-    assert_eq!(
-        notes["spent_sapling_notes"][0]["created_in_block"]
-            .as_u64()
-            .unwrap(),
-        4
-    );
-    assert_eq!(
-        notes["spent_sapling_notes"][0]["value"].as_u64().unwrap(),
-        value
-    );
-    assert!(!notes["spent_sapling_notes"][0]["is_change"]
-        .as_bool()
-        .unwrap());
-    assert!(!notes["spent_sapling_notes"][0]["spendable"]
-        .as_bool()
-        .unwrap()); // Already spent
-    assert_eq!(
-        notes["spent_sapling_notes"][0]["spent"],
-        sent_transaction_id
-    );
-    assert_eq!(
-        notes["spent_sapling_notes"][0]["spent_at_height"]
-            .as_u64()
-            .unwrap(),
-        5
-    );
-}
-
-#[tokio::test]
-async fn aborted_resync() {
-    let zvalue = 100_000;
-    let regtest_network = RegtestNetwork::all_upgrades_active();
-    let (regtest_manager, _cph, faucet, recipient, _txid) =
-        scenarios::two_wallet_one_synced_orchard_transaction(zvalue, regtest_network).await;
-
-    zingo_testutils::increase_height_and_wait_for_client(&regtest_manager, &recipient, 15)
-        .await
-        .unwrap();
-
-    // 4. Send a transaction to both external t-addr and external z addr and mine it
-    let sent_zvalue = 80_000;
-    let sent_zmemo = Memo::from_str("Ext z").unwrap().into();
-    let sent_transaction_id = recipient
-        .do_send(vec![(
-            &get_base_address!(faucet, "sapling"),
-            sent_zvalue,
-            Some(sent_zmemo),
-        )])
-        .await
-        .unwrap();
-
-    zingo_testutils::increase_height_and_wait_for_client(&regtest_manager, &recipient, 5)
-        .await
-        .unwrap();
-
-    let notes_before = recipient.do_list_notes(true).await;
-    let list_before = recipient.do_list_transactions().await;
-    let requested_txid = &zingolib::wallet::data::TransactionMetadata::new_txid(
-        hex::decode(sent_transaction_id.clone())
-            .unwrap()
-            .into_iter()
-            .rev()
-            .collect::<Vec<_>>()
-            .as_slice(),
-    );
-    let witness_before = recipient
-        .wallet
-        .transaction_context
-        .transaction_metadata_set
-        .read()
-        .await
-        .witness_trees
-        .as_ref()
-        .unwrap()
-        .witness_tree_orchard
-        .witness(
-            recipient
-                .wallet
-                .transaction_context
-                .transaction_metadata_set
-                .read()
-                .await
-                .current
-                .get(requested_txid)
-                .unwrap()
-                .orchard_notes
-                .get(0)
-                .unwrap()
-                .witnessed_position
-                .unwrap(),
-            0,
-        );
-
-    // 5. Now, we'll manually remove some of the blocks in the wallet, pretending that the sync was aborted in the middle.
-    // We'll remove the top 20 blocks, so now the wallet only has the first 3 blocks
-    recipient.wallet.blocks.write().await.drain(0..20);
-    assert_eq!(recipient.wallet.last_synced_height().await, 5);
-
-    // 6. Do a sync again
-    recipient.do_sync(true).await.unwrap();
-    assert_eq!(recipient.wallet.last_synced_height().await, 25);
-
-    // 7. Should be exactly the same
-    let notes_after = recipient.do_list_notes(true).await;
-    let list_after = recipient.do_list_transactions().await;
-    let witness_after = recipient
-        .wallet
-        .transaction_context
-        .transaction_metadata_set
-        .read()
-        .await
-        .witness_trees
-        .as_ref()
-        .unwrap()
-        .witness_tree_orchard
-        .witness(
-            recipient
-                .wallet
-                .transaction_context
-                .transaction_metadata_set
-                .read()
-                .await
-                .current
-                .get(requested_txid)
-                .unwrap()
-                .orchard_notes
-                .get(0)
-                .unwrap()
-                .witnessed_position
-                .unwrap(),
-            0,
-        );
-
-    assert_eq!(notes_before, notes_after);
-    assert_eq!(list_before, list_after);
-    assert_eq!(witness_before.unwrap(), witness_after.unwrap());
-}
-
-#[tokio::test]
-async fn zero_value_change() {
-    // 2. Send an incoming transaction to fill the wallet
-    let value = 100_000;
-    let regtest_network = RegtestNetwork::all_upgrades_active();
-    let (regtest_manager, _cph, faucet, recipient, _txid) =
-        scenarios::two_wallet_one_synced_orchard_transaction(value, regtest_network).await;
-
-    let sent_value = value - u64::from(TWO_ACTION_FEE);
-    let sent_transaction_id = recipient
-        .do_send(vec![(
-            &get_base_address!(faucet, "unified"),
-            sent_value,
-            None,
-        )])
-        .await
-        .unwrap();
-
-    zingo_testutils::increase_height_and_wait_for_client(&regtest_manager, &recipient, 5)
-        .await
-        .unwrap();
-
-    let notes = recipient.do_list_notes(true).await;
-    assert_eq!(notes["unspent_sapling_notes"].len(), 0);
-    assert_eq!(notes["pending_sapling_notes"].len(), 0);
-    assert_eq!(notes["unspent_orchard_notes"].len(), 1);
-    assert_eq!(notes["pending_orchard_notes"].len(), 0);
-    assert_eq!(notes["utxos"].len(), 0);
-    assert_eq!(notes["pending_utxos"].len(), 0);
-
-    assert_eq!(notes["spent_sapling_notes"].len(), 0);
-    assert_eq!(notes["spent_orchard_notes"].len(), 1);
-    assert_eq!(notes["spent_utxos"].len(), 0);
-    // We should still have a change note even of zero value, as we send
-    // ourself a wallet-readable memo
-    assert_eq!(notes["unspent_orchard_notes"][0]["value"], 0);
-    assert_eq!(
-        notes["spent_orchard_notes"][0]["spent"],
-        sent_transaction_id
-    );
-
-    check_client_balances!(recipient, o: 0 s: 0 t: 0);
-}
-
-#[tokio::test]
-async fn dust_sends_change_correctly() {
-    let value = 100_000_000;
-    let regtest_network = RegtestNetwork::all_upgrades_active();
-    let (regtest_manager, _cph, faucet, recipient, _txid) =
-        scenarios::two_wallet_one_synced_orchard_transaction(value, regtest_network).await;
-
-    // Send of less that transaction fee
-    let sent_value = 1000;
-    let _sent_transaction_id = recipient
-        .do_send(vec![(
-            &get_base_address!(faucet, "unified"),
-            sent_value,
-            None,
-        )])
-        .await
-        .unwrap();
-
-    zingo_testutils::increase_height_and_wait_for_client(&regtest_manager, &recipient, 5)
-        .await
-        .unwrap();
-
-    println!("{}", recipient.do_list_transactions().await.pretty(4));
-    println!(
-        "{}",
-        serde_json::to_string_pretty(&recipient.do_balance().await).unwrap()
-    );
-}
-
-#[tokio::test]
-async fn zero_value_receipts() {
-    let value = 100_000_000;
-    let regtest_network = RegtestNetwork::all_upgrades_active();
-    let (regtest_manager, _cph, faucet, recipient, _txid) =
-        scenarios::two_wallet_one_synced_orchard_transaction(value, regtest_network).await;
-
-    let sent_value = 0;
-    let _sent_transaction_id = faucet
-        .do_send(vec![(
-            &get_base_address!(recipient, "unified"),
-            sent_value,
-            None,
-        )])
-        .await
-        .unwrap();
-
-    zingo_testutils::increase_height_and_wait_for_client(&regtest_manager, &recipient, 5)
-        .await
-        .unwrap();
-    let _sent_transaction_id = recipient
-        .do_send(vec![(&get_base_address!(faucet, "unified"), 1000, None)])
-        .await
-        .unwrap();
-    zingo_testutils::increase_height_and_wait_for_client(&regtest_manager, &recipient, 5)
-        .await
-        .unwrap();
-
-    println!("{}", recipient.do_list_transactions().await.pretty(4));
-    println!(
-        "{}",
-        serde_json::to_string_pretty(&recipient.do_balance().await).unwrap()
-    );
-    println!(
-        "{}",
-        JsonValue::from(recipient.do_list_txsummaries().await).pretty(4)
-    );
-}
-
-#[tokio::test]
-async fn by_address_finsight() {
-    let regtest_network = RegtestNetwork::all_upgrades_active();
-    let (regtest_manager, _cph, faucet, recipient) =
-        scenarios::two_wallet_one_miner_fund(regtest_network).await;
-    let base_uaddress = get_base_address!(recipient, "unified");
-    zingo_testutils::increase_height_and_wait_for_client(&regtest_manager, &faucet, 2)
-        .await
-        .unwrap();
-    println!(
-        "faucet notes: {}",
-        faucet.do_list_notes(true).await.pretty(4)
-    );
-    faucet
-        .do_send(vec![(
-            &base_uaddress,
-            1_000u64,
-            Some(Memo::from_str("1").unwrap().into()),
-        )])
-        .await
-        .unwrap();
-    faucet
-        .do_send(vec![(
-            &base_uaddress,
-            1_000u64,
-            Some(Memo::from_str("1").unwrap().into()),
-        )])
-        .await
-        .expect(
-            "We only have sapling notes, plus a pending orchard note from the \
-            previous send. If we're allowed to select pending notes, we'll attempt \
-            to select that one, and this will fail",
-        );
-    assert_eq!(
-        JsonValue::from(faucet.do_total_memobytes_to_address().await)[&base_uaddress].pretty(4),
-        "2".to_string()
-    );
-    faucet
-        .do_send(vec![(
-            &base_uaddress,
-            1_000u64,
-            Some(Memo::from_str("aaaa").unwrap().into()),
-        )])
-        .await
-        .unwrap();
-    assert_eq!(
-        JsonValue::from(faucet.do_total_memobytes_to_address().await)[&base_uaddress].pretty(4),
-        "6".to_string()
-    );
-}
-
-#[tokio::test]
-async fn load_old_wallet_at_reorged_height() {
-    let regtest_network = RegtestNetwork::all_upgrades_active();
-    let (ref regtest_manager, cph, ref faucet) = scenarios::faucet(regtest_network).await;
-    println!("Shutting down initial zcd/lwd unneeded processes");
-    drop(cph);
-
-    let zcd_datadir = &regtest_manager.zcashd_data_dir;
-    let zingo_datadir = &regtest_manager.zingo_datadir;
-    let cached_data_dir = get_cargo_manifest_dir()
-        .parent()
-        .unwrap()
-        .join("zingo-testutils")
-        .join("data")
-        .join("old_wallet_reorg_test_wallet");
-    let zcd_source = cached_data_dir
-        .join("zcashd")
-        .join(".")
-        .to_string_lossy()
-        .to_string();
-    let zcd_dest = zcd_datadir.to_string_lossy().to_string();
-    std::process::Command::new("rm")
-        .arg("-r")
-        .arg(&zcd_dest)
-        .output()
-        .expect("directory rm failed");
-    std::fs::DirBuilder::new()
-        .create(&zcd_dest)
-        .expect("Dir recreate failed");
-    std::process::Command::new("cp")
-        .arg("-r")
-        .arg(zcd_source)
-        .arg(zcd_dest)
-        .output()
-        .expect("directory copy failed");
-    let zingo_source = cached_data_dir
-        .join("zingo-wallet.dat")
-        .to_string_lossy()
-        .to_string();
-    let zingo_dest = zingo_datadir.to_string_lossy().to_string();
-    std::process::Command::new("cp")
-        .arg("-f")
-        .arg(zingo_source)
-        .arg(&zingo_dest)
-        .output()
-        .expect("wallet copy failed");
-    let _cph = regtest_manager.launch(false).unwrap();
-    println!("loading wallet");
-    let (wallet, conf) =
-        zingo_testutils::load_wallet(zingo_dest.into(), ChainType::Regtest(regtest_network)).await;
-    println!("setting uri");
-    *conf.lightwalletd_uri.write().unwrap() = faucet.get_server_uri();
-    println!("creating lightclient");
-    let recipient = LightClient::create_from_extant_wallet(wallet, conf);
-    println!(
-        "pre-sync transactions: {}",
-        recipient.do_list_transactions().await.pretty(2)
-    );
-    let expected_pre_sync_transactions = r#"[
-  {
-    "block_height": 3,
-    "unconfirmed": false,
-    "datetime": 1692212261,
-    "position": 0,
-    "txid": "7a9d41caca143013ebd2f710e4dad04f0eb9f0ae98b42af0f58f25c61a9d439e",
-    "amount": 100000,
-    "zec_price": null,
-    "address": "uregtest1wdukkmv5p5n824e8ytnc3m6m77v9vwwl7hcpj0wangf6z23f9x0fnaen625dxgn8cgp67vzw6swuar6uwp3nqywfvvkuqrhdjffxjfg644uthqazrtxhrgwac0a6ujzgwp8y9cwthjeayq8r0q6786yugzzyt9vevxn7peujlw8kp3vf6d8p4fvvpd8qd5p7xt2uagelmtf3vl6w3u8",
-    "memo": null
-  },
-  {
-    "block_height": 8,
-    "unconfirmed": false,
-    "datetime": 1692212266,
-    "position": 0,
-    "txid": "122f8ab8dc5483e36256a4fbd7ff8d60eb7196670716a6690f9215f1c2a4d841",
-    "amount": 50000,
-    "zec_price": null,
-    "address": "uregtest1wdukkmv5p5n824e8ytnc3m6m77v9vwwl7hcpj0wangf6z23f9x0fnaen625dxgn8cgp67vzw6swuar6uwp3nqywfvvkuqrhdjffxjfg644uthqazrtxhrgwac0a6ujzgwp8y9cwthjeayq8r0q6786yugzzyt9vevxn7peujlw8kp3vf6d8p4fvvpd8qd5p7xt2uagelmtf3vl6w3u8",
-    "memo": null
-  },
-  {
-    "block_height": 9,
-    "unconfirmed": false,
-    "datetime": 1692212299,
-    "position": 0,
-    "txid": "0a014017add7dc9eb57ada3e70f905c9dce610ef055e135b03f4907dd5dc99a4",
-    "amount": 30000,
-    "zec_price": null,
-    "address": "uregtest1wdukkmv5p5n824e8ytnc3m6m77v9vwwl7hcpj0wangf6z23f9x0fnaen625dxgn8cgp67vzw6swuar6uwp3nqywfvvkuqrhdjffxjfg644uthqazrtxhrgwac0a6ujzgwp8y9cwthjeayq8r0q6786yugzzyt9vevxn7peujlw8kp3vf6d8p4fvvpd8qd5p7xt2uagelmtf3vl6w3u8",
-    "memo": null
-  }
-]"#;
-    assert_eq!(
-        expected_pre_sync_transactions,
-        recipient.do_list_transactions().await.pretty(2)
-    );
-    recipient.do_sync(false).await.unwrap();
-    let expected_post_sync_transactions = r#"[
-  {
-    "block_height": 3,
-    "unconfirmed": false,
-    "datetime": 1692212261,
-    "position": 0,
-    "txid": "7a9d41caca143013ebd2f710e4dad04f0eb9f0ae98b42af0f58f25c61a9d439e",
-    "amount": 100000,
-    "zec_price": null,
-    "address": "uregtest1wdukkmv5p5n824e8ytnc3m6m77v9vwwl7hcpj0wangf6z23f9x0fnaen625dxgn8cgp67vzw6swuar6uwp3nqywfvvkuqrhdjffxjfg644uthqazrtxhrgwac0a6ujzgwp8y9cwthjeayq8r0q6786yugzzyt9vevxn7peujlw8kp3vf6d8p4fvvpd8qd5p7xt2uagelmtf3vl6w3u8",
-    "memo": null
-  },
-  {
-    "block_height": 8,
-    "unconfirmed": false,
-    "datetime": 1692212266,
-    "position": 0,
-    "txid": "122f8ab8dc5483e36256a4fbd7ff8d60eb7196670716a6690f9215f1c2a4d841",
-    "amount": 50000,
-    "zec_price": null,
-    "address": "uregtest1wdukkmv5p5n824e8ytnc3m6m77v9vwwl7hcpj0wangf6z23f9x0fnaen625dxgn8cgp67vzw6swuar6uwp3nqywfvvkuqrhdjffxjfg644uthqazrtxhrgwac0a6ujzgwp8y9cwthjeayq8r0q6786yugzzyt9vevxn7peujlw8kp3vf6d8p4fvvpd8qd5p7xt2uagelmtf3vl6w3u8",
-    "memo": null
-  }
-]"#;
-    assert_eq!(
-        expected_post_sync_transactions,
-        recipient.do_list_transactions().await.pretty(2)
-    );
-    let expected_post_sync_balance = PoolBalances {
-        sapling_balance: Some(0),
-        verified_sapling_balance: Some(0),
-        spendable_sapling_balance: Some(0),
-        unverified_sapling_balance: Some(0),
-        orchard_balance: Some(150000),
-        verified_orchard_balance: Some(150000),
-        spendable_orchard_balance: Some(150000),
-        unverified_orchard_balance: Some(0),
-        transparent_balance: Some(0),
-    };
-    assert_eq!(expected_post_sync_balance, recipient.do_balance().await);
-    recipient
-        .do_send(vec![(&get_base_address!(faucet, "unified"), 14000, None)])
-        .await
-        .unwrap();
-}
-
-#[tokio::test]
-async fn shield_sapling() {
-    let regtest_network = RegtestNetwork::all_upgrades_active();
-    let (regtest_manager, _cph, faucet, recipient) =
-        scenarios::two_wallet_one_miner_fund(regtest_network).await;
-
-    let sapling_dust = 100;
-    let _sent_transaction_id = faucet
-        .do_send(vec![(
-            &get_base_address!(recipient, "sapling"),
-            sapling_dust,
-            None,
-        )])
-        .await
-        .unwrap();
-
-    zingo_testutils::increase_height_and_wait_for_client(&regtest_manager, &recipient, 1)
-        .await
-        .unwrap();
-    println!(
-        "{}",
-        serde_json::to_string_pretty(&recipient.do_balance().await).unwrap()
-    );
-
-    assert_eq!(
-        recipient.do_shield(&[Pool::Sapling]).await,
-        Err("There are no shieldable notes, worth shielding.  The total which is eligible for shielding is: 0 the total zip317 fee to shield these notes is: 10000".to_string())
-    );
-
-    let sapling_enough_for_fee = 20_100;
-    faucet.do_sync(false).await.unwrap();
-    let _sent_transaction_id = faucet
-        .do_send(vec![(
-            &get_base_address!(recipient, "sapling"),
-            sapling_enough_for_fee,
-            None,
-        )])
-        .await
-        .unwrap();
-
-    zingo_testutils::increase_height_and_wait_for_client(&regtest_manager, &recipient, 1)
-        .await
-        .unwrap();
-    let successful_shield_txid = recipient
-        .do_shield(&[Pool::Sapling, Pool::Transparent])
-        .await;
-
-    assert!(successful_shield_txid.is_ok());
-    // The exact same thing again, but with pre-existing orchard funds
-    // already in the shielding wallet
-    faucet.do_sync(false).await.unwrap();
-    let _sent_transaction_id = faucet
-        .do_send(vec![(
-            &get_base_address!(recipient, "sapling"),
-            sapling_enough_for_fee,
-            None,
-        )])
-        .await
-        .unwrap();
-
-    zingo_testutils::increase_height_and_wait_for_client(&regtest_manager, &recipient, 1)
-        .await
-        .unwrap();
-    recipient
-        .do_shield(&[Pool::Sapling, Pool::Transparent])
-        .await
-        .unwrap();
-
-    println!(
-        "{}",
-        serde_json::to_string_pretty(&recipient.do_balance().await).unwrap()
-    );
-}
-
-#[tokio::test]
-async fn send_to_transparent_and_sapling_maintain_balance() {
-    let recipient_initial_funds = 100_000_000;
-    let first_send_to_sapling = 20_000;
-    let first_send_to_transparent = 20_000;
-    let recipient_second_wave = 1_000_000;
-    let second_send_to_transparent = 20_000;
-    let second_send_to_sapling = 20_000;
-    let third_send_to_transparent = 20_000;
-
-    let regtest_network = RegtestNetwork::all_upgrades_active();
-    let (ref regtest_manager, _cph, faucet, recipient, _txid) =
-        scenarios::two_wallet_one_synced_orchard_transaction(
-            recipient_initial_funds,
-            regtest_network,
-        )
-        .await;
-
-    let expected_transactions = json::parse(
-        r#"
-=======
         let second_wave_expected_transactions = json::parse(r#"
->>>>>>> 1fe99c4b
         [
             {
                 "block_height": 5,
@@ -3560,117 +1505,7 @@
                         "memo": null
                     }
                 ]
-<<<<<<< HEAD
-            }
-        ]"#,
-    ).unwrap();
-
-    recipient
-        .do_send(vec![(
-            &get_base_address!(faucet, "sapling"),
-            first_send_to_sapling,
-            None,
-        )])
-        .await
-        .unwrap();
-    zingo_testutils::increase_height_and_wait_for_client(regtest_manager, &recipient, 1)
-        .await
-        .unwrap();
-    recipient
-        .do_send(vec![(
-            &get_base_address!(faucet, "transparent"),
-            first_send_to_transparent,
-            None,
-        )])
-        .await
-        .unwrap();
-
-    let expected_funds = recipient_initial_funds
-        - first_send_to_sapling
-        - first_send_to_transparent
-        - (2 * u64::from(TWO_ACTION_FEE));
-    assert_eq!(
-        recipient.wallet.maybe_verified_orchard_balance(None).await,
-        Some(expected_funds)
-    );
-    assert_eq!(
-        recipient.wallet.verified_orchard_balance(None).await,
-        Some(0)
-    );
-
-    let transactions = recipient.do_list_transactions().await;
-    assert_eq!(
-        transactions.members().len(),
-        expected_transactions.members().len()
-    );
-    for (t1, t2) in transactions.members().zip(expected_transactions.members()) {
-        assert!(
-            check_transaction_equality(t1, t2),
-            "\n\n\nobserved: {}\n\n\nexpected: {}\n\n\n",
-            t1.pretty(4),
-            t2.pretty(4)
-        );
-    }
-
-    faucet.do_sync(false).await.unwrap();
-    faucet
-        .do_send(vec![(
-            &get_base_address!(recipient, "unified"),
-            recipient_second_wave,
-            Some(Memo::from_str("Second wave incoming").unwrap().into()),
-        )])
-        .await
-        .unwrap();
-    zingo_testutils::increase_height_and_wait_for_client(regtest_manager, &recipient, 1)
-        .await
-        .unwrap();
-    recipient
-        .do_send(vec![(
-            &get_base_address!(faucet, "transparent"),
-            second_send_to_transparent,
-            None,
-        )])
-        .await
-        .unwrap();
-    recipient
-        .do_send(vec![(
-            &get_base_address!(faucet, "sapling"),
-            second_send_to_sapling,
-            None,
-        )])
-        .await
-        .unwrap();
-    zingo_testutils::increase_height_and_wait_for_client(regtest_manager, &recipient, 1)
-        .await
-        .unwrap();
-
-    recipient
-        .do_send(vec![(
-            &get_base_address!(faucet, "transparent"),
-            third_send_to_transparent,
-            None,
-        )])
-        .await
-        .unwrap();
-    zingo_testutils::increase_height_and_wait_for_client(regtest_manager, &recipient, 1)
-        .await
-        .unwrap();
-
-    let second_wave_expected_funds = expected_funds + recipient_second_wave
-        - second_send_to_sapling
-        - second_send_to_transparent
-        - third_send_to_transparent
-        - (3 * u64::from(TWO_ACTION_FEE));
-    assert_eq!(
-        recipient.wallet.maybe_verified_orchard_balance(None).await,
-        Some(second_wave_expected_funds),
-    );
-
-    let second_wave_expected_transactions = json::parse(r#"
-        [
-=======
             },
->>>>>>> 1fe99c4b
             {
                 "block_height": 7,
                 "unconfirmed": false,
@@ -3801,64 +1636,6 @@
             .unwrap();
         check_client_balances!(faucet, o: three_blocks_reward s: 0 t: 0);
 
-<<<<<<< HEAD
-#[tokio::test]
-async fn sends_to_self_handle_balance_properly() {
-    let transparent_funding = 100_000;
-    let regtest_network = RegtestNetwork::all_upgrades_active();
-    let (ref regtest_manager, _cph, faucet, ref recipient) =
-        scenarios::two_wallet_one_miner_fund(regtest_network).await;
-    faucet
-        .do_send(vec![(
-            &get_base_address!(recipient, "sapling"),
-            transparent_funding,
-            None,
-        )])
-        .await
-        .unwrap();
-    zingo_testutils::increase_height_and_wait_for_client(regtest_manager, recipient, 1)
-        .await
-        .unwrap();
-    recipient
-        .do_shield(&[Pool::Sapling, Pool::Transparent])
-        .await
-        .unwrap();
-    zingo_testutils::increase_height_and_wait_for_client(regtest_manager, recipient, 1)
-        .await
-        .unwrap();
-    println!(
-        "{}",
-        serde_json::to_string_pretty(&recipient.do_balance().await).unwrap()
-    );
-    println!("{}", recipient.do_list_transactions().await.pretty(2));
-    println!(
-        "{}",
-        JsonValue::from(
-            recipient
-                .do_list_txsummaries()
-                .await
-                .into_iter()
-                .map(JsonValue::from)
-                .collect::<Vec<_>>()
-        )
-        .pretty(2)
-    );
-    recipient.do_rescan().await.unwrap();
-    println!(
-        "{}",
-        serde_json::to_string_pretty(&recipient.do_balance().await).unwrap()
-    );
-    println!("{}", recipient.do_list_transactions().await.pretty(2));
-    println!(
-        "{}",
-        JsonValue::from(
-            recipient
-                .do_list_txsummaries()
-                .await
-                .into_iter()
-                .map(JsonValue::from)
-                .collect::<Vec<_>>()
-=======
         // post transfer to recipient, and verify
         faucet
             .do_send(vec![(
@@ -3984,7 +1761,6 @@
             Some(100_000),
             Pool::Orchard,
             regtest_network,
->>>>>>> 1fe99c4b
         )
         .await;
         check_client_balances!(recipient, o: 100_000 s: 100_000 t: 100_000);
@@ -4103,35 +1879,6 @@
 
         let spent_value = 250;
 
-<<<<<<< HEAD
-// test fails with error message: "66: tx unpaid action limit exceeded"
-#[ignore]
-#[tokio::test]
-async fn mine_to_transparent_and_shield() {
-    let regtest_network = RegtestNetwork::all_upgrades_active();
-    let (regtest_manager, _cph, faucet, _recipient) =
-        scenarios::two_wallet_one_miner_fund_transparent(regtest_network).await;
-    increase_height_and_wait_for_client(&regtest_manager, &faucet, 100)
-        .await
-        .unwrap();
-    faucet.do_shield(&[Pool::Transparent]).await.unwrap();
-}
-
-#[tokio::test]
-async fn shield_heartwood_sapling_funds() {
-    let regtest_network = RegtestNetwork::new(1, 1, 1, 1, 3, 5);
-    let (regtest_manager, _cph, faucet) = scenarios::faucet(regtest_network).await;
-    increase_height_and_wait_for_client(&regtest_manager, &faucet, 3)
-        .await
-        .unwrap();
-    check_client_balances!(faucet, o: 0 s: 3_500_000_000 t: 0);
-    faucet.do_shield(&[Pool::Sapling]).await.unwrap();
-    increase_height_and_wait_for_client(&regtest_manager, &faucet, 1)
-        .await
-        .unwrap();
-    check_client_balances!(faucet, o: 3_499_990_000 s: 625_010_000 t: 0);
-}
-=======
         // Construct transaction to wallet-external recipient-address.
         let exit_zaddr = get_base_address!(faucet, "sapling");
         let spent_txid = recipient
@@ -4144,7 +1891,6 @@
             .unwrap();
         // 5. Check the transaction list to make sure we got all transactions
         let list = recipient.do_list_transactions().await;
->>>>>>> 1fe99c4b
 
         assert_eq!(list[0]["block_height"].as_u64().unwrap(), 5);
         assert_eq!(list[0]["txid"], txid.to_string());
