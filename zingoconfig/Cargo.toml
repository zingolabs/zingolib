--- conflicted
+++ resolved
@@ -12,9 +12,5 @@
 log4rs = "1.1.1"
 log = "0.4.14"
 http = "0.2.4"
-<<<<<<< HEAD
-dirs = "3.0.2"
 tempdir.workspace = true
-=======
-dirs = "5.0"
->>>>>>> 663ed503
+dirs = "5.0"